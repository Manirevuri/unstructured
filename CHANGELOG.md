<<<<<<< HEAD
## 0.10.17-dev18
=======
## 0.10.18
>>>>>>> 5b994f37

### Enhancements

* **Better detection of natural reading order in images and PDF's** The elements returned by partition better reflect natural reading order in some cases, particularly in complicated multi-column layouts, leading to better chunking and retrieval for downstream applications. Achieved by improving the `xy-cut` sorting to preprocess bboxes, shrinking all bounding boxes by 90% along x and y axes (still centered around the same center point), which allows projection lines to be drawn where not possible before if layout bboxes overlapped.
* **Improves `partition_xml` to be faster and more memory efficient when partitioning large XML files** The new behavior is to partition iteratively to prevent loading the entire XML tree into memory at once in most use cases.
* **Adds data source properties to SharePoint, Outlook, Onedrive, Reddit, Slack, and DeltaTable connectors** These properties (date_created, date_modified, version, source_url, record_locator) are written to element metadata during ingest, mapping elements to information about the document source from which they derive. This functionality enables downstream applications to reveal source document applications, e.g. a link to a GDrive doc, Salesforce record, etc.
* **Add functionality to save embedded images in PDF's separately as images** This allows users to save embedded images in PDF's separately as images, given some directory path. The saved image path is written to the metadata for the Image element. Downstream applications may benefit by providing users with image links from relevant "hits."
* **Azure Cognite Search destination connector** New Azure Cognitive Search destination connector added to ingest CLI.  Users may now use `unstructured-ingest` to write partitioned data from over 20 data sources (so far) to an Azure Cognitive Search index.
* **Improves salesforce partitioning** Partitions Salesforce data as xlm instead of text for improved detail and flexibility. Partitions htmlbody instead of textbody for Salesforce emails. Importance: Allows all Salesforce fields to be ingested and gives Salesforce emails more detailed partitioning.
* **Add document level language detection functionality.** Introduces the "auto" default for the languages param, which then detects the languages present in the document using the `langdetect` package. Adds the document languages as ISO 639-3 codes to the element metadata. Implemented only for the partition_text function to start.
* **PPTX partitioner refactored in preparation for enhancement.** Behavior should be unchanged except that shapes enclosed in a group-shape are now included, as many levels deep as required (a group-shape can itself contain a group-shape).
* **Embeddings support for the SharePoint SourceConnector via unstructured-ingest CLI** The SharePoint connector can now optionally create embeddings from the elements it pulls out during partition and upload those embeddings to Azure Cognitive Search index.
* **Improves hierarchy from docx files by leveraging natural hierarchies built into docx documents**  Hierarchy can now be detected from an indentation level for list bullets/numbers and by style name (e.g. Heading 1, List Bullet 2, List Number).
* **Chunking support for the SharePoint SourceConnector via unstructured-ingest CLI** The SharePoint connector can now optionally chunk the elements pulled out during partition via the chunking unstructured brick. This can be used as a stage before creating embeddings.
* **Detect text in HTML Heading Tags as Titles** This will increase the accuracy of hierarchies in HTML documents and provide more accurate element categorization. If text is in an HTML heading tag and is not a list item, address, or narrative text, categorize it as a title. 

### Features

* **Adds `links` metadata in `partition_pdf` for `fast` strategy.** Problem: PDF files contain rich information and hyperlink that Unstructured did not captured earlier. Feature: `partition_pdf` now can capture embedded links within the file along with its associated text and page number. Importance: Providing depth in extracted elements give user a better understanding and richer context of documents. This also enables user to map to other elements within the document if the hyperlink is refered internally.
* **Adds the embedding module to be able to embed Elements** Problem: Many NLP applications require the ability to represent parts of documents in a semantic way. Until now, Unstructured did not have text embedding ability within the core library. Feature: This embedding module is able to track embeddings related data with a class, embed a list of elements, and return an updated list of Elements with the *embeddings* property. The module is also able to embed query strings. Importance: Ability to embed documents or parts of documents will enable users to make use of these semantic representations in different NLP applications, such as search, retrieval, and retrieval augmented generation.

### Fixes

* **Fixes a metadata source serialization bug** Problem: In unstructured elements, when loading an elements json file from the disk, the data_source attribute is assumed to be an instance of DataSourceMetadata and the code acts based on that. However the loader did not satisfy the assumption, and loaded it as a dict instead, causing an error. Fix: Added necessary code block to initialize a DataSourceMetadata object, also refactored DataSourceMetadata.from_dict() method to remove redundant code. Importance: Crucial to be able to load elements (which have data_source fields) from json files.
* **Fixes issue where unstructured-inference was not getting updated** Problem: unstructured-inference was not getting upgraded to the version to match unstructured release when doing a pip install.  Solution: using `pip install unstructured[all-docs]` it will now upgrade both unstructured and unstructured-inference. Importance: This will ensure that the inference library is always in sync with the unstructured library, otherwise users will be using outdated libraries which will likely lead to unintended behavior.
* **Fixes SharePoint connector failures if any document has an unsupported filetype** Problem: Currently the entire connector ingest run fails if a single IngestDoc has an unsupported filetype. This is because a ValueError is raised in the IngestDoc's `__post_init__`. Fix: Adds a try/catch when the IngestConnector runs get_ingest_docs such that the error is logged but all processable documents->IngestDocs are still instantiated and returned. Importance: Allows users to ingest SharePoint content even when some files with unsupported filetypes exist there.
* **Fixes Sharepoint connector server_path issue** Problem: Server path for the Sharepoint Ingest Doc was incorrectly formatted, causing issues while fetching pages from the remote source. Fix: changes formatting of remote file path before instantiating SharepointIngestDocs and appends a '/' while fetching pages from the remote source. Importance: Allows users to fetch pages from Sharepoint Sites.
* **Fixes badly initialized Formula** Problem: YoloX contain new types of elements, when loading a document that contain formulas a new element of that class
should be generated, however the Formula class inherits from Element instead of Text. After this change the element is correctly created with the correct class
allowing the document to be loaded. Fix: Change parent class for Formula to Text. Importance: Crucial to be able to load documents that contain formulas.
* **Fixes Sphinx errors.** Fixes errors when running Sphinx `make html` and installs library to suppress warnings.
* **Fixes a metadata backwards compatibility error** Problem: When calling `partition_via_api`, the hosted api may return an element schema that's newer than the current `unstructured`. In this case, metadata fields were added which did not exist in the local `ElementMetadata` dataclass, and `__init__()` threw an error. Fix: remove nonexistent fields before instantiating in `ElementMetadata.from_json()`. Importance: Crucial to avoid breaking changes when adding fields.
* **Fixes issue with Discord connector when a channel returns `None`** Problem: Getting the `jump_url` from a nonexistent Discord `channel` fails. Fix: property `jump_url` is now retrieved within the same context as the messages from the channel. Importance: Avoids cascading issues when the connector fails to fetch information about a Discord channel.
* **Fixes occasionally SIGABTR when writing table with `deltalake` on Linux** Problem: occasionally on Linux ingest can throw a `SIGABTR` when writing `deltalake` table even though the table was written correctly. Fix: put the writing function into a `Process` to ensure its execution to the fullest extent before returning to the main process. Importance: Improves stability of connectors using `deltalake`


## 0.10.16

### Enhancements

* **Adds data source properties to Airtable, Confluence, Discord, Elasticsearch, Google Drive, and Wikipedia connectors** These properties (date_created, date_modified, version, source_url, record_locator) are written to element metadata during ingest, mapping elements to information about the document source from which they derive. This functionality enables downstream applications to reveal source document applications, e.g. a link to a GDrive doc, Salesforce record, etc.
* **DOCX partitioner refactored in preparation for enhancement.** Behavior should be unchanged except in multi-section documents containing different headers/footers for different sections. These will now emit all distinct headers and footers encountered instead of just those for the last section.
* **Add a function to map between Tesseract and standard language codes.** This allows users to input language information to the `languages` param in any Tesseract-supported langcode or any ISO 639 standard language code.
* **Add document level language detection functionality.** Introduces the "auto" default for the languages param, which then detects the languages present in the document using the `langdetect` package. Implemented only for the partition_text function to start.

### Features

### Fixes

* ***Fixes an issue that caused a partition error for some PDF's.** Fixes GH Issue 1460 by bypassing a coordinate check if an element has invalid coordinates.

## 0.10.15


### Enhancements

* **Support for better element categories from the next-generation image-to-text model ("chipper").** Previously, not all of the classifications from Chipper were being mapped to proper `unstructured` element categories so the consumer of the library would see many `UncategorizedText` elements. This fixes the issue, improving the granularity of the element categories outputs for better downstream processing and chunking. The mapping update is:
  * "Threading": `NarrativeText`
  * "Form": `NarrativeText`
  * "Field-Name": `Title`
  * "Value": `NarrativeText`
  * "Link": `NarrativeText`
  * "Headline": `Title` (with `category_depth=1`)
  * "Subheadline": `Title` (with `category_depth=2`)
  * "Abstract": `NarrativeText`
* **Better ListItem grouping for PDF's (fast strategy).** The `partition_pdf` with `fast` strategy previously broke down some numbered list item lines as separate elements. This enhancement leverages the x,y coordinates and bbox sizes to help decide whether the following chunk of text is a continuation of the immediate previous detected ListItem element or not, and not detect it as its own non-ListItem element.
* **Fall back to text-based classification for uncategorized Layout elements for Images and PDF's**. Improves element classification by running existing text-based rules on previously `UncategorizedText` elements.
* **Adds table partitioning for Partitioning for many doc types including: .html, .epub., .md, .rst, .odt, and .msg.** At the core of this change is the .html partition functionality, which is leveraged by the other effected doc types. This impacts many scenarios where `Table` Elements are now propery extracted.
* **Create and add `add_chunking_strategy` decorator to partition functions.** Previously, users were responsible for their own chunking after partitioning elements, often required for downstream applications. Now, individual elements may be combined into right-sized chunks where min and max character size may be specified if `chunking_strategy=by_title`. Relevant elements are grouped together for better downstream results. This enables users immediately use partitioned results effectively in downstream applications (e.g. RAG architecture apps) without any additional post-processing.
* **Adds `languages` as an input parameter and marks `ocr_languages` kwarg for deprecation in pdf, image, and auto partitioning functions.** Previously, language information was only being used for Tesseract OCR for image-based documents and was in a Tesseract specific string format, but by refactoring into a list of standard language codes independent of Tesseract, the `unstructured` library will better support `languages` for other non-image pipelines and/or support for other OCR engines.
* **Removes `UNSTRUCTURED_LANGUAGE` env var usage and replaces `language` with `languages` as an input parameter to unstructured-partition-text_type functions.** The previous parameter/input setup was not user-friendly or scalable to the variety of elements being processed. By refactoring the inputted language information into a list of standard language codes, we can support future applications of the element language such as detection, metadata, and multi-language elements. Now, to skip English specific checks, set the `languages` parameter to any non-English language(s).
* **Adds `xlsx` and `xls` filetype extensions to the `skip_infer_table_types` default list in `partition`.** By adding these file types to the input parameter these files should not go through table extraction. Users can still specify if they would like to extract tables from these filetypes, but will have to set the `skip_infer_table_types` to exclude the desired filetype extension. This avoids mis-representing complex spreadsheets where there may be multiple sub-tables and other content.
* **Better debug output related to sentence counting internals**. Clarify message when sentence is not counted toward sentence count because there aren't enough words, relevant for developers focused on `unstructured`s NLP internals.
* **Faster ocr_only speed for partitioning PDF and images.** Use `unstructured_pytesseract.run_and_get_multiple_output` function to reduce the number of calls to `tesseract` by half when partitioning pdf or image with `tesseract`
* **Adds data source properties to fsspec connectors** These properties (date_created, date_modified, version, source_url, record_locator) are written to element metadata during ingest, mapping elements to information about the document source from which they derive. This functionality enables downstream applications to reveal source document applications, e.g. a link to a GDrive doc, Salesforce record, etc.
* **Add delta table destination connector** New delta table destination connector added to ingest CLI.  Users may now use `unstructured-ingest` to write partitioned data from over 20 data sources (so far) to a Delta Table.
* **Rename to Source and Destination Connectors in the Documentation.** Maintain naming consistency between Connectors codebase and documentation with the first addition to a destination connector.
* **Non-HTML text files now return unstructured-elements as opposed to HTML-elements.** Previously the text based files that went through `partition_html` would return HTML-elements but now we preserve the format from the input using `source_format` argument in the partition call.
* **Adds `PaddleOCR` as an optional alternative to `Tesseract`** for OCR in processing of PDF or Image files, it is installable via the `makefile` command `install-paddleocr`. For experimental purposes only.
* **Bump unstructured-inference** to 0.5.28. This version bump markedly improves the output of table data, rendered as `metadata.text_as_html` in an element. These changes include:
  * add env variable `ENTIRE_PAGE_OCR` to specify using paddle or tesseract on entire page OCR
  * table structure detection now pads the input image by 25 pixels in all 4 directions to improve its recall (0.5.27)
  * support paddle with both cpu and gpu and assume it is pre-installed (0.5.26)
  * fix a bug where `cells_to_html` doesn't handle cells spanning multiple rows properly (0.5.25)
  * remove `cv2` preprocessing step before OCR step in table transformer (0.5.24)

### Features

* **Adds element metadata via `category_depth` with default value None**.
  * This additional metadata is useful for vectordb/LLM, chunking strategies, and retrieval applications.
* **Adds a naive hierarchy for elements via a `parent_id` on the element's metadata**
  * Users will now have more metadata for implementing vectordb/LLM chunking strategies. For example, text elements could be queried by their preceding title element.
  * Title elements created from HTML headings will properly nest

### Fixes

* **`add_pytesseract_bboxes_to_elements` no longer returns `nan` values**. The function logic is now broken into new methods
  `_get_element_box` and `convert_multiple_coordinates_to_new_system`
* **Selecting a different model wasn't being respected when calling `partition_image`.** Problem: `partition_pdf` allows for passing a `model_name` parameter. Given the similarity between the image and PDF pipelines, the expected behavior is that `partition_image` should support the same parameter, but `partition_image` was unintentionally not passing along its `kwargs`. This was corrected by adding the kwargs to the downstream call.
* **Fixes a chunking issue via dropping the field "coordinates".** Problem: chunk_by_title function was chunking each element to its own individual chunk while it needed to group elements into a fewer number of chunks. We've discovered that this happens due to a metadata matching logic in chunk_by_title function, and discovered that elements with different metadata can't be put into the same chunk. At the same time, any element with "coordinates" essentially had different metadata than other elements, due each element locating in different places and having different coordinates. Fix: That is why we have included the key "coordinates" inside a list of excluded metadata keys, while doing this "metadata_matches" comparision. Importance: This change is crucial to be able to chunk by title for documents which include "coordinates" metadata in their elements.

## 0.10.14

### Enhancements

* Update all connectors to use new downstream architecture
  * New click type added to parse comma-delimited string inputs
  * Some CLI options renamed

### Features

### Fixes

## 0.10.13

### Enhancements

* Updated documentation: Added back support doc types for partitioning, more Python codes in the API page,  RAG definition, and use case.
* Updated Hi-Res Metadata: PDFs and Images using Hi-Res strategy now have layout model class probabilities added ot metadata.
* Updated the `_detect_filetype_from_octet_stream()` function to use libmagic to infer the content type of file when it is not a zip file.
* Tesseract minor version bump to 5.3.2

### Features

* Add Jira Connector to be able to pull issues from a Jira organization
* Add `clean_ligatures` function to expand ligatures in text


### Fixes

* `partition_html` breaks on `<br>` elements.
* Ingest error handling to properly raise errors when wrapped
* GH issue 1361: fixes a sortig error that prevented some PDF's from being parsed
* Bump unstructured-inference
  * Brings back embedded images in PDF's (0.5.23)

## 0.10.12

### Enhancements

* Removed PIL pin as issue has been resolved upstream
* Bump unstructured-inference
  * Support for yolox_quantized layout detection model (0.5.20)
* YoloX element types added


### Features

* Add Salesforce Connector to be able to pull Account, Case, Campaign, EmailMessage, Lead

### Fixes


* Bump unstructured-inference
  * Avoid divide-by-zero errors swith `safe_division` (0.5.21)

## 0.10.11

### Enhancements

* Bump unstructured-inference
  * Combine entire-page OCR output with layout-detected elements, to ensure full coverage of the page (0.5.19)

### Features

* Add in ingest cli s3 writer

### Fixes

* Fix a bug where `xy-cut` sorting attemps to sort elements without valid coordinates; now xy cut sorting only works when **all** elements have valid coordinates

## 0.10.10

### Enhancements

* Adds `text` as an input parameter to `partition_xml`.
* `partition_xml` no longer runs through `partition_text`, avoiding incorrect splitting
  on carriage returns in the XML. Since `partition_xml` no longer calls `partition_text`,
  `min_partition` and `max_partition` are no longer supported in `partition_xml`.
* Bump `unstructured-inference==0.5.18`, change non-default detectron2 classification threshold
* Upgrade base image from rockylinux 8 to rockylinux 9
* Serialize IngestDocs to JSON when passing to subprocesses

### Features

### Fixes

- Fix a bug where mismatched `elements` and `bboxes` are passed into `add_pytesseract_bbox_to_elements`

## 0.10.9

### Enhancements

* Fix `test_json` to handle only non-extra dependencies file types (plain-text)

### Features

* Adds `chunk_by_title` to break a document into sections based on the presence of `Title`
  elements.
* add new extraction function `extract_image_urls_from_html` to extract all img related URL from html text.

### Fixes

* Make cv2 dependency optional
* Edit `add_pytesseract_bbox_to_elements`'s (`ocr_only` strategy) `metadata.coordinates.points` return type to `Tuple` for consistency.
* Re-enable test-ingest-confluence-diff for ingest tests
* Fix syntax for ingest test check number of files

## 0.10.8

### Enhancements

* Release docker image that installs Python 3.10 rather than 3.8

### Features

### Fixes

## 0.10.7

### Enhancements

### Features

### Fixes

* Remove overly aggressive ListItem chunking for images and PDF's which typically resulted in inchorent elements.

## 0.10.6

### Enhancements

* Enable `partition_email` and `partition_msg` to detect if an email is PGP encryped. If
  and email is PGP encryped, the functions will return an empy list of elements and
  emit a warning about the encrypted content.
* Add threaded Slack conversations into Slack connector output
* Add functionality to sort elements using `xy-cut` sorting approach in `partition_pdf` for `hi_res` and `fast` strategies
* Bump unstructured-inference
  * Set OMP_THREAD_LIMIT to 1 if not set for better tesseract perf (0.5.17)

### Features

* Extract coordinates from PDFs and images when using OCR only strategy and add to metadata

### Fixes

* Update `partition_html` to respect the order of `<pre>` tags.
* Fix bug in `partition_pdf_or_image` where two partitions were called if `strategy == "ocr_only"`.
* Bump unstructured-inference
  * Fix issue where temporary files were being left behind (0.5.16)
* Adds deprecation warning for the `file_filename` kwarg to `partition`, `partition_via_api`,
  and `partition_multiple_via_api`.
* Fix documentation build workflow by pinning dependencies

## 0.10.5

### Enhancements

* Create new CI Pipelines
  - Checking text, xml, email, and html doc tests against the library installed without extras
  - Checking each library extra against their respective tests
* `partition` raises an error and tells the user to install the appropriate extra if a filetype
  is detected that is missing dependencies.
* Add custom errors to ingest
* Bump `unstructured-ingest==0.5.15`
  - Handle an uncaught TesseractError (0.5.15)
  - Add TIFF test file and TIFF filetype to `test_from_image_file` in `test_layout` (0.5.14)
* Use `entire_page` ocr mode for pdfs and images
* Add notes on extra installs to docs
* Adds ability to reuse connections per process in unstructured-ingest

### Features
* Add delta table connector

### Fixes

## 0.10.4
* Pass ocr_mode in partition_pdf and set the default back to individual pages for now
* Add diagrams and descriptions for ingest design in the ingest README

### Features
* Supports multipage TIFF image partitioning

### Fixes

## 0.10.2

### Enhancements
* Bump unstructured-inference==0.5.13:
  - Fix extracted image elements being included in layout merge, addresses the issue
    where an entire-page image in a PDF was not passed to the layout model when using hi_res.

### Features

### Fixes

## 0.10.1

### Enhancements
* Bump unstructured-inference==0.5.12:
  - fix to avoid trace for certain PDF's (0.5.12)
  - better defaults for DPI for hi_res and  Chipper (0.5.11)
  - implement full-page OCR (0.5.10)

### Features

### Fixes

* Fix dead links in repository README (Quick Start > Install for local development, and Learn more > Batch Processing)
* Update document dependencies to include tesseract-lang for additional language support (required for tests to pass)

## 0.10.0

### Enhancements

* Add `include_header` kwarg to `partition_xlsx` and change default behavior to `True`
* Update the `links` and `emphasized_texts` metadata fields

### Features

### Fixes

## 0.9.3

### Enhancements

* Pinned dependency cleanup.
* Update `partition_csv` to always use `soupparser_fromstring` to parse `html text`
* Update `partition_tsv` to always use `soupparser_fromstring` to parse `html text`
* Add `metadata.section` to capture epub table of contents data
* Add `unique_element_ids` kwarg to partition functions. If `True`, will use a UUID
  for element IDs instead of a SHA-256 hash.
* Update `partition_xlsx` to always use `soupparser_fromstring` to parse `html text`
* Add functionality to switch `html` text parser based on whether the `html` text contains emoji
* Add functionality to check if a string contains any emoji characters
* Add CI tests around Notion

### Features

* Add Airtable Connector to be able to pull views/tables/bases from an Airtable organization

### Fixes

* fix pdf partition of list items being detected as titles in OCR only mode
* make notion module discoverable
* fix emails with `Content-Distribution: inline` and `Content-Distribution: attachment` with no filename
* Fix email attachment filenames which had `=` in the filename itself

## 0.9.2


### Enhancements

* Update table extraction section in API documentation to sync with change in Prod API
* Update Notion connector to extract to html
* Added UUID option for `element_id`
* Bump unstructured-inference==0.5.9:
  - better caching of models
  - another version of detectron2 available, though the default layout model is unchanged
* Added UUID option for element_id
* Added UUID option for element_id
* CI improvements to run ingest tests in parallel

### Features

* Adds Sharepoint connector.

### Fixes

* Bump unstructured-inference==0.5.9:
  - ignores Tesseract errors where no text is extracted for tiles that indeed, have no text

## 0.9.1

### Enhancements

* Adds --partition-pdf-infer-table-structure to unstructured-ingest.
* Enable `partition_html` to skip headers and footers with the `skip_headers_and_footers` flag.
* Update `partition_doc` and `partition_docx` to track emphasized texts in the output
* Adds post processing function `filter_element_types`
* Set the default strategy for partitioning images to `hi_res`
* Add page break parameter section in API documentation to sync with change in Prod API
* Update `partition_html` to track emphasized texts in the output
* Update `XMLDocument._read_xml` to create `<p>` tag element for the text enclosed in the `<pre>` tag
* Add parameter `include_tail_text` to `_construct_text` to enable (skip) tail text inclusion
* Add Notion connector

### Features

### Fixes

* Remove unused `_partition_via_api` function
* Fixed emoji bug in `partition_xlsx`.
* Pass `file_filename` metadata when partitioning file object
* Skip ingest test on missing Slack token
* Add Dropbox variables to CI environments
* Remove default encoding for ingest
* Adds new element type `EmailAddress` for recognising email address in the  text
* Simplifies `min_partition` logic; makes partitions falling below the `min_partition`
  less likely.
* Fix bug where ingest test check for number of files fails in smoke test
* Fix unstructured-ingest entrypoint failure

## 0.9.0

### Enhancements

* Dependencies are now split by document type, creating a slimmer base installation.

## 0.8.8

### Enhancements

### Features

### Fixes

* Rename "date" field to "last_modified"
* Adds Box connector

### Fixes

## 0.8.7

### Enhancements

* Put back useful function `split_by_paragraph`

### Features

### Fixes

* Fix argument order in NLTK download step

## 0.8.6

### Enhancements

### Features

### Fixes

* Remove debug print lines and non-functional code

## 0.8.5

### Enhancements

* Add parameter `skip_infer_table_types` to enable (skip) table extraction for other doc types
* Adds optional Unstructured API unit tests in CI
* Tracks last modified date for all document types.
* Add auto_paragraph_grouper to detect new-line and blank-line new paragraph for .txt files.
* refactor the ingest cli to better support expanding supported connectors

## 0.8.3

### Enhancements

### Features

### Fixes

* NLTK now only gets downloaded if necessary.
* Handling for empty tables in Word Documents and PowerPoints.

## 0.8.4

### Enhancements

* Additional tests and refactor of JSON detection.
* Update functionality to retrieve image metadata from a page for `document_to_element_list`
* Links are now tracked in `partition_html` output.
* Set the file's current position to the beginning after reading the file in `convert_to_bytes`
* Add `min_partition` kwarg to that combines elements below a specified threshold and modifies splitting of strings longer than max partition so words are not split.
* set the file's current position to the beginning after reading the file in `convert_to_bytes`
* Add slide notes to pptx
* Add `--encoding` directive to ingest
* Improve json detection by `detect_filetype`

### Features

* Adds Outlook connector
* Add support for dpi parameter in inference library
* Adds Onedrive connector.
* Add Confluence connector for ingest cli to pull the body text from all documents from all spaces in a confluence domain.

### Fixes

* Fixes issue with email partitioning where From field was being assigned the To field value.
* Use the `image_metadata` property of the `PageLayout` instance to get the page image info in the `document_to_element_list`
* Add functionality to write images to computer storage temporarily instead of keeping them in memory for `ocr_only` strategy
* Add functionality to convert a PDF in small chunks of pages at a time for `ocr_only` strategy
* Adds `.txt`, `.text`, and `.tab` to list of extensions to check if file
  has a `text/plain` MIME type.
* Enables filters to be passed to `partition_doc` so it doesn't error with LibreOffice7.
* Removed old error message that's superseded by `requires_dependencies`.
* Removes using `hi_res` as the default strategy value for `partition_via_api` and `partition_multiple_via_api`

## 0.8.1

### Enhancements

* Add support for Python 3.11

### Features

### Fixes

* Fixed `auto` strategy detected scanned document as having extractable text and using `fast` strategy, resulting in no output.
* Fix list detection in MS Word documents.
* Don't instantiate an element with a coordinate system when there isn't a way to get its location data.

## 0.8.0

### Enhancements

* Allow model used for hi res pdf partition strategy to be chosen when called.
* Updated inference package

### Features

* Add `metadata_filename` parameter across all partition functions

### Fixes

* Update to ensure `convert_to_datafame` grabs all of the metadata fields.
* Adjust encoding recognition threshold value in `detect_file_encoding`
* Fix KeyError when `isd_to_elements` doesn't find a type
* Fix `_output_filename` for local connector, allowing single files to be written correctly to the disk

* Fix for cases where an invalid encoding is extracted from an email header.

### BREAKING CHANGES

* Information about an element's location is no longer returned as top-level attributes of an element. Instead, it is returned in the `coordinates` attribute of the element's metadata.

## 0.7.12

### Enhancements

* Adds `include_metadata` kwarg to `partition_doc`, `partition_docx`, `partition_email`, `partition_epub`, `partition_json`, `partition_msg`, `partition_odt`, `partition_org`, `partition_pdf`, `partition_ppt`, `partition_pptx`, `partition_rst`, and `partition_rtf`
### Features

* Add Elasticsearch connector for ingest cli to pull specific fields from all documents in an index.
* Adds Dropbox connector

### Fixes

* Fix tests that call unstructured-api by passing through an api-key
* Fixed page breaks being given (incorrect) page numbers
* Fix skipping download on ingest when a source document exists locally

## 0.7.11

### Enhancements

* More deterministic element ordering when using `hi_res` PDF parsing strategy (from unstructured-inference bump to 0.5.4)
* Make large model available (from unstructured-inference bump to 0.5.3)
* Combine inferred elements with extracted elements (from unstructured-inference bump to 0.5.2)
* `partition_email` and `partition_msg` will now process attachments if `process_attachments=True`
  and a attachment partitioning functions is passed through with `attachment_partitioner=partition`.

### Features

### Fixes

* Fix tests that call unstructured-api by passing through an api-key
* Fixed page breaks being given (incorrect) page numbers
* Fix skipping download on ingest when a source document exists locally

## 0.7.10

### Enhancements

* Adds a `max_partition` parameter to `partition_text`, `partition_pdf`, `partition_email`,
  `partition_msg` and `partition_xml` that sets a limit for the size of an individual
  document elements. Defaults to `1500` for everything except `partition_xml`, which has
  a default value of `None`.
* DRY connector refactor

### Features

* `hi_res` model for pdfs and images is selectable via environment variable.

### Fixes

* CSV check now ignores escaped commas.
* Fix for filetype exploration util when file content does not have a comma.
* Adds negative lookahead to bullet pattern to avoid detecting plain text line
  breaks like `-------` as list items.
* Fix pre tag parsing for `partition_html`
* Fix lookup error for annotated Arabic and Hebrew encodings

## 0.7.9

### Enhancements

* Improvements to string check for leafs in `partition_xml`.
* Adds --partition-ocr-languages to unstructured-ingest.

### Features

* Adds `partition_org` for processed Org Mode documents.

### Fixes

## 0.7.8

### Enhancements

### Features

* Adds Google Cloud Service connector

### Fixes

* Updates the `parse_email` for `partition_eml` so that `unstructured-api` passes the smoke tests
* `partition_email` now works if there is no message content
* Updates the `"fast"` strategy for `partition_pdf` so that it's able to recursively
* Adds recursive functionality to all fsspec connectors
* Adds generic --recursive ingest flag

## 0.7.7

### Enhancements

* Adds functionality to replace the `MIME` encodings for `eml` files with one of the common encodings if a `unicode` error occurs
* Adds missed file-like object handling in `detect_file_encoding`
* Adds functionality to extract charset info from `eml` files

### Features

* Added coordinate system class to track coordinate types and convert to different coordinate

### Fixes

* Adds an `html_assemble_articles` kwarg to `partition_html` to enable users to capture
  control whether content outside of `<article>` tags is captured when
  `<article>` tags are present.
* Check for the `xml` attribute on `element` before looking for pagebreaks in `partition_docx`.

## 0.7.6

### Enhancements

* Convert fast startegy to ocr_only for images
* Adds support for page numbers in `.docx` and `.doc` when user or renderer
  created page breaks are present.
* Adds retry logic for the unstructured-ingest Biomed connector

### Features

* Provides users with the ability to extract additional metadata via regex.
* Updates `partition_docx` to include headers and footers in the output.
* Create `partition_tsv` and associated tests. Make additional changes to `detect_filetype`.

### Fixes

* Remove fake api key in test `partition_via_api` since we now require valid/empty api keys
* Page number defaults to `None` instead of `1` when page number is not present in the metadata.
  A page number of `None` indicates that page numbers are not being tracked for the document
  or that page numbers do not apply to the element in question..
* Fixes an issue with some pptx files. Assume pptx shapes are found in top left position of slide
  in case the shape.top and shape.left attributes are `None`.

## 0.7.5

### Enhancements

* Adds functionality to sort elements in `partition_pdf` for `fast` strategy
* Adds ingest tests with `--fast` strategy on PDF documents
* Adds --api-key to unstructured-ingest

### Features

* Adds `partition_rst` for processed ReStructured Text documents.

### Fixes

* Adds handling for emails that do not have a datetime to extract.
* Adds pdf2image package as core requirement of unstructured (with no extras)

## 0.7.4

### Enhancements

* Allows passing kwargs to request data field for `partition_via_api` and `partition_multiple_via_api`
* Enable MIME type detection if libmagic is not available
* Adds handling for empty files in `detect_filetype` and `partition`.

### Features

### Fixes

* Reslove `grpcio` import issue on `weaviate.schema.validate_schema` for python 3.9 and 3.10
* Remove building `detectron2` from source in Dockerfile

## 0.7.3

### Enhancements

* Update IngestDoc abstractions and add data source metadata in ElementMetadata

### Features

### Fixes

* Pass `strategy` parameter down from `partition` for `partition_image`
* Filetype detection if a CSV has a `text/plain` MIME type
* `convert_office_doc` no longers prints file conversion info messages to stdout.
* `partition_via_api` reflects the actual filetype for the file processed in the API.

## 0.7.2

### Enhancements

* Adds an optional encoding kwarg to `elements_to_json` and `elements_from_json`
* Bump version of base image to use new stable version of tesseract

### Features

### Fixes

* Update the `read_txt_file` utility function to keep using `spooled_to_bytes_io_if_needed` for xml
* Add functionality to the `read_txt_file` utility function to handle file-like object from URL
* Remove the unused parameter `encoding` from `partition_pdf`
* Change auto.py to have a `None` default for encoding
* Add functionality to try other common encodings for html and xml files if an error related to the encoding is raised and the user has not specified an encoding.
* Adds benchmark test with test docs in example-docs
* Re-enable test_upload_label_studio_data_with_sdk
* File detection now detects code files as plain text
* Adds `tabulate` explicitly to dependencies
* Fixes an issue in `metadata.page_number` of pptx files
* Adds showing help if no parameters passed

## 0.7.1

### Enhancements

### Features

* Add `stage_for_weaviate` to stage `unstructured` outputs for upload to Weaviate, along with
  a helper function for defining a class to use in Weaviate schemas.
* Builds from Unstructured base image, built off of Rocky Linux 8.7, this resolves almost all CVE's in the image.

### Fixes

## 0.7.0

### Enhancements

* Installing `detectron2` from source is no longer required when using the `local-inference` extra.
* Updates `.pptx` parsing to include text in tables.

### Features

### Fixes

* Fixes an issue in `_add_element_metadata` that caused all elements to have `page_number=1`
  in the element metadata.
* Adds `.log` as a file extension for TXT files.
* Adds functionality to try other common encodings for email (`.eml`) files if an error related to the encoding is raised and the user has not specified an encoding.
* Allow passed encoding to be used in the `replace_mime_encodings`
* Fixes page metadata for `partition_html` when `include_metadata=False`
* A `ValueError` now raises if `file_filename` is not specified when you use `partition_via_api`
  with a file-like object.

## 0.6.11

### Enhancements

* Supports epub tests since pandoc is updated in base image

### Features


### Fixes


## 0.6.10

### Enhancements

* XLS support from auto partition

### Features

### Fixes

## 0.6.9

### Enhancements

* fast strategy for pdf now keeps element bounding box data
* setup.py refactor

### Features

### Fixes

* Adds functionality to try other common encodings if an error related to the encoding is raised and the user has not specified an encoding.
* Adds additional MIME types for CSV

## 0.6.8

### Enhancements

### Features

* Add `partition_csv` for CSV files.

### Fixes

## 0.6.7

### Enhancements

* Deprecate `--s3-url` in favor of `--remote-url` in CLI
* Refactor out non-connector-specific config variables
* Add `file_directory` to metadata
* Add `page_name` to metadata. Currently used for the sheet name in XLSX documents.
* Added a `--partition-strategy` parameter to unstructured-ingest so that users can specify
  partition strategy in CLI. For example, `--partition-strategy fast`.
* Added metadata for filetype.
* Add Discord connector to pull messages from a list of channels
* Refactor `unstructured/file-utils/filetype.py` to better utilise hashmap to return mime type.
* Add local declaration of DOCX_MIME_TYPES and XLSX_MIME_TYPES for `test_filetype.py`.

### Features

* Add `partition_xml` for XML files.
* Add `partition_xlsx` for Microsoft Excel documents.

### Fixes

* Supports `hml` filetype for partition as a variation of html filetype.
* Makes `pytesseract` a function level import in `partition_pdf` so you can use the `"fast"`
  or `"hi_res"` strategies if `pytesseract` is not installed. Also adds the
  `required_dependencies` decorator for the `"hi_res"` and `"ocr_only"` strategies.
* Fix to ensure `filename` is tracked in metadata for `docx` tables.

## 0.6.6

### Enhancements

* Adds an `"auto"` strategy that chooses the partitioning strategy based on document
  characteristics and function kwargs. This is the new default strategy for `partition_pdf`
  and `partition_image`. Users can maintain existing behavior by explicitly setting
  `strategy="hi_res"`.
* Added an additional trace logger for NLP debugging.
* Add `get_date` method to `ElementMetadata` for converting the datestring to a `datetime` object.
* Cleanup the `filename` attribute on `ElementMetadata` to remove the full filepath.

### Features

* Added table reading as html with URL parsing to `partition_docx` in docx
* Added metadata field for text_as_html for docx files

### Fixes

* `fileutils/file_type` check json and eml decode ignore error
* `partition_email` was updated to more flexibly handle deviations from the RFC-2822 standard.
  The time in the metadata returns `None` if the time does not match RFC-2822 at all.
* Include all metadata fields when converting to dataframe or CSV

## 0.6.5

### Enhancements

* Added support for SpooledTemporaryFile file argument.

### Features

### Fixes


## 0.6.4

### Enhancements

* Added an "ocr_only" strategy for `partition_pdf`. Refactored the strategy decision
  logic into its own module.

### Features

### Fixes

## 0.6.3

### Enhancements

* Add an "ocr_only" strategy for `partition_image`.

### Features

* Added `partition_multiple_via_api` for partitioning multiple documents in a single REST
  API call.
* Added `stage_for_baseplate` function to prepare outputs for ingestion into Baseplate.
* Added `partition_odt` for processing Open Office documents.

### Fixes

* Updates the grouping logic in the `partition_pdf` fast strategy to group together text
  in the same bounding box.

## 0.6.2

### Enhancements

* Added logic to `partition_pdf` for detecting copy protected PDFs and falling back
  to the hi res strategy when necessary.


### Features

* Add `partition_via_api` for partitioning documents through the hosted API.

### Fixes

* Fix how `exceeds_cap_ratio` handles empty (returns `True` instead of `False`)
* Updates `detect_filetype` to properly detect JSONs when the MIME type is `text/plain`.

## 0.6.1

### Enhancements

* Updated the table extraction parameter name to be more descriptive

### Features

### Fixes

## 0.6.0

### Enhancements

* Adds an `ssl_verify` kwarg to `partition` and `partition_html` to enable turning off
  SSL verification for HTTP requests. SSL verification is on by default.
* Allows users to pass in ocr language to `partition_pdf` and `partition_image` through
  the `ocr_language` kwarg. `ocr_language` corresponds to the code for the language pack
  in Tesseract. You will need to install the relevant Tesseract language pack to use a
  given language.

### Features

* Table extraction is now possible for pdfs from `partition` and `partition_pdf`.
* Adds support for extracting attachments from `.msg` files

### Fixes

* Adds an `ssl_verify` kwarg to `partition` and `partition_html` to enable turning off
  SSL verification for HTTP requests. SSL verification is on by default.

## 0.5.13

### Enhancements

* Allow headers to be passed into `partition` when `url` is used.

### Features

* `bytes_string_to_string` cleaning brick for bytes string output.

### Fixes

* Fixed typo in call to `exactly_one` in `partition_json`
* unstructured-documents encode xml string if document_tree is `None` in `_read_xml`.
* Update to `_read_xml` so that Markdown files with embedded HTML process correctly.
* Fallback to "fast" strategy only emits a warning if the user specifies the "hi_res" strategy.
* unstructured-partition-text_type exceeds_cap_ratio fix returns and how capitalization ratios are calculated
* `partition_pdf` and `partition_text` group broken paragraphs to avoid fragmented `NarrativeText` elements.
* .json files resolved as "application/json" on centos7 (or other installs with older libmagic libs)

## 0.5.12

### Enhancements

* Add OS mimetypes DB to docker image, mainly for unstructured-api compat.
* Use the image registry as a cache when building Docker images.
* Adds the ability for `partition_text` to group together broken paragraphs.
* Added method to utils to allow date time format validation

### Features
* Add Slack connector to pull messages for a specific channel

* Add --partition-by-api parameter to unstructured-ingest
* Added `partition_rtf` for processing rich text files.
* `partition` now accepts a `url` kwarg in addition to `file` and `filename`.

### Fixes

* Allow encoding to be passed into `replace_mime_encodings`.
* unstructured-ingest connector-specific dependencies are imported on demand.
* unstructured-ingest --flatten-metadata supported for local connector.
* unstructured-ingest fix runtime error when using --metadata-include.

## 0.5.11

### Enhancements

### Features

### Fixes

* Guard against null style attribute in docx document elements
* Update HTML encoding to better support foreign language characters

## 0.5.10

### Enhancements

* Updated inference package
* Add sender, recipient, date, and subject to element metadata for emails

### Features

* Added `--download-only` parameter to `unstructured-ingest`

### Fixes

* FileNotFound error when filename is provided but file is not on disk

## 0.5.9

### Enhancements

### Features

### Fixes

* Convert file to str in helper `split_by_paragraph` for `partition_text`

## 0.5.8

### Enhancements

* Update `elements_to_json` to return string when filename is not specified
* `elements_from_json` may take a string instead of a filename with the `text` kwarg
* `detect_filetype` now does a final fallback to file extension.
* Empty tags are now skipped during the depth check for HTML processing.

### Features

* Add local file system to `unstructured-ingest`
* Add `--max-docs` parameter to `unstructured-ingest`
* Added `partition_msg` for processing MSFT Outlook .msg files.

### Fixes

* `convert_file_to_text` now passes through the `source_format` and `target_format` kwargs.
  Previously they were hard coded.
* Partitioning functions that accept a `text` kwarg no longer raise an error if an empty
  string is passed (and empty list of elements is returned instead).
* `partition_json` no longer fails if the input is an empty list.
* Fixed bug in `chunk_by_attention_window` that caused the last word in segments to be cut-off
  in some cases.

### BREAKING CHANGES

* `stage_for_transformers` now returns a list of elements, making it consistent with other
  staging bricks

## 0.5.7

### Enhancements

* Refactored codebase using `exactly_one`
* Adds ability to pass headers when passing a url in partition_html()
* Added optional `content_type` and `file_filename` parameters to `partition()` to bypass file detection

### Features

* Add `--flatten-metadata` parameter to `unstructured-ingest`
* Add `--fields-include` parameter to `unstructured-ingest`

### Fixes

## 0.5.6

### Enhancements

* `contains_english_word()`, used heavily in text processing, is 10x faster.

### Features

* Add `--metadata-include` and `--metadata-exclude` parameters to `unstructured-ingest`
* Add `clean_non_ascii_chars` to remove non-ascii characters from unicode string

### Fixes

* Fix problem with PDF partition (duplicated test)

## 0.5.4

### Enhancements

* Added Biomedical literature connector for ingest cli.
* Add `FsspecConnector` to easily integrate any existing `fsspec` filesystem as a connector.
* Rename `s3_connector.py` to `s3.py` for readability and consistency with the
  rest of the connectors.
* Now `S3Connector` relies on `s3fs` instead of on `boto3`, and it inherits
  from `FsspecConnector`.
* Adds an `UNSTRUCTURED_LANGUAGE_CHECKS` environment variable to control whether or not language
  specific checks like vocabulary and POS tagging are applied. Set to `"true"` for higher
  resolution partitioning and `"false"` for faster processing.
* Improves `detect_filetype` warning to include filename when provided.
* Adds a "fast" strategy for partitioning PDFs with PDFMiner. Also falls back to the "fast"
  strategy if detectron2 is not available.
* Start deprecation life cycle for `unstructured-ingest --s3-url` option, to be deprecated in
  favor of `--remote-url`.

### Features

* Add `AzureBlobStorageConnector` based on its `fsspec` implementation inheriting
from `FsspecConnector`
* Add `partition_epub` for partitioning e-books in EPUB3 format.

### Fixes

* Fixes processing for text files with `message/rfc822` MIME type.
* Open xml files in read-only mode when reading contents to construct an XMLDocument.

## 0.5.3

### Enhancements

* `auto.partition()` can now load Unstructured ISD json documents.
* Simplify partitioning functions.
* Improve logging for ingest CLI.

### Features

* Add `--wikipedia-auto-suggest` argument to the ingest CLI to disable automatic redirection
  to pages with similar names.
* Add setup script for Amazon Linux 2
* Add optional `encoding` argument to the `partition_(text/email/html)` functions.
* Added Google Drive connector for ingest cli.
* Added Gitlab connector for ingest cli.

### Fixes

## 0.5.2

### Enhancements

* Fully move from printing to logging.
* `unstructured-ingest` now uses a default `--download_dir` of `$HOME/.cache/unstructured/ingest`
rather than a "tmp-ingest-" dir in the working directory.

### Features

### Fixes

* `setup_ubuntu.sh` no longer fails in some contexts by interpreting
`DEBIAN_FRONTEND=noninteractive` as a command
* `unstructured-ingest` no longer re-downloads files when --preserve-downloads
is used without --download-dir.
* Fixed an issue that was causing text to be skipped in some HTML documents.

## 0.5.1

### Enhancements

### Features

### Fixes

* Fixes an error causing JavaScript to appear in the output of `partition_html` sometimes.
* Fix several issues with the `requires_dependencies` decorator, including the error message
  and how it was used, which had caused an error for `unstructured-ingest --github-url ...`.

## 0.5.0

### Enhancements

* Add `requires_dependencies` Python decorator to check dependencies are installed before
  instantiating a class or running a function

### Features

* Added Wikipedia connector for ingest cli.

### Fixes

* Fix `process_document` file cleaning on failure
* Fixes an error introduced in the metadata tracking commit that caused `NarrativeText`
  and `FigureCaption` elements to be represented as `Text` in HTML documents.

## 0.4.16

### Enhancements

* Fallback to using file extensions for filetype detection if `libmagic` is not present

### Features

* Added setup script for Ubuntu
* Added GitHub connector for ingest cli.
* Added `partition_md` partitioner.
* Added Reddit connector for ingest cli.

### Fixes

* Initializes connector properly in ingest.main::MainProcess
* Restricts version of unstructured-inference to avoid multithreading issue

## 0.4.15

### Enhancements

* Added `elements_to_json` and `elements_from_json` for easier serialization/deserialization
* `convert_to_dict`, `dict_to_elements` and `convert_to_csv` are now aliases for functions
  that use the ISD terminology.

### Fixes

* Update to ensure all elements are preserved during serialization/deserialization

## 0.4.14

* Automatically install `nltk` models in the `tokenize` module.

## 0.4.13

* Fixes unstructured-ingest cli.

## 0.4.12

* Adds console_entrypoint for unstructured-ingest, other structure/doc updates related to ingest.
* Add `parser` parameter to `partition_html`.

## 0.4.11

* Adds `partition_doc` for partitioning Word documents in `.doc` format. Requires `libreoffice`.
* Adds `partition_ppt` for partitioning PowerPoint documents in `.ppt` format. Requires `libreoffice`.

## 0.4.10

* Fixes `ElementMetadata` so that it's JSON serializable when the filename is a `Path` object.

## 0.4.9

* Added ingest modules and s3 connector, sample ingest script
* Default to `url=None` for `partition_pdf` and `partition_image`
* Add ability to skip English specific check by setting the `UNSTRUCTURED_LANGUAGE` env var to `""`.
* Document `Element` objects now track metadata

## 0.4.8

* Modified XML and HTML parsers not to load comments.

## 0.4.7

* Added the ability to pull an HTML document from a url in `partition_html`.
* Added the the ability to get file summary info from lists of filenames and lists
  of file contents.
* Added optional page break to `partition` for `.pptx`, `.pdf`, images, and `.html` files.
* Added `to_dict` method to document elements.
* Include more unicode quotes in `replace_unicode_quotes`.

## 0.4.6

* Loosen the default cap threshold to `0.5`.
* Add a `UNSTRUCTURED_NARRATIVE_TEXT_CAP_THRESHOLD` environment variable for controlling
  the cap ratio threshold.
* Unknown text elements are identified as `Text` for HTML and plain text documents.
* `Body Text` styles no longer default to `NarrativeText` for Word documents. The style information
  is insufficient to determine that the text is narrative.
* Upper cased text is lower cased before checking for verbs. This helps avoid some missed verbs.
* Adds an `Address` element for capturing elements that only contain an address.
* Suppress the `UserWarning` when detectron is called.
* Checks that titles and narrative test have at least one English word.
* Checks that titles and narrative text are at least 50% alpha characters.
* Restricts titles to a maximum word length. Adds a `UNSTRUCTURED_TITLE_MAX_WORD_LENGTH`
  environment variable for controlling the max number of words in a title.
* Updated `partition_pptx` to order the elements on the page

## 0.4.4

* Updated `partition_pdf` and `partition_image` to return `unstructured` `Element` objects
* Fixed the healthcheck url path when partitioning images and PDFs via API
* Adds an optional `coordinates` attribute to document objects
* Adds `FigureCaption` and `CheckBox` document elements
* Added ability to split lists detected in `LayoutElement` objects
* Adds `partition_pptx` for partitioning PowerPoint documents
* LayoutParser models now download from HugginfaceHub instead of DropBox
* Fixed file type detection for XML and HTML files on Amazone Linux

## 0.4.3

* Adds `requests` as a base dependency
* Fix in `exceeds_cap_ratio` so the function doesn't break with empty text
* Fix bug in `_parse_received_data`.
* Update `detect_filetype` to properly handle `.doc`, `.xls`, and `.ppt`.

## 0.4.2

* Added `partition_image` to process documents in an image format.
* Fixed utf-8 encoding error in `partition_email` with attachments for `text/html`

## 0.4.1

* Added support for text files in the `partition` function
* Pinned `opencv-python` for easier installation on Linux

## 0.4.0

* Added generic `partition` brick that detects the file type and routes a file to the appropriate
  partitioning brick.
* Added a file type detection module.
* Updated `partition_html` and `partition_eml` to support file-like objects in 'rb' mode.
* Cleaning brick for removing ordered bullets `clean_ordered_bullets`.
* Extract brick method for ordered bullets `extract_ordered_bullets`.
* Test for `clean_ordered_bullets`.
* Test for `extract_ordered_bullets`.
* Added `partition_docx` for pre-processing Word Documents.
* Added new REGEX patterns to extract email header information
* Added new functions to extract header information `parse_received_data` and `partition_header`
* Added new function to parse plain text files `partition_text`
* Added new cleaners functions `extract_ip_address`, `extract_ip_address_name`, `extract_mapi_id`, `extract_datetimetz`
* Add new `Image` element and function to find embedded images `find_embedded_images`
* Added `get_directory_file_info` for summarizing information about source documents

## 0.3.5

* Add support for local inference
* Add new pattern to recognize plain text dash bullets
* Add test for bullet patterns
* Fix for `partition_html` that allows for processing `div` tags that have both text and child
  elements
* Add ability to extract document metadata from `.docx`, `.xlsx`, and `.jpg` files.
* Helper functions for identifying and extracting phone numbers
* Add new function `extract_attachment_info` that extracts and decodes the attachment
of an email.
* Staging brick to convert a list of `Element`s to a `pandas` dataframe.
* Add plain text functionality to `partition_email`

## 0.3.4

* Python-3.7 compat

## 0.3.3

* Removes BasicConfig from logger configuration
* Adds the `partition_email` partitioning brick
* Adds the `replace_mime_encodings` cleaning bricks
* Small fix to HTML parsing related to processing list items with sub-tags
* Add `EmailElement` data structure to store email documents

## 0.3.2

* Added `translate_text` brick for translating text between languages
* Add an `apply` method to make it easier to apply cleaners to elements

## 0.3.1

* Added \_\_init.py\_\_ to `partition`

## 0.3.0

* Implement staging brick for Argilla. Converts lists of `Text` elements to `argilla` dataset classes.
* Removing the local PDF parsing code and any dependencies and tests.
* Reorganizes the staging bricks in the unstructured.partition module
* Allow entities to be passed into the Datasaur staging brick
* Added HTML escapes to the `replace_unicode_quotes` brick
* Fix bad responses in partition_pdf to raise ValueError
* Adds `partition_html` for partitioning HTML documents.

## 0.2.6

* Small change to how \_read is placed within the inheritance structure since it doesn't really apply to pdf
* Add partitioning brick for calling the document image analysis API

## 0.2.5

* Update python requirement to >=3.7

## 0.2.4

* Add alternative way of importing `Final` to support google colab

## 0.2.3

* Add cleaning bricks for removing prefixes and postfixes
* Add cleaning bricks for extracting text before and after a pattern

## 0.2.2

* Add staging brick for Datasaur

## 0.2.1

* Added brick to convert an ISD dictionary to a list of elements
* Update `PDFDocument` to use the `from_file` method
* Added staging brick for CSV format for ISD (Initial Structured Data) format.
* Added staging brick for separating text into attention window size chunks for `transformers`.
* Added staging brick for LabelBox.
* Added ability to upload LabelStudio predictions
* Added utility function for JSONL reading and writing
* Added staging brick for CSV format for Prodigy
* Added staging brick for Prodigy
* Added ability to upload LabelStudio annotations
* Added text_field and id_field to stage_for_label_studio signature

## 0.2.0

* Initial release of unstructured<|MERGE_RESOLUTION|>--- conflicted
+++ resolved
@@ -1,8 +1,11 @@
-<<<<<<< HEAD
-## 0.10.17-dev18
-=======
+## 0.10.19-dev0
+
+### Enhancements
+
+* **Detect text in HTML Heading Tags as Titles** This will increase the accuracy of hierarchies in HTML documents and provide more accurate element categorization. If text is in an HTML heading tag and is not a list item, address, or narrative text, categorize it as a title. 
+
+
 ## 0.10.18
->>>>>>> 5b994f37
 
 ### Enhancements
 
@@ -17,7 +20,6 @@
 * **Embeddings support for the SharePoint SourceConnector via unstructured-ingest CLI** The SharePoint connector can now optionally create embeddings from the elements it pulls out during partition and upload those embeddings to Azure Cognitive Search index.
 * **Improves hierarchy from docx files by leveraging natural hierarchies built into docx documents**  Hierarchy can now be detected from an indentation level for list bullets/numbers and by style name (e.g. Heading 1, List Bullet 2, List Number).
 * **Chunking support for the SharePoint SourceConnector via unstructured-ingest CLI** The SharePoint connector can now optionally chunk the elements pulled out during partition via the chunking unstructured brick. This can be used as a stage before creating embeddings.
-* **Detect text in HTML Heading Tags as Titles** This will increase the accuracy of hierarchies in HTML documents and provide more accurate element categorization. If text is in an HTML heading tag and is not a list item, address, or narrative text, categorize it as a title. 
 
 ### Features
 
