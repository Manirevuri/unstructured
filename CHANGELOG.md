<<<<<<< HEAD
## 0.10.19-dev2
=======
## 0.10.19-dev4
>>>>>>> 89bd2faa

### Enhancements

* **bump `unstructured-inference` to `0.6.6`** The updated version of `unstructured-inference` makes table extraction in `hi_res` mode configurable to fine tune table extraction performance; it also improves element detection by adding a deduplication post processing step in the `hi_res` partitioning of pdfs and images.
* **Detect text in HTML Heading Tags as Titles** This will increase the accuracy of hierarchies in HTML documents and provide more accurate element categorization. If text is in an HTML heading tag and is not a list item, address, or narrative text, categorize it as a title. 

### Features

### Fixes

<<<<<<< HEAD
=======
* **Fix various cases of HTML text missing after partition**
  Problem: Under certain circumstances, text immediately after some HTML tags will be misssing from partition result.
  Fix: Updated code to deal with these cases.
  Importance: This will ensure the correctness when partitioning HTML and Markdown documents.


>>>>>>> 89bd2faa
## 0.10.18

### Enhancements

* **Better detection of natural reading order in images and PDF's** The elements returned by partition better reflect natural reading order in some cases, particularly in complicated multi-column layouts, leading to better chunking and retrieval for downstream applications. Achieved by improving the `xy-cut` sorting to preprocess bboxes, shrinking all bounding boxes by 90% along x and y axes (still centered around the same center point), which allows projection lines to be drawn where not possible before if layout bboxes overlapped.
* **Improves `partition_xml` to be faster and more memory efficient when partitioning large XML files** The new behavior is to partition iteratively to prevent loading the entire XML tree into memory at once in most use cases.
* **Adds data source properties to SharePoint, Outlook, Onedrive, Reddit, Slack, and DeltaTable connectors** These properties (date_created, date_modified, version, source_url, record_locator) are written to element metadata during ingest, mapping elements to information about the document source from which they derive. This functionality enables downstream applications to reveal source document applications, e.g. a link to a GDrive doc, Salesforce record, etc.
* **Add functionality to save embedded images in PDF's separately as images** This allows users to save embedded images in PDF's separately as images, given some directory path. The saved image path is written to the metadata for the Image element. Downstream applications may benefit by providing users with image links from relevant "hits."
* **Azure Cognite Search destination connector** New Azure Cognitive Search destination connector added to ingest CLI.  Users may now use `unstructured-ingest` to write partitioned data from over 20 data sources (so far) to an Azure Cognitive Search index.
* **Improves salesforce partitioning** Partitions Salesforce data as xlm instead of text for improved detail and flexibility. Partitions htmlbody instead of textbody for Salesforce emails. Importance: Allows all Salesforce fields to be ingested and gives Salesforce emails more detailed partitioning.
* **Add document level language detection functionality.** Introduces the "auto" default for the languages param, which then detects the languages present in the document using the `langdetect` package. Adds the document languages as ISO 639-3 codes to the element metadata. Implemented only for the partition_text function to start.
* **PPTX partitioner refactored in preparation for enhancement.** Behavior should be unchanged except that shapes enclosed in a group-shape are now included, as many levels deep as required (a group-shape can itself contain a group-shape).
* **Embeddings support for the SharePoint SourceConnector via unstructured-ingest CLI** The SharePoint connector can now optionally create embeddings from the elements it pulls out during partition and upload those embeddings to Azure Cognitive Search index.
* **Improves hierarchy from docx files by leveraging natural hierarchies built into docx documents**  Hierarchy can now be detected from an indentation level for list bullets/numbers and by style name (e.g. Heading 1, List Bullet 2, List Number).
* **Chunking support for the SharePoint SourceConnector via unstructured-ingest CLI** The SharePoint connector can now optionally chunk the elements pulled out during partition via the chunking unstructured brick. This can be used as a stage before creating embeddings.

### Features

* **Adds `links` metadata in `partition_pdf` for `fast` strategy.** Problem: PDF files contain rich information and hyperlink that Unstructured did not captured earlier. Feature: `partition_pdf` now can capture embedded links within the file along with its associated text and page number. Importance: Providing depth in extracted elements give user a better understanding and richer context of documents. This also enables user to map to other elements within the document if the hyperlink is refered internally.
* **Adds the embedding module to be able to embed Elements** Problem: Many NLP applications require the ability to represent parts of documents in a semantic way. Until now, Unstructured did not have text embedding ability within the core library. Feature: This embedding module is able to track embeddings related data with a class, embed a list of elements, and return an updated list of Elements with the *embeddings* property. The module is also able to embed query strings. Importance: Ability to embed documents or parts of documents will enable users to make use of these semantic representations in different NLP applications, such as search, retrieval, and retrieval augmented generation.

### Fixes

* **Fixes a metadata source serialization bug** Problem: In unstructured elements, when loading an elements json file from the disk, the data_source attribute is assumed to be an instance of DataSourceMetadata and the code acts based on that. However the loader did not satisfy the assumption, and loaded it as a dict instead, causing an error. Fix: Added necessary code block to initialize a DataSourceMetadata object, also refactored DataSourceMetadata.from_dict() method to remove redundant code. Importance: Crucial to be able to load elements (which have data_source fields) from json files.
* **Fixes issue where unstructured-inference was not getting updated** Problem: unstructured-inference was not getting upgraded to the version to match unstructured release when doing a pip install.  Solution: using `pip install unstructured[all-docs]` it will now upgrade both unstructured and unstructured-inference. Importance: This will ensure that the inference library is always in sync with the unstructured library, otherwise users will be using outdated libraries which will likely lead to unintended behavior.
* **Fixes SharePoint connector failures if any document has an unsupported filetype** Problem: Currently the entire connector ingest run fails if a single IngestDoc has an unsupported filetype. This is because a ValueError is raised in the IngestDoc's `__post_init__`. Fix: Adds a try/catch when the IngestConnector runs get_ingest_docs such that the error is logged but all processable documents->IngestDocs are still instantiated and returned. Importance: Allows users to ingest SharePoint content even when some files with unsupported filetypes exist there.
* **Fixes Sharepoint connector server_path issue** Problem: Server path for the Sharepoint Ingest Doc was incorrectly formatted, causing issues while fetching pages from the remote source. Fix: changes formatting of remote file path before instantiating SharepointIngestDocs and appends a '/' while fetching pages from the remote source. Importance: Allows users to fetch pages from Sharepoint Sites.
* **Fixes badly initialized Formula** Problem: YoloX contain new types of elements, when loading a document that contain formulas a new element of that class
should be generated, however the Formula class inherits from Element instead of Text. After this change the element is correctly created with the correct class
allowing the document to be loaded. Fix: Change parent class for Formula to Text. Importance: Crucial to be able to load documents that contain formulas.
* **Fixes Sphinx errors.** Fixes errors when running Sphinx `make html` and installs library to suppress warnings.
* **Fixes a metadata backwards compatibility error** Problem: When calling `partition_via_api`, the hosted api may return an element schema that's newer than the current `unstructured`. In this case, metadata fields were added which did not exist in the local `ElementMetadata` dataclass, and `__init__()` threw an error. Fix: remove nonexistent fields before instantiating in `ElementMetadata.from_json()`. Importance: Crucial to avoid breaking changes when adding fields.
* **Fixes issue with Discord connector when a channel returns `None`** Problem: Getting the `jump_url` from a nonexistent Discord `channel` fails. Fix: property `jump_url` is now retrieved within the same context as the messages from the channel. Importance: Avoids cascading issues when the connector fails to fetch information about a Discord channel.
* **Fixes occasionally SIGABTR when writing table with `deltalake` on Linux** Problem: occasionally on Linux ingest can throw a `SIGABTR` when writing `deltalake` table even though the table was written correctly. Fix: put the writing function into a `Process` to ensure its execution to the fullest extent before returning to the main process. Importance: Improves stability of connectors using `deltalake`


## 0.10.16

### Enhancements

* **Adds data source properties to Airtable, Confluence, Discord, Elasticsearch, Google Drive, and Wikipedia connectors** These properties (date_created, date_modified, version, source_url, record_locator) are written to element metadata during ingest, mapping elements to information about the document source from which they derive. This functionality enables downstream applications to reveal source document applications, e.g. a link to a GDrive doc, Salesforce record, etc.
* **DOCX partitioner refactored in preparation for enhancement.** Behavior should be unchanged except in multi-section documents containing different headers/footers for different sections. These will now emit all distinct headers and footers encountered instead of just those for the last section.
* **Add a function to map between Tesseract and standard language codes.** This allows users to input language information to the `languages` param in any Tesseract-supported langcode or any ISO 639 standard language code.
* **Add document level language detection functionality.** Introduces the "auto" default for the languages param, which then detects the languages present in the document using the `langdetect` package. Implemented only for the partition_text function to start.

### Features

### Fixes

* ***Fixes an issue that caused a partition error for some PDF's.** Fixes GH Issue 1460 by bypassing a coordinate check if an element has invalid coordinates.

## 0.10.15


### Enhancements

* **Support for better element categories from the next-generation image-to-text model ("chipper").** Previously, not all of the classifications from Chipper were being mapped to proper `unstructured` element categories so the consumer of the library would see many `UncategorizedText` elements. This fixes the issue, improving the granularity of the element categories outputs for better downstream processing and chunking. The mapping update is:
  * "Threading": `NarrativeText`
  * "Form": `NarrativeText`
  * "Field-Name": `Title`
  * "Value": `NarrativeText`
  * "Link": `NarrativeText`
  * "Headline": `Title` (with `category_depth=1`)
  * "Subheadline": `Title` (with `category_depth=2`)
  * "Abstract": `NarrativeText`
* **Better ListItem grouping for PDF's (fast strategy).** The `partition_pdf` with `fast` strategy previously broke down some numbered list item lines as separate elements. This enhancement leverages the x,y coordinates and bbox sizes to help decide whether the following chunk of text is a continuation of the immediate previous detected ListItem element or not, and not detect it as its own non-ListItem element.
* **Fall back to text-based classification for uncategorized Layout elements for Images and PDF's**. Improves element classification by running existing text-based rules on previously `UncategorizedText` elements.
* **Adds table partitioning for Partitioning for many doc types including: .html, .epub., .md, .rst, .odt, and .msg.** At the core of this change is the .html partition functionality, which is leveraged by the other effected doc types. This impacts many scenarios where `Table` Elements are now propery extracted.
* **Create and add `add_chunking_strategy` decorator to partition functions.** Previously, users were responsible for their own chunking after partitioning elements, often required for downstream applications. Now, individual elements may be combined into right-sized chunks where min and max character size may be specified if `chunking_strategy=by_title`. Relevant elements are grouped together for better downstream results. This enables users immediately use partitioned results effectively in downstream applications (e.g. RAG architecture apps) without any additional post-processing.
* **Adds `languages` as an input parameter and marks `ocr_languages` kwarg for deprecation in pdf, image, and auto partitioning functions.** Previously, language information was only being used for Tesseract OCR for image-based documents and was in a Tesseract specific string format, but by refactoring into a list of standard language codes independent of Tesseract, the `unstructured` library will better support `languages` for other non-image pipelines and/or support for other OCR engines.
* **Removes `UNSTRUCTURED_LANGUAGE` env var usage and replaces `language` with `languages` as an input parameter to unstructured-partition-text_type functions.** The previous parameter/input setup was not user-friendly or scalable to the variety of elements being processed. By refactoring the inputted language information into a list of standard language codes, we can support future applications of the element language such as detection, metadata, and multi-language elements. Now, to skip English specific checks, set the `languages` parameter to any non-English language(s).
* **Adds `xlsx` and `xls` filetype extensions to the `skip_infer_table_types` default list in `partition`.** By adding these file types to the input parameter these files should not go through table extraction. Users can still specify if they would like to extract tables from these filetypes, but will have to set the `skip_infer_table_types` to exclude the desired filetype extension. This avoids mis-representing complex spreadsheets where there may be multiple sub-tables and other content.
* **Better debug output related to sentence counting internals**. Clarify message when sentence is not counted toward sentence count because there aren't enough words, relevant for developers focused on `unstructured`s NLP internals.
* **Faster ocr_only speed for partitioning PDF and images.** Use `unstructured_pytesseract.run_and_get_multiple_output` function to reduce the number of calls to `tesseract` by half when partitioning pdf or image with `tesseract`
* **Adds data source properties to fsspec connectors** These properties (date_created, date_modified, version, source_url, record_locator) are written to element metadata during ingest, mapping elements to information about the document source from which they derive. This functionality enables downstream applications to reveal source document applications, e.g. a link to a GDrive doc, Salesforce record, etc.
* **Add delta table destination connector** New delta table destination connector added to ingest CLI.  Users may now use `unstructured-ingest` to write partitioned data from over 20 data sources (so far) to a Delta Table.
* **Rename to Source and Destination Connectors in the Documentation.** Maintain naming consistency between Connectors codebase and documentation with the first addition to a destination connector.
* **Non-HTML text files now return unstructured-elements as opposed to HTML-elements.** Previously the text based files that went through `partition_html` would return HTML-elements but now we preserve the format from the input using `source_format` argument in the partition call.
* **Adds `PaddleOCR` as an optional alternative to `Tesseract`** for OCR in processing of PDF or Image files, it is installable via the `makefile` command `install-paddleocr`. For experimental purposes only.
* **Bump unstructured-inference** to 0.5.28. This version bump markedly improves the output of table data, rendered as `metadata.text_as_html` in an element. These changes include:
  * add env variable `ENTIRE_PAGE_OCR` to specify using paddle or tesseract on entire page OCR
  * table structure detection now pads the input image by 25 pixels in all 4 directions to improve its recall (0.5.27)
  * support paddle with both cpu and gpu and assume it is pre-installed (0.5.26)
  * fix a bug where `cells_to_html` doesn't handle cells spanning multiple rows properly (0.5.25)
  * remove `cv2` preprocessing step before OCR step in table transformer (0.5.24)

### Features

* **Adds element metadata via `category_depth` with default value None**.
  * This additional metadata is useful for vectordb/LLM, chunking strategies, and retrieval applications.
* **Adds a naive hierarchy for elements via a `parent_id` on the element's metadata**
  * Users will now have more metadata for implementing vectordb/LLM chunking strategies. For example, text elements could be queried by their preceding title element.
  * Title elements created from HTML headings will properly nest

### Fixes

* **`add_pytesseract_bboxes_to_elements` no longer returns `nan` values**. The function logic is now broken into new methods
  `_get_element_box` and `convert_multiple_coordinates_to_new_system`
* **Selecting a different model wasn't being respected when calling `partition_image`.** Problem: `partition_pdf` allows for passing a `model_name` parameter. Given the similarity between the image and PDF pipelines, the expected behavior is that `partition_image` should support the same parameter, but `partition_image` was unintentionally not passing along its `kwargs`. This was corrected by adding the kwargs to the downstream call.
* **Fixes a chunking issue via dropping the field "coordinates".** Problem: chunk_by_title function was chunking each element to its own individual chunk while it needed to group elements into a fewer number of chunks. We've discovered that this happens due to a metadata matching logic in chunk_by_title function, and discovered that elements with different metadata can't be put into the same chunk. At the same time, any element with "coordinates" essentially had different metadata than other elements, due each element locating in different places and having different coordinates. Fix: That is why we have included the key "coordinates" inside a list of excluded metadata keys, while doing this "metadata_matches" comparision. Importance: This change is crucial to be able to chunk by title for documents which include "coordinates" metadata in their elements.

## 0.10.14

### Enhancements

* Update all connectors to use new downstream architecture
  * New click type added to parse comma-delimited string inputs
  * Some CLI options renamed

### Features

### Fixes

## 0.10.13

### Enhancements

* Updated documentation: Added back support doc types for partitioning, more Python codes in the API page,  RAG definition, and use case.
* Updated Hi-Res Metadata: PDFs and Images using Hi-Res strategy now have layout model class probabilities added ot metadata.
* Updated the `_detect_filetype_from_octet_stream()` function to use libmagic to infer the content type of file when it is not a zip file.
* Tesseract minor version bump to 5.3.2

### Features

* Add Jira Connector to be able to pull issues from a Jira organization
* Add `clean_ligatures` function to expand ligatures in text


### Fixes

* `partition_html` breaks on `<br>` elements.
* Ingest error handling to properly raise errors when wrapped
* GH issue 1361: fixes a sortig error that prevented some PDF's from being parsed
* Bump unstructured-inference
  * Brings back embedded images in PDF's (0.5.23)

## 0.10.12

### Enhancements

* Removed PIL pin as issue has been resolved upstream
* Bump unstructured-inference
  * Support for yolox_quantized layout detection model (0.5.20)
* YoloX element types added


### Features

* Add Salesforce Connector to be able to pull Account, Case, Campaign, EmailMessage, Lead

### Fixes


* Bump unstructured-inference
  * Avoid divide-by-zero errors swith `safe_division` (0.5.21)

## 0.10.11

### Enhancements

* Bump unstructured-inference
  * Combine entire-page OCR output with layout-detected elements, to ensure full coverage of the page (0.5.19)

### Features

* Add in ingest cli s3 writer

### Fixes

* Fix a bug where `xy-cut` sorting attemps to sort elements without valid coordinates; now xy cut sorting only works when **all** elements have valid coordinates

## 0.10.10

### Enhancements

* Adds `text` as an input parameter to `partition_xml`.
* `partition_xml` no longer runs through `partition_text`, avoiding incorrect splitting
  on carriage returns in the XML. Since `partition_xml` no longer calls `partition_text`,
  `min_partition` and `max_partition` are no longer supported in `partition_xml`.
* Bump `unstructured-inference==0.5.18`, change non-default detectron2 classification threshold
* Upgrade base image from rockylinux 8 to rockylinux 9
* Serialize IngestDocs to JSON when passing to subprocesses

### Features

### Fixes

- Fix a bug where mismatched `elements` and `bboxes` are passed into `add_pytesseract_bbox_to_elements`

## 0.10.9

### Enhancements

* Fix `test_json` to handle only non-extra dependencies file types (plain-text)

### Features

* Adds `chunk_by_title` to break a document into sections based on the presence of `Title`
  elements.
* add new extraction function `extract_image_urls_from_html` to extract all img related URL from html text.

### Fixes

* Make cv2 dependency optional
* Edit `add_pytesseract_bbox_to_elements`'s (`ocr_only` strategy) `metadata.coordinates.points` return type to `Tuple` for consistency.
* Re-enable test-ingest-confluence-diff for ingest tests
* Fix syntax for ingest test check number of files

## 0.10.8

### Enhancements

* Release docker image that installs Python 3.10 rather than 3.8

### Features

### Fixes

## 0.10.7

### Enhancements

### Features

### Fixes

* Remove overly aggressive ListItem chunking for images and PDF's which typically resulted in inchorent elements.

## 0.10.6

### Enhancements

* Enable `partition_email` and `partition_msg` to detect if an email is PGP encryped. If
  and email is PGP encryped, the functions will return an empy list of elements and
  emit a warning about the encrypted content.
* Add threaded Slack conversations into Slack connector output
* Add functionality to sort elements using `xy-cut` sorting approach in `partition_pdf` for `hi_res` and `fast` strategies
* Bump unstructured-inference
  * Set OMP_THREAD_LIMIT to 1 if not set for better tesseract perf (0.5.17)

### Features

* Extract coordinates from PDFs and images when using OCR only strategy and add to metadata

### Fixes

* Update `partition_html` to respect the order of `<pre>` tags.
* Fix bug in `partition_pdf_or_image` where two partitions were called if `strategy == "ocr_only"`.
* Bump unstructured-inference
  * Fix issue where temporary files were being left behind (0.5.16)
* Adds deprecation warning for the `file_filename` kwarg to `partition`, `partition_via_api`,
  and `partition_multiple_via_api`.
* Fix documentation build workflow by pinning dependencies

## 0.10.5

### Enhancements

* Create new CI Pipelines
  - Checking text, xml, email, and html doc tests against the library installed without extras
  - Checking each library extra against their respective tests
* `partition` raises an error and tells the user to install the appropriate extra if a filetype
  is detected that is missing dependencies.
* Add custom errors to ingest
* Bump `unstructured-ingest==0.5.15`
  - Handle an uncaught TesseractError (0.5.15)
  - Add TIFF test file and TIFF filetype to `test_from_image_file` in `test_layout` (0.5.14)
* Use `entire_page` ocr mode for pdfs and images
* Add notes on extra installs to docs
* Adds ability to reuse connections per process in unstructured-ingest

### Features
* Add delta table connector

### Fixes

## 0.10.4
* Pass ocr_mode in partition_pdf and set the default back to individual pages for now
* Add diagrams and descriptions for ingest design in the ingest README

### Features
* Supports multipage TIFF image partitioning

### Fixes

## 0.10.2

### Enhancements
* Bump unstructured-inference==0.5.13:
  - Fix extracted image elements being included in layout merge, addresses the issue
    where an entire-page image in a PDF was not passed to the layout model when using hi_res.

### Features

### Fixes

## 0.10.1

### Enhancements
* Bump unstructured-inference==0.5.12:
  - fix to avoid trace for certain PDF's (0.5.12)
  - better defaults for DPI for hi_res and  Chipper (0.5.11)
  - implement full-page OCR (0.5.10)

### Features

### Fixes

* Fix dead links in repository README (Quick Start > Install for local development, and Learn more > Batch Processing)
* Update document dependencies to include tesseract-lang for additional language support (required for tests to pass)

## 0.10.0

### Enhancements

* Add `include_header` kwarg to `partition_xlsx` and change default behavior to `True`
* Update the `links` and `emphasized_texts` metadata fields

### Features

### Fixes

## 0.9.3

### Enhancements

* Pinned dependency cleanup.
* Update `partition_csv` to always use `soupparser_fromstring` to parse `html text`
* Update `partition_tsv` to always use `soupparser_fromstring` to parse `html text`
* Add `metadata.section` to capture epub table of contents data
* Add `unique_element_ids` kwarg to partition functions. If `True`, will use a UUID
  for element IDs instead of a SHA-256 hash.
* Update `partition_xlsx` to always use `soupparser_fromstring` to parse `html text`
* Add functionality to switch `html` text parser based on whether the `html` text contains emoji
* Add functionality to check if a string contains any emoji characters
* Add CI tests around Notion

### Features

* Add Airtable Connector to be able to pull views/tables/bases from an Airtable organization

### Fixes

* fix pdf partition of list items being detected as titles in OCR only mode
* make notion module discoverable
* fix emails with `Content-Distribution: inline` and `Content-Distribution: attachment` with no filename
* Fix email attachment filenames which had `=` in the filename itself

## 0.9.2


### Enhancements

* Update table extraction section in API documentation to sync with change in Prod API
* Update Notion connector to extract to html
* Added UUID option for `element_id`
* Bump unstructured-inference==0.5.9:
  - better caching of models
  - another version of detectron2 available, though the default layout model is unchanged
* Added UUID option for element_id
* Added UUID option for element_id
* CI improvements to run ingest tests in parallel

### Features

* Adds Sharepoint connector.

### Fixes

* Bump unstructured-inference==0.5.9:
  - ignores Tesseract errors where no text is extracted for tiles that indeed, have no text

## 0.9.1

### Enhancements

* Adds --partition-pdf-infer-table-structure to unstructured-ingest.
* Enable `partition_html` to skip headers and footers with the `skip_headers_and_footers` flag.
* Update `partition_doc` and `partition_docx` to track emphasized texts in the output
* Adds post processing function `filter_element_types`
* Set the default strategy for partitioning images to `hi_res`
* Add page break parameter section in API documentation to sync with change in Prod API
* Update `partition_html` to track emphasized texts in the output
* Update `XMLDocument._read_xml` to create `<p>` tag element for the text enclosed in the `<pre>` tag
* Add parameter `include_tail_text` to `_construct_text` to enable (skip) tail text inclusion
* Add Notion connector

### Features

### Fixes

* Remove unused `_partition_via_api` function
* Fixed emoji bug in `partition_xlsx`.
* Pass `file_filename` metadata when partitioning file object
* Skip ingest test on missing Slack token
* Add Dropbox variables to CI environments
* Remove default encoding for ingest
* Adds new element type `EmailAddress` for recognising email address in the  text
* Simplifies `min_partition` logic; makes partitions falling below the `min_partition`
  less likely.
* Fix bug where ingest test check for number of files fails in smoke test
* Fix unstructured-ingest entrypoint failure

## 0.9.0

### Enhancements

* Dependencies are now split by document type, creating a slimmer base installation.

## 0.8.8

### Enhancements

### Features

### Fixes

* Rename "date" field to "last_modified"
* Adds Box connector

### Fixes

## 0.8.7

### Enhancements

* Put back useful function `split_by_paragraph`

### Features

### Fixes

* Fix argument order in NLTK download step

## 0.8.6

### Enhancements

### Features

### Fixes

* Remove debug print lines and non-functional code

## 0.8.5

### Enhancements

* Add parameter `skip_infer_table_types` to enable (skip) table extraction for other doc types
* Adds optional Unstructured API unit tests in CI
* Tracks last modified date for all document types.
* Add auto_paragraph_grouper to detect new-line and blank-line new paragraph for .txt files.
* refactor the ingest cli to better support expanding supported connectors

## 0.8.3

### Enhancements

### Features

### Fixes

* NLTK now only gets downloaded if necessary.
* Handling for empty tables in Word Documents and PowerPoints.

## 0.8.4

### Enhancements

* Additional tests and refactor of JSON detection.
* Update functionality to retrieve image metadata from a page for `document_to_element_list`
* Links are now tracked in `partition_html` output.
* Set the file's current position to the beginning after reading the file in `convert_to_bytes`
* Add `min_partition` kwarg to that combines elements below a specified threshold and modifies splitting of strings longer than max partition so words are not split.
* set the file's current position to the beginning after reading the file in `convert_to_bytes`
* Add slide notes to pptx
* Add `--encoding` directive to ingest
* Improve json detection by `detect_filetype`

### Features

* Adds Outlook connector
* Add support for dpi parameter in inference library
* Adds Onedrive connector.
* Add Confluence connector for ingest cli to pull the body text from all documents from all spaces in a confluence domain.

### Fixes

* Fixes issue with email partitioning where From field was being assigned the To field value.
* Use the `image_metadata` property of the `PageLayout` instance to get the page image info in the `document_to_element_list`
* Add functionality to write images to computer storage temporarily instead of keeping them in memory for `ocr_only` strategy
* Add functionality to convert a PDF in small chunks of pages at a time for `ocr_only` strategy
* Adds `.txt`, `.text`, and `.tab` to list of extensions to check if file
  has a `text/plain` MIME type.
* Enables filters to be passed to `partition_doc` so it doesn't error with LibreOffice7.
* Removed old error message that's superseded by `requires_dependencies`.
* Removes using `hi_res` as the default strategy value for `partition_via_api` and `partition_multiple_via_api`

## 0.8.1

### Enhancements

* Add support for Python 3.11

### Features

### Fixes

* Fixed `auto` strategy detected scanned document as having extractable text and using `fast` strategy, resulting in no output.
* Fix list detection in MS Word documents.
* Don't instantiate an element with a coordinate system when there isn't a way to get its location data.

## 0.8.0

### Enhancements

* Allow model used for hi res pdf partition strategy to be chosen when called.
* Updated inference package

### Features

* Add `metadata_filename` parameter across all partition functions

### Fixes

* Update to ensure `convert_to_datafame` grabs all of the metadata fields.
* Adjust encoding recognition threshold value in `detect_file_encoding`
* Fix KeyError when `isd_to_elements` doesn't find a type
* Fix `_output_filename` for local connector, allowing single files to be written correctly to the disk

* Fix for cases where an invalid encoding is extracted from an email header.

### BREAKING CHANGES

* Information about an element's location is no longer returned as top-level attributes of an element. Instead, it is returned in the `coordinates` attribute of the element's metadata.

## 0.7.12

### Enhancements

* Adds `include_metadata` kwarg to `partition_doc`, `partition_docx`, `partition_email`, `partition_epub`, `partition_json`, `partition_msg`, `partition_odt`, `partition_org`, `partition_pdf`, `partition_ppt`, `partition_pptx`, `partition_rst`, and `partition_rtf`
### Features

* Add Elasticsearch connector for ingest cli to pull specific fields from all documents in an index.
* Adds Dropbox connector

### Fixes

* Fix tests that call unstructured-api by passing through an api-key
* Fixed page breaks being given (incorrect) page numbers
* Fix skipping download on ingest when a source document exists locally

## 0.7.11

### Enhancements

* More deterministic element ordering when using `hi_res` PDF parsing strategy (from unstructured-inference bump to 0.5.4)
* Make large model available (from unstructured-inference bump to 0.5.3)
* Combine inferred elements with extracted elements (from unstructured-inference bump to 0.5.2)
* `partition_email` and `partition_msg` will now process attachments if `process_attachments=True`
  and a attachment partitioning functions is passed through with `attachment_partitioner=partition`.

### Features

### Fixes

* Fix tests that call unstructured-api by passing through an api-key
* Fixed page breaks being given (incorrect) page numbers
* Fix skipping download on ingest when a source document exists locally

## 0.7.10

### Enhancements

* Adds a `max_partition` parameter to `partition_text`, `partition_pdf`, `partition_email`,
  `partition_msg` and `partition_xml` that sets a limit for the size of an individual
  document elements. Defaults to `1500` for everything except `partition_xml`, which has
  a default value of `None`.
* DRY connector refactor

### Features

* `hi_res` model for pdfs and images is selectable via environment variable.

### Fixes

* CSV check now ignores escaped commas.
* Fix for filetype exploration util when file content does not have a comma.
* Adds negative lookahead to bullet pattern to avoid detecting plain text line
  breaks like `-------` as list items.
* Fix pre tag parsing for `partition_html`
* Fix lookup error for annotated Arabic and Hebrew encodings

## 0.7.9

### Enhancements

* Improvements to string check for leafs in `partition_xml`.
* Adds --partition-ocr-languages to unstructured-ingest.

### Features

* Adds `partition_org` for processed Org Mode documents.

### Fixes

## 0.7.8

### Enhancements

### Features

* Adds Google Cloud Service connector

### Fixes

* Updates the `parse_email` for `partition_eml` so that `unstructured-api` passes the smoke tests
* `partition_email` now works if there is no message content
* Updates the `"fast"` strategy for `partition_pdf` so that it's able to recursively
* Adds recursive functionality to all fsspec connectors
* Adds generic --recursive ingest flag

## 0.7.7

### Enhancements

* Adds functionality to replace the `MIME` encodings for `eml` files with one of the common encodings if a `unicode` error occurs
* Adds missed file-like object handling in `detect_file_encoding`
* Adds functionality to extract charset info from `eml` files

### Features

* Added coordinate system class to track coordinate types and convert to different coordinate

### Fixes

* Adds an `html_assemble_articles` kwarg to `partition_html` to enable users to capture
  control whether content outside of `<article>` tags is captured when
  `<article>` tags are present.
* Check for the `xml` attribute on `element` before looking for pagebreaks in `partition_docx`.

## 0.7.6

### Enhancements

* Convert fast startegy to ocr_only for images
* Adds support for page numbers in `.docx` and `.doc` when user or renderer
  created page breaks are present.
* Adds retry logic for the unstructured-ingest Biomed connector

### Features

* Provides users with the ability to extract additional metadata via regex.
* Updates `partition_docx` to include headers and footers in the output.
* Create `partition_tsv` and associated tests. Make additional changes to `detect_filetype`.

### Fixes

* Remove fake api key in test `partition_via_api` since we now require valid/empty api keys
* Page number defaults to `None` instead of `1` when page number is not present in the metadata.
  A page number of `None` indicates that page numbers are not being tracked for the document
  or that page numbers do not apply to the element in question..
* Fixes an issue with some pptx files. Assume pptx shapes are found in top left position of slide
  in case the shape.top and shape.left attributes are `None`.

## 0.7.5

### Enhancements

* Adds functionality to sort elements in `partition_pdf` for `fast` strategy
* Adds ingest tests with `--fast` strategy on PDF documents
* Adds --api-key to unstructured-ingest

### Features

* Adds `partition_rst` for processed ReStructured Text documents.

### Fixes

* Adds handling for emails that do not have a datetime to extract.
* Adds pdf2image package as core requirement of unstructured (with no extras)

## 0.7.4

### Enhancements

* Allows passing kwargs to request data field for `partition_via_api` and `partition_multiple_via_api`
* Enable MIME type detection if libmagic is not available
* Adds handling for empty files in `detect_filetype` and `partition`.

### Features

### Fixes

* Reslove `grpcio` import issue on `weaviate.schema.validate_schema` for python 3.9 and 3.10
* Remove building `detectron2` from source in Dockerfile

## 0.7.3

### Enhancements

* Update IngestDoc abstractions and add data source metadata in ElementMetadata

### Features

### Fixes

* Pass `strategy` parameter down from `partition` for `partition_image`
* Filetype detection if a CSV has a `text/plain` MIME type
* `convert_office_doc` no longers prints file conversion info messages to stdout.
* `partition_via_api` reflects the actual filetype for the file processed in the API.

## 0.7.2

### Enhancements

* Adds an optional encoding kwarg to `elements_to_json` and `elements_from_json`
* Bump version of base image to use new stable version of tesseract

### Features

### Fixes

* Update the `read_txt_file` utility function to keep using `spooled_to_bytes_io_if_needed` for xml
* Add functionality to the `read_txt_file` utility function to handle file-like object from URL
* Remove the unused parameter `encoding` from `partition_pdf`
* Change auto.py to have a `None` default for encoding
* Add functionality to try other common encodings for html and xml files if an error related to the encoding is raised and the user has not specified an encoding.
* Adds benchmark test with test docs in example-docs
* Re-enable test_upload_label_studio_data_with_sdk
* File detection now detects code files as plain text
* Adds `tabulate` explicitly to dependencies
* Fixes an issue in `metadata.page_number` of pptx files
* Adds showing help if no parameters passed

## 0.7.1

### Enhancements

### Features

* Add `stage_for_weaviate` to stage `unstructured` outputs for upload to Weaviate, along with
  a helper function for defining a class to use in Weaviate schemas.
* Builds from Unstructured base image, built off of Rocky Linux 8.7, this resolves almost all CVE's in the image.

### Fixes

## 0.7.0

### Enhancements

* Installing `detectron2` from source is no longer required when using the `local-inference` extra.
* Updates `.pptx` parsing to include text in tables.

### Features

### Fixes

* Fixes an issue in `_add_element_metadata` that caused all elements to have `page_number=1`
  in the element metadata.
* Adds `.log` as a file extension for TXT files.
* Adds functionality to try other common encodings for email (`.eml`) files if an error related to the encoding is raised and the user has not specified an encoding.
* Allow passed encoding to be used in the `replace_mime_encodings`
* Fixes page metadata for `partition_html` when `include_metadata=False`
* A `ValueError` now raises if `file_filename` is not specified when you use `partition_via_api`
  with a file-like object.

## 0.6.11

### Enhancements

* Supports epub tests since pandoc is updated in base image

### Features


### Fixes


## 0.6.10

### Enhancements

* XLS support from auto partition

### Features

### Fixes

## 0.6.9

### Enhancements

* fast strategy for pdf now keeps element bounding box data
* setup.py refactor

### Features

### Fixes

* Adds functionality to try other common encodings if an error related to the encoding is raised and the user has not specified an encoding.
* Adds additional MIME types for CSV

## 0.6.8

### Enhancements

### Features

* Add `partition_csv` for CSV files.

### Fixes

## 0.6.7

### Enhancements

* Deprecate `--s3-url` in favor of `--remote-url` in CLI
* Refactor out non-connector-specific config variables
* Add `file_directory` to metadata
* Add `page_name` to metadata. Currently used for the sheet name in XLSX documents.
* Added a `--partition-strategy` parameter to unstructured-ingest so that users can specify
  partition strategy in CLI. For example, `--partition-strategy fast`.
* Added metadata for filetype.
* Add Discord connector to pull messages from a list of channels
* Refactor `unstructured/file-utils/filetype.py` to better utilise hashmap to return mime type.
* Add local declaration of DOCX_MIME_TYPES and XLSX_MIME_TYPES for `test_filetype.py`.

### Features

* Add `partition_xml` for XML files.
* Add `partition_xlsx` for Microsoft Excel documents.

### Fixes

* Supports `hml` filetype for partition as a variation of html filetype.
* Makes `pytesseract` a function level import in `partition_pdf` so you can use the `"fast"`
  or `"hi_res"` strategies if `pytesseract` is not installed. Also adds the
  `required_dependencies` decorator for the `"hi_res"` and `"ocr_only"` strategies.
* Fix to ensure `filename` is tracked in metadata for `docx` tables.

## 0.6.6

### Enhancements

* Adds an `"auto"` strategy that chooses the partitioning strategy based on document
  characteristics and function kwargs. This is the new default strategy for `partition_pdf`
  and `partition_image`. Users can maintain existing behavior by explicitly setting
  `strategy="hi_res"`.
* Added an additional trace logger for NLP debugging.
* Add `get_date` method to `ElementMetadata` for converting the datestring to a `datetime` object.
* Cleanup the `filename` attribute on `ElementMetadata` to remove the full filepath.

### Features

* Added table reading as html with URL parsing to `partition_docx` in docx
* Added metadata field for text_as_html for docx files

### Fixes

* `fileutils/file_type` check json and eml decode ignore error
* `partition_email` was updated to more flexibly handle deviations from the RFC-2822 standard.
  The time in the metadata returns `None` if the time does not match RFC-2822 at all.
* Include all metadata fields when converting to dataframe or CSV

## 0.6.5

### Enhancements

* Added support for SpooledTemporaryFile file argument.

### Features

### Fixes


## 0.6.4

### Enhancements

* Added an "ocr_only" strategy for `partition_pdf`. Refactored the strategy decision
  logic into its own module.

### Features

### Fixes

## 0.6.3

### Enhancements

* Add an "ocr_only" strategy for `partition_image`.

### Features

* Added `partition_multiple_via_api` for partitioning multiple documents in a single REST
  API call.
* Added `stage_for_baseplate` function to prepare outputs for ingestion into Baseplate.
* Added `partition_odt` for processing Open Office documents.

### Fixes

* Updates the grouping logic in the `partition_pdf` fast strategy to group together text
  in the same bounding box.

## 0.6.2

### Enhancements

* Added logic to `partition_pdf` for detecting copy protected PDFs and falling back
  to the hi res strategy when necessary.


### Features

* Add `partition_via_api` for partitioning documents through the hosted API.

### Fixes

* Fix how `exceeds_cap_ratio` handles empty (returns `True` instead of `False`)
* Updates `detect_filetype` to properly detect JSONs when the MIME type is `text/plain`.

## 0.6.1

### Enhancements

* Updated the table extraction parameter name to be more descriptive

### Features

### Fixes

## 0.6.0

### Enhancements

* Adds an `ssl_verify` kwarg to `partition` and `partition_html` to enable turning off
  SSL verification for HTTP requests. SSL verification is on by default.
* Allows users to pass in ocr language to `partition_pdf` and `partition_image` through
  the `ocr_language` kwarg. `ocr_language` corresponds to the code for the language pack
  in Tesseract. You will need to install the relevant Tesseract language pack to use a
  given language.

### Features

* Table extraction is now possible for pdfs from `partition` and `partition_pdf`.
* Adds support for extracting attachments from `.msg` files

### Fixes

* Adds an `ssl_verify` kwarg to `partition` and `partition_html` to enable turning off
  SSL verification for HTTP requests. SSL verification is on by default.

## 0.5.13

### Enhancements

* Allow headers to be passed into `partition` when `url` is used.

### Features

* `bytes_string_to_string` cleaning brick for bytes string output.

### Fixes

* Fixed typo in call to `exactly_one` in `partition_json`
* unstructured-documents encode xml string if document_tree is `None` in `_read_xml`.
* Update to `_read_xml` so that Markdown files with embedded HTML process correctly.
* Fallback to "fast" strategy only emits a warning if the user specifies the "hi_res" strategy.
* unstructured-partition-text_type exceeds_cap_ratio fix returns and how capitalization ratios are calculated
* `partition_pdf` and `partition_text` group broken paragraphs to avoid fragmented `NarrativeText` elements.
* .json files resolved as "application/json" on centos7 (or other installs with older libmagic libs)

## 0.5.12

### Enhancements

* Add OS mimetypes DB to docker image, mainly for unstructured-api compat.
* Use the image registry as a cache when building Docker images.
* Adds the ability for `partition_text` to group together broken paragraphs.
* Added method to utils to allow date time format validation

### Features
* Add Slack connector to pull messages for a specific channel

* Add --partition-by-api parameter to unstructured-ingest
* Added `partition_rtf` for processing rich text files.
* `partition` now accepts a `url` kwarg in addition to `file` and `filename`.

### Fixes

* Allow encoding to be passed into `replace_mime_encodings`.
* unstructured-ingest connector-specific dependencies are imported on demand.
* unstructured-ingest --flatten-metadata supported for local connector.
* unstructured-ingest fix runtime error when using --metadata-include.

## 0.5.11

### Enhancements

### Features

### Fixes

* Guard against null style attribute in docx document elements
* Update HTML encoding to better support foreign language characters

## 0.5.10

### Enhancements

* Updated inference package
* Add sender, recipient, date, and subject to element metadata for emails

### Features

* Added `--download-only` parameter to `unstructured-ingest`

### Fixes

* FileNotFound error when filename is provided but file is not on disk

## 0.5.9

### Enhancements

### Features

### Fixes

* Convert file to str in helper `split_by_paragraph` for `partition_text`

## 0.5.8

### Enhancements

* Update `elements_to_json` to return string when filename is not specified
* `elements_from_json` may take a string instead of a filename with the `text` kwarg
* `detect_filetype` now does a final fallback to file extension.
* Empty tags are now skipped during the depth check for HTML processing.

### Features

* Add local file system to `unstructured-ingest`
* Add `--max-docs` parameter to `unstructured-ingest`
* Added `partition_msg` for processing MSFT Outlook .msg files.

### Fixes

* `convert_file_to_text` now passes through the `source_format` and `target_format` kwargs.
  Previously they were hard coded.
* Partitioning functions that accept a `text` kwarg no longer raise an error if an empty
  string is passed (and empty list of elements is returned instead).
* `partition_json` no longer fails if the input is an empty list.
* Fixed bug in `chunk_by_attention_window` that caused the last word in segments to be cut-off
  in some cases.

### BREAKING CHANGES

* `stage_for_transformers` now returns a list of elements, making it consistent with other
  staging bricks

## 0.5.7

### Enhancements

* Refactored codebase using `exactly_one`
* Adds ability to pass headers when passing a url in partition_html()
* Added optional `content_type` and `file_filename` parameters to `partition()` to bypass file detection

### Features

* Add `--flatten-metadata` parameter to `unstructured-ingest`
* Add `--fields-include` parameter to `unstructured-ingest`

### Fixes

## 0.5.6

### Enhancements

* `contains_english_word()`, used heavily in text processing, is 10x faster.

### Features

* Add `--metadata-include` and `--metadata-exclude` parameters to `unstructured-ingest`
* Add `clean_non_ascii_chars` to remove non-ascii characters from unicode string

### Fixes

* Fix problem with PDF partition (duplicated test)

## 0.5.4

### Enhancements

* Added Biomedical literature connector for ingest cli.
* Add `FsspecConnector` to easily integrate any existing `fsspec` filesystem as a connector.
* Rename `s3_connector.py` to `s3.py` for readability and consistency with the
  rest of the connectors.
* Now `S3Connector` relies on `s3fs` instead of on `boto3`, and it inherits
  from `FsspecConnector`.
* Adds an `UNSTRUCTURED_LANGUAGE_CHECKS` environment variable to control whether or not language
  specific checks like vocabulary and POS tagging are applied. Set to `"true"` for higher
  resolution partitioning and `"false"` for faster processing.
* Improves `detect_filetype` warning to include filename when provided.
* Adds a "fast" strategy for partitioning PDFs with PDFMiner. Also falls back to the "fast"
  strategy if detectron2 is not available.
* Start deprecation life cycle for `unstructured-ingest --s3-url` option, to be deprecated in
  favor of `--remote-url`.

### Features

* Add `AzureBlobStorageConnector` based on its `fsspec` implementation inheriting
from `FsspecConnector`
* Add `partition_epub` for partitioning e-books in EPUB3 format.

### Fixes

* Fixes processing for text files with `message/rfc822` MIME type.
* Open xml files in read-only mode when reading contents to construct an XMLDocument.

## 0.5.3

### Enhancements

* `auto.partition()` can now load Unstructured ISD json documents.
* Simplify partitioning functions.
* Improve logging for ingest CLI.

### Features

* Add `--wikipedia-auto-suggest` argument to the ingest CLI to disable automatic redirection
  to pages with similar names.
* Add setup script for Amazon Linux 2
* Add optional `encoding` argument to the `partition_(text/email/html)` functions.
* Added Google Drive connector for ingest cli.
* Added Gitlab connector for ingest cli.

### Fixes

## 0.5.2

### Enhancements

* Fully move from printing to logging.
* `unstructured-ingest` now uses a default `--download_dir` of `$HOME/.cache/unstructured/ingest`
rather than a "tmp-ingest-" dir in the working directory.

### Features

### Fixes

* `setup_ubuntu.sh` no longer fails in some contexts by interpreting
`DEBIAN_FRONTEND=noninteractive` as a command
* `unstructured-ingest` no longer re-downloads files when --preserve-downloads
is used without --download-dir.
* Fixed an issue that was causing text to be skipped in some HTML documents.

## 0.5.1

### Enhancements

### Features

### Fixes

* Fixes an error causing JavaScript to appear in the output of `partition_html` sometimes.
* Fix several issues with the `requires_dependencies` decorator, including the error message
  and how it was used, which had caused an error for `unstructured-ingest --github-url ...`.

## 0.5.0

### Enhancements

* Add `requires_dependencies` Python decorator to check dependencies are installed before
  instantiating a class or running a function

### Features

* Added Wikipedia connector for ingest cli.

### Fixes

* Fix `process_document` file cleaning on failure
* Fixes an error introduced in the metadata tracking commit that caused `NarrativeText`
  and `FigureCaption` elements to be represented as `Text` in HTML documents.

## 0.4.16

### Enhancements

* Fallback to using file extensions for filetype detection if `libmagic` is not present

### Features

* Added setup script for Ubuntu
* Added GitHub connector for ingest cli.
* Added `partition_md` partitioner.
* Added Reddit connector for ingest cli.

### Fixes

* Initializes connector properly in ingest.main::MainProcess
* Restricts version of unstructured-inference to avoid multithreading issue

## 0.4.15

### Enhancements

* Added `elements_to_json` and `elements_from_json` for easier serialization/deserialization
* `convert_to_dict`, `dict_to_elements` and `convert_to_csv` are now aliases for functions
  that use the ISD terminology.

### Fixes

* Update to ensure all elements are preserved during serialization/deserialization

## 0.4.14

* Automatically install `nltk` models in the `tokenize` module.

## 0.4.13

* Fixes unstructured-ingest cli.

## 0.4.12

* Adds console_entrypoint for unstructured-ingest, other structure/doc updates related to ingest.
* Add `parser` parameter to `partition_html`.

## 0.4.11

* Adds `partition_doc` for partitioning Word documents in `.doc` format. Requires `libreoffice`.
* Adds `partition_ppt` for partitioning PowerPoint documents in `.ppt` format. Requires `libreoffice`.

## 0.4.10

* Fixes `ElementMetadata` so that it's JSON serializable when the filename is a `Path` object.

## 0.4.9

* Added ingest modules and s3 connector, sample ingest script
* Default to `url=None` for `partition_pdf` and `partition_image`
* Add ability to skip English specific check by setting the `UNSTRUCTURED_LANGUAGE` env var to `""`.
* Document `Element` objects now track metadata

## 0.4.8

* Modified XML and HTML parsers not to load comments.

## 0.4.7

* Added the ability to pull an HTML document from a url in `partition_html`.
* Added the the ability to get file summary info from lists of filenames and lists
  of file contents.
* Added optional page break to `partition` for `.pptx`, `.pdf`, images, and `.html` files.
* Added `to_dict` method to document elements.
* Include more unicode quotes in `replace_unicode_quotes`.

## 0.4.6

* Loosen the default cap threshold to `0.5`.
* Add a `UNSTRUCTURED_NARRATIVE_TEXT_CAP_THRESHOLD` environment variable for controlling
  the cap ratio threshold.
* Unknown text elements are identified as `Text` for HTML and plain text documents.
* `Body Text` styles no longer default to `NarrativeText` for Word documents. The style information
  is insufficient to determine that the text is narrative.
* Upper cased text is lower cased before checking for verbs. This helps avoid some missed verbs.
* Adds an `Address` element for capturing elements that only contain an address.
* Suppress the `UserWarning` when detectron is called.
* Checks that titles and narrative test have at least one English word.
* Checks that titles and narrative text are at least 50% alpha characters.
* Restricts titles to a maximum word length. Adds a `UNSTRUCTURED_TITLE_MAX_WORD_LENGTH`
  environment variable for controlling the max number of words in a title.
* Updated `partition_pptx` to order the elements on the page

## 0.4.4

* Updated `partition_pdf` and `partition_image` to return `unstructured` `Element` objects
* Fixed the healthcheck url path when partitioning images and PDFs via API
* Adds an optional `coordinates` attribute to document objects
* Adds `FigureCaption` and `CheckBox` document elements
* Added ability to split lists detected in `LayoutElement` objects
* Adds `partition_pptx` for partitioning PowerPoint documents
* LayoutParser models now download from HugginfaceHub instead of DropBox
* Fixed file type detection for XML and HTML files on Amazone Linux

## 0.4.3

* Adds `requests` as a base dependency
* Fix in `exceeds_cap_ratio` so the function doesn't break with empty text
* Fix bug in `_parse_received_data`.
* Update `detect_filetype` to properly handle `.doc`, `.xls`, and `.ppt`.

## 0.4.2

* Added `partition_image` to process documents in an image format.
* Fixed utf-8 encoding error in `partition_email` with attachments for `text/html`

## 0.4.1

* Added support for text files in the `partition` function
* Pinned `opencv-python` for easier installation on Linux

## 0.4.0

* Added generic `partition` brick that detects the file type and routes a file to the appropriate
  partitioning brick.
* Added a file type detection module.
* Updated `partition_html` and `partition_eml` to support file-like objects in 'rb' mode.
* Cleaning brick for removing ordered bullets `clean_ordered_bullets`.
* Extract brick method for ordered bullets `extract_ordered_bullets`.
* Test for `clean_ordered_bullets`.
* Test for `extract_ordered_bullets`.
* Added `partition_docx` for pre-processing Word Documents.
* Added new REGEX patterns to extract email header information
* Added new functions to extract header information `parse_received_data` and `partition_header`
* Added new function to parse plain text files `partition_text`
* Added new cleaners functions `extract_ip_address`, `extract_ip_address_name`, `extract_mapi_id`, `extract_datetimetz`
* Add new `Image` element and function to find embedded images `find_embedded_images`
* Added `get_directory_file_info` for summarizing information about source documents

## 0.3.5

* Add support for local inference
* Add new pattern to recognize plain text dash bullets
* Add test for bullet patterns
* Fix for `partition_html` that allows for processing `div` tags that have both text and child
  elements
* Add ability to extract document metadata from `.docx`, `.xlsx`, and `.jpg` files.
* Helper functions for identifying and extracting phone numbers
* Add new function `extract_attachment_info` that extracts and decodes the attachment
of an email.
* Staging brick to convert a list of `Element`s to a `pandas` dataframe.
* Add plain text functionality to `partition_email`

## 0.3.4

* Python-3.7 compat

## 0.3.3

* Removes BasicConfig from logger configuration
* Adds the `partition_email` partitioning brick
* Adds the `replace_mime_encodings` cleaning bricks
* Small fix to HTML parsing related to processing list items with sub-tags
* Add `EmailElement` data structure to store email documents

## 0.3.2

* Added `translate_text` brick for translating text between languages
* Add an `apply` method to make it easier to apply cleaners to elements

## 0.3.1

* Added \_\_init.py\_\_ to `partition`

## 0.3.0

* Implement staging brick for Argilla. Converts lists of `Text` elements to `argilla` dataset classes.
* Removing the local PDF parsing code and any dependencies and tests.
* Reorganizes the staging bricks in the unstructured.partition module
* Allow entities to be passed into the Datasaur staging brick
* Added HTML escapes to the `replace_unicode_quotes` brick
* Fix bad responses in partition_pdf to raise ValueError
* Adds `partition_html` for partitioning HTML documents.

## 0.2.6

* Small change to how \_read is placed within the inheritance structure since it doesn't really apply to pdf
* Add partitioning brick for calling the document image analysis API

## 0.2.5

* Update python requirement to >=3.7

## 0.2.4

* Add alternative way of importing `Final` to support google colab

## 0.2.3

* Add cleaning bricks for removing prefixes and postfixes
* Add cleaning bricks for extracting text before and after a pattern

## 0.2.2

* Add staging brick for Datasaur

## 0.2.1

* Added brick to convert an ISD dictionary to a list of elements
* Update `PDFDocument` to use the `from_file` method
* Added staging brick for CSV format for ISD (Initial Structured Data) format.
* Added staging brick for separating text into attention window size chunks for `transformers`.
* Added staging brick for LabelBox.
* Added ability to upload LabelStudio predictions
* Added utility function for JSONL reading and writing
* Added staging brick for CSV format for Prodigy
* Added staging brick for Prodigy
* Added ability to upload LabelStudio annotations
* Added text_field and id_field to stage_for_label_studio signature

## 0.2.0

* Initial release of unstructured<|MERGE_RESOLUTION|>--- conflicted
+++ resolved
@@ -1,8 +1,4 @@
-<<<<<<< HEAD
-## 0.10.19-dev2
-=======
-## 0.10.19-dev4
->>>>>>> 89bd2faa
+## 0.10.19-dev5
 
 ### Enhancements
 
@@ -13,15 +9,12 @@
 
 ### Fixes
 
-<<<<<<< HEAD
-=======
 * **Fix various cases of HTML text missing after partition**
   Problem: Under certain circumstances, text immediately after some HTML tags will be misssing from partition result.
   Fix: Updated code to deal with these cases.
   Importance: This will ensure the correctness when partitioning HTML and Markdown documents.
 
 
->>>>>>> 89bd2faa
 ## 0.10.18
 
 ### Enhancements
