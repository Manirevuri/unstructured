--- conflicted
+++ resolved
@@ -1,10 +1,3 @@
-<<<<<<< HEAD
-## 0.10.10-dev4
-
-* Fix bug that produces empty elements.
-
-## 0.10.9-dev3
-=======
 ## 0.10.11-dev0
 
 ### Enhancements
@@ -12,6 +5,8 @@
 ### Features
 
 ### Fixes
+
+* Checks text to ensure it is not empty after removing bullets from text.
 
 ## 0.10.10
 
@@ -32,7 +27,6 @@
 - Fix a bug where mismatched `elements` and `bboxes` are passed into `add_pytesseract_bbox_to_elements`
 
 ## 0.10.9
->>>>>>> 400285aa
 
 ### Enhancements
 
