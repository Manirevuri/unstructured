--- conflicted
+++ resolved
@@ -1,25 +1,7 @@
-<<<<<<< HEAD
-## 0.10.15-dev10
-
-### Enhancements
-
-* Adds numbered ListItem grouping when pdfminer broke down by line-by-line using coordinates
-* Use text-based classification hen elements come back uncategorized from PDF/Image partitioning
-* Updated HTML Partitioning to extract tables
-* Create and add `add_chunking_strategy` decorator to partition functions
-* Adds `languages` as an input parameter and marks `ocr_languages` kwarg for deprecation in pdf partitioning functions
-* Adds `xlsx` and `xls` to `skip_infer_table_types` default list in `partition`
-* Adds `languages` as an input parameter and marks `ocr_languages` kwarg for deprecation in image partitioning functions
-* Adds `languages` as an input parameter and marks `ocr_languages` kwarg for deprecation in auto partition
-* Replaces `language` with `languages` as an input parameter to unstructured-partition-text_type functions
-* Removes `UNSTRUCTURED_LANGUAGE` env var. To skip English specific checks, set the `languages` parameter to non-English language(s).
-* Adds data source properties (date_created, date_modified, version, exists, source_url, record_locator) to the git base interface. Adds `update_source_metadata` method to git-based connectors.
-=======
-## 0.10.15-dev13
-
-### Enhancements
-
-=======
+## 0.10.15-dev14
+
+### Enhancements
+
 * **Better ListItem grouping for PDF's (fast strategy).** The `partition_pdf` with `fast` strategy previously broke down some numbered list item lines as separate elements. This enhancement leverages the x,y coordinates and bbox sizes to help decide whether the following chunk of text is a continuation of the immediate previous detected ListItem element or not, and not detect it as its own non-ListItem element.
 * **Fall back to text-based classification for uncategorized Layout elements for Images and PDF's**. Improves element classification by running existing text-based rules on previously UncategorizedText elements
 * **Adds table partitioning for Partitioning for many doc types including: .html, .epub., .md, .rst, .odt, and .msg.** At the core of this change is the .html partition functionality, which is leveraged by the other effected doc types. This impacts many scenarios where `Table` Elements are now propery extracted.
@@ -29,7 +11,7 @@
 * **Adds `xlsx` and `xls` filetype extensions to the `skip_infer_table_types` default list in `partition`.** By adding these file types to the input parameter these files should not go through table extraction. Users can still specify if they would like to extract tables from these filetypes, but will have to set the `skip_infer_table_types` to exclude the desired filetype extension. This avoids mis-representing complex spreadsheets where there may be multiple sub-tables and other content.
 * **Better debug output related to sentence counting internals**. Clarify message when sentence is not counted toward sentence count because there aren't enough words, relevant for developers focused on `unstructured`s NLP internals.
 * **Faster ocr_only speed for partitioning PDF and images.** Use `unstructured_pytesseract.run_and_get_multiple_output` function to reduce the number of calls to `tesseract` by half when partitioning pdf or image with `tesseract`
->>>>>>> a5ca628f
+* **Adds data source properties (date_created, date_modified, version, exists, source_url, record_locator) to the git base interface.** Implements `update_source_metadata` method in git-based connectors.
 
 ### Features
 
