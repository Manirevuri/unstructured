<<<<<<< HEAD
## 0.10.17-dev18
=======
## 0.10.18
>>>>>>> 5b994f37

### Enhancements

* **Better detection of natural reading order in images and PDF's** The elements returned by partition better reflect natural reading order in some cases, particularly in complicated multi-column layouts, leading to better chunking and retrieval for downstream applications. Achieved by improving the `xy-cut` sorting to preprocess bboxes, shrinking all bounding boxes by 90% along x and y axes (still centered around the same center point), which allows projection lines to be drawn where not possible before if layout bboxes overlapped.
* **Improves `partition_xml` to be faster and more memory efficient when partitioning large XML files** The new behavior is to partition iteratively to prevent loading the entire XML tree into memory at once in most use cases.
* **Adds data source properties to SharePoint, Outlook, Onedrive, Reddit, Slack, DeltaTable and Jira connectors** These properties (date_created, date_modified, version, source_url, record_locator) are written to element metadata during ingest, mapping elements to information about the document source from which they derive. This functionality enables downstream applications to reveal source document applications, e.g. a link to a GDrive doc, Salesforce record, etc.
* **Add functionality to save embedded images in PDF's separately as images** This allows users to save embedded images in PDF's separately as images, given some directory path. The saved image path is written to the metadata for the Image element. Downstream applications may benefit by providing users with image links from relevant "hits."
* **Azure Cognite Search destination connector** New Azure Cognitive Search destination connector added to ingest CLI.  Users may now use `unstructured-ingest` to write partitioned data from over 20 data sources (so far) to an Azure Cognitive Search index.
* **Improves salesforce partitioning** Partitions Salesforce data as xlm instead of text for improved detail and flexibility. Partitions htmlbody instead of textbody for Salesforce emails. Importance: Allows all Salesforce fields to be ingested and gives Salesforce emails more detailed partitioning.
* **Add document level language detection functionality.** Introduces the "auto" default for the languages param, which then detects the languages present in the document using the `langdetect` package. Adds the document languages as ISO 639-3 codes to the element metadata. Implemented only for the partition_text function to start.
* **PPTX partitioner refactored in preparation for enhancement.** Behavior should be unchanged except that shapes enclosed in a group-shape are now included, as many levels deep as required (a group-shape can itself contain a group-shape).
* **Embeddings support for the SharePoint SourceConnector via unstructured-ingest CLI** The SharePoint connector can now optionally create embeddings from the elements it pulls out during partition and upload those embeddings to Azure Cognitive Search index.
* **Improves hierarchy from docx files by leveraging natural hierarchies built into docx documents**  Hierarchy can now be detected from an indentation level for list bullets/numbers and by style name (e.g. Heading 1, List Bullet 2, List Number).
* **Chunking support for the SharePoint SourceConnector via unstructured-ingest CLI** The SharePoint connector can now optionally chunk the elements pulled out during partition via the chunking unstructured brick. This can be used as a stage before creating embeddings.

### Features

* **Adds `links` metadata in `partition_pdf` for `fast` strategy.** Problem: PDF files contain rich information and hyperlink that Unstructured did not captured earlier. Feature: `partition_pdf` now can capture embedded links within the file along with its associated text and page number. Importance: Providing depth in extracted elements give user a better understanding and richer context of documents. This also enables user to map to other elements within the document if the hyperlink is refered internally.
* **Adds the embedding module to be able to embed Elements** Problem: Many NLP applications require the ability to represent parts of documents in a semantic way. Until now, Unstructured did not have text embedding ability within the core library. Feature: This embedding module is able to track embeddings related data with a class, embed a list of elements, and return an updated list of Elements with the *embeddings* property. The module is also able to embed query strings. Importance: Ability to embed documents or parts of documents will enable users to make use of these semantic representations in different NLP applications, such as search, retrieval, and retrieval augmented generation.

### Fixes

* **Fixes a metadata source serialization bug** Problem: In unstructured elements, when loading an elements json file from the disk, the data_source attribute is assumed to be an instance of DataSourceMetadata and the code acts based on that. However the loader did not satisfy the assumption, and loaded it as a dict instead, causing an error. Fix: Added necessary code block to initialize a DataSourceMetadata object, also refactored DataSourceMetadata.from_dict() method to remove redundant code. Importance: Crucial to be able to load elements (which have data_source fields) from json files.
* **Fixes issue where unstructured-inference was not getting updated** Problem: unstructured-inference was not getting upgraded to the version to match unstructured release when doing a pip install.  Solution: using `pip install unstructured[all-docs]` it will now upgrade both unstructured and unstructured-inference. Importance: This will ensure that the inference library is always in sync with the unstructured library, otherwise users will be using outdated libraries which will likely lead to unintended behavior.
* **Fixes SharePoint connector failures if any document has an unsupported filetype** Problem: Currently the entire connector ingest run fails if a single IngestDoc has an unsupported filetype. This is because a ValueError is raised in the IngestDoc's `__post_init__`. Fix: Adds a try/catch when the IngestConnector runs get_ingest_docs such that the error is logged but all processable documents->IngestDocs are still instantiated and returned. Importance: Allows users to ingest SharePoint content even when some files with unsupported filetypes exist there.
* **Fixes Sharepoint connector server_path issue** Problem: Server path for the Sharepoint Ingest Doc was incorrectly formatted, causing issues while fetching pages from the remote source. Fix: changes formatting of remote file path before instantiating SharepointIngestDocs and appends a '/' while fetching pages from the remote source. Importance: Allows users to fetch pages from Sharepoint Sites.
* **Fixes badly initialized Formula** Problem: YoloX contain new types of elements, when loading a document that contain formulas a new element of that class
should be generated, however the Formula class inherits from Element instead of Text. After this change the element is correctly created with the correct class
allowing the document to be loaded. Fix: Change parent class for Formula to Text. Importance: Crucial to be able to load documents that contain formulas.
* **Fixes Sphinx errors.** Fixes errors when running Sphinx `make html` and installs library to suppress warnings.
* **Fixes a metadata backwards compatibility error** Problem: When calling `partition_via_api`, the hosted api may return an element schema that's newer than the current `unstructured`. In this case, metadata fields were added which did not exist in the local `ElementMetadata` dataclass, and `__init__()` threw an error. Fix: remove nonexistent fields before instantiating in `ElementMetadata.from_json()`. Importance: Crucial to avoid breaking changes when adding fields.
* **Fixes issue with Discord connector when a channel returns `None`** Problem: Getting the `jump_url` from a nonexistent Discord `channel` fails. Fix: property `jump_url` is now retrieved within the same context as the messages from the channel. Importance: Avoids cascading issues when the connector fails to fetch information about a Discord channel.
* **Fixes occasionally SIGABTR when writing table with `deltalake` on Linux** Problem: occasionally on Linux ingest can throw a `SIGABTR` when writing `deltalake` table even though the table was written correctly. Fix: put the writing function into a `Process` to ensure its execution to the fullest extent before returning to the main process. Importance: Improves stability of connectors using `deltalake`


## 0.10.16

### Enhancements

* **Adds data source properties to Airtable, Confluence, Discord, Elasticsearch, Google Drive, and Wikipedia connectors** These properties (date_created, date_modified, version, source_url, record_locator) are written to element metadata during ingest, mapping elements to information about the document source from which they derive. This functionality enables downstream applications to reveal source document applications, e.g. a link to a GDrive doc, Salesforce record, etc.
* **DOCX partitioner refactored in preparation for enhancement.** Behavior should be unchanged except in multi-section documents containing different headers/footers for different sections. These will now emit all distinct headers and footers encountered instead of just those for the last section.
* **Add a function to map between Tesseract and standard language codes.** This allows users to input language information to the `languages` param in any Tesseract-supported langcode or any ISO 639 standard language code.
* **Add document level language detection functionality.** Introduces the "auto" default for the languages param, which then detects the languages present in the document using the `langdetect` package. Implemented only for the partition_text function to start.

### Features

### Fixes

* ***Fixes an issue that caused a partition error for some PDF's.** Fixes GH Issue 1460 by bypassing a coordinate check if an element has invalid coordinates.

## 0.10.15


### Enhancements

* **Support for better element categories from the next-generation image-to-text model ("chipper").** Previously, not all of the classifications from Chipper were being mapped to proper `unstructured` element categories so the consumer of the library would see many `UncategorizedText` elements. This fixes the issue, improving the granularity of the element categories outputs for better downstream processing and chunking. The mapping update is:
  * "Threading": `NarrativeText`
  * "Form": `NarrativeText`
  * "Field-Name": `Title`
  * "Value": `NarrativeText`
  * "Link": `NarrativeText`
  * "Headline": `Title` (with `category_depth=1`)
  * "Subheadline": `Title` (with `category_depth=2`)
  * "Abstract": `NarrativeText`
* **Better ListItem grouping for PDF's (fast strategy).** The `partition_pdf` with `fast` strategy previously broke down some numbered list item lines as separate elements. This enhancement leverages the x,y coordinates and bbox sizes to help decide whether the following chunk of text is a continuation of the immediate previous detected ListItem element or not, and not detect it as its own non-ListItem element.
* **Fall back to text-based classification for uncategorized Layout elements for Images and PDF's**. Improves element classification by running existing text-based rules on previously `UncategorizedText` elements.
* **Adds table partitioning for Partitioning for many doc types including: .html, .epub., .md, .rst, .odt, and .msg.** At the core of this change is the .html partition functionality, which is leveraged by the other effected doc types. This impacts many scenarios where `Table` Elements are now propery extracted.
* **Create and add `add_chunking_strategy` decorator to partition functions.** Previously, users were responsible for their own chunking after partitioning elements, often required for downstream applications. Now, individual elements may be combined into right-sized chunks where min and max character size may be specified if `chunking_strategy=by_title`. Relevant elements are grouped together for better downstream results. This enables users immediately use partitioned results effectively in downstream applications (e.g. RAG architecture apps) without any additional post-processing.
* **Adds `languages` as an input parameter and marks `ocr_languages` kwarg for deprecation in pdf, image, and auto partitioning functions.** Previously, language information was only being used for Tesseract OCR for image-based documents and was in a Tesseract specific string format, but by refactoring into a list of standard language codes independent of Tesseract, the `unstructured` library will better support `languages` for other non-image pipelines and/or support for other OCR engines.
* **Removes `UNSTRUCTURED_LANGUAGE` env var usage and replaces `language` with `languages` as an input parameter to unstructured-partition-text_type functions.** The previous parameter/input setup was not user-friendly or scalable to the variety of elements being processed. By refactoring the inputted language information into a list of standard language codes, we can support future applications of the element language such as detection, metadata, and multi-language elements. Now, to skip English specific checks, set the `languages` parameter to any non-English language(s).
* **Adds `xlsx` and `xls` filetype extensions to the `skip_infer_table_types` default list in `partition`.** By adding these file types to the input parameter these files should not go through table extraction. Users can still specify if they would like to extract tables from these filetypes, but will have to set the `skip_infer_table_types` to exclude the desired filetype extension. This avoids mis-representing complex spreadsheets where there may be multiple sub-tables and other content.
* **Better debug output related to sentence counting internals**. Clarify message when sentence is not counted toward sentence count because there aren't enough words, relevant for developers focused on `unstructured`s NLP internals.
* **Faster ocr_only speed for partitioning PDF and images.** Use `unstructured_pytesseract.run_and_get_multiple_output` function to reduce the number of calls to `tesseract` by half when partitioning pdf or image with `tesseract`
* **Adds data source properties to fsspec connectors** These properties (date_created, date_modified, version, source_url, record_locator) are written to element metadata during ingest, mapping elements to information about the document source from which they derive. This functionality enables downstream applications to reveal source document applications, e.g. a link to a GDrive doc, Salesforce record, etc.
* **Add delta table destination connector** New delta table destination connector added to ingest CLI.  Users may now use `unstructured-ingest` to write partitioned data from over 20 data sources (so far) to a Delta Table.
* **Rename to Source and Destination Connectors in the Documentation.** Maintain naming consistency between Connectors codebase and documentation with the first addition to a destination connector.
* **Non-HTML text files now return unstructured-elements as opposed to HTML-elements.** Previously the text based files that went through `partition_html` would return HTML-elements but now we preserve the format from the input using `source_format` argument in the partition call.
* **Adds `PaddleOCR` as an optional alternative to `Tesseract`** for OCR in processing of PDF or Image files, it is installable via the `makefile` command `install-paddleocr`. For experimental purposes only.
* **Bump unstructured-inference** to 0.5.28. This version bump markedly improves the output of table data, rendered as `metadata.text_as_html` in an element. These changes include:
  * add env variable `ENTIRE_PAGE_OCR` to specify using paddle or tesseract on entire page OCR
  * table structure detection now pads the input image by 25 pixels in all 4 directions to improve its recall (0.5.27)
  * support paddle with both cpu and gpu and assume it is pre-installed (0.5.26)
  * fix a bug where `cells_to_html` doesn't handle cells spanning multiple rows properly (0.5.25)
  * remove `cv2` preprocessing step before OCR step in table transformer (0.5.24)

### Features

* **Adds element metadata via `category_depth` with default value None**.
  * This additional metadata is useful for vectordb/LLM, chunking strategies, and retrieval applications.
* **Adds a naive hierarchy for elements via a `parent_id` on the element's metadata**
  * Users will now have more metadata for implementing vectordb/LLM chunking strategies. For example, text elements could be queried by their preceding title element.
  * Title elements created from HTML headings will properly nest

### Fixes

* **`add_pytesseract_bboxes_to_elements` no longer returns `nan` values**. The function logic is now broken into new methods
  `_get_element_box` and `convert_multiple_coordinates_to_new_system`
* **Selecting a different model wasn't being respected when calling `partition_image`.** Problem: `partition_pdf` allows for passing a `model_name` parameter. Given the similarity between the image and PDF pipelines, the expected behavior is that `partition_image` should support the same parameter, but `partition_image` was unintentionally not passing along its `kwargs`. This was corrected by adding the kwargs to the downstream call.
* **Fixes a chunking issue via dropping the field "coordinates".** Problem: chunk_by_title function was chunking each element to its own individual chunk while it needed to group elements into a fewer number of chunks. We've discovered that this happens due to a metadata matching logic in chunk_by_title function, and discovered that elements with different metadata can't be put into the same chunk. At the same time, any element with "coordinates" essentially had different metadata than other elements, due each element locating in different places and having different coordinates. Fix: That is why we have included the key "coordinates" inside a list of excluded metadata keys, while doing this "metadata_matches" comparision. Importance: This change is crucial to be able to chunk by title for documents which include "coordinates" metadata in their elements.

## 0.10.14

### Enhancements

* Update all connectors to use new downstream architecture
  * New click type added to parse comma-delimited string inputs
  * Some CLI options renamed

### Features

### Fixes

## 0.10.13

### Enhancements

* Updated documentation: Added back support doc types for partitioning, more Python codes in the API page,  RAG definition, and use case.
* Updated Hi-Res Metadata: PDFs and Images using Hi-Res strategy now have layout model class probabilities added ot metadata.
* Updated the `_detect_filetype_from_octet_stream()` function to use libmagic to infer the content type of file when it is not a zip file.
* Tesseract minor version bump to 5.3.2

### Features

* Add Jira Connector to be able to pull issues from a Jira organization
* Add `clean_ligatures` function to expand ligatures in text


### Fixes

* `partition_html` breaks on `<br>` elements.
* Ingest error handling to properly raise errors when wrapped
* GH issue 1361: fixes a sortig error that prevented some PDF's from being parsed
* Bump unstructured-inference
  * Brings back embedded images in PDF's (0.5.23)

## 0.10.12

### Enhancements

* Removed PIL pin as issue has been resolved upstream
* Bump unstructured-inference
  * Support for yolox_quantized layout detection model (0.5.20)
* YoloX element types added


### Features

* Add Salesforce Connector to be able to pull Account, Case, Campaign, EmailMessage, Lead

### Fixes


* Bump unstructured-inference
  * Avoid divide-by-zero errors swith `safe_division` (0.5.21)

## 0.10.11

### Enhancements

* Bump unstructured-inference
  * Combine entire-page OCR output with layout-detected elements, to ensure full coverage of the page (0.5.19)

### Features

* Add in ingest cli s3 writer

### Fixes

* Fix a bug where `xy-cut` sorting attemps to sort elements without valid coordinates; now xy cut sorting only works when **all** elements have valid coordinates

## 0.10.10

### Enhancements

* Adds `text` as an input parameter to `partition_xml`.
* `partition_xml` no longer runs through `partition_text`, avoiding incorrect splitting
  on carriage returns in the XML. Since `partition_xml` no longer calls `partition_text`,
  `min_partition` and `max_partition` are no longer supported in `partition_xml`.
* Bump `unstructured-inference==0.5.18`, change non-default detectron2 classification threshold
* Upgrade base image from rockylinux 8 to rockylinux 9
* Serialize IngestDocs to JSON when passing to subprocesses

### Features

### Fixes

- Fix a bug where mismatched `elements` and `bboxes` are passed into `add_pytesseract_bbox_to_elements`

## 0.10.9

### Enhancements

* Fix `test_json` to handle only non-extra dependencies file types (plain-text)

### Features

* Adds `chunk_by_title` to break a document into sections based on the presence of `Title`
  elements.
* add new extraction function `extract_image_urls_from_html` to extract all img related URL from html text.

### Fixes

* Make cv2 dependency optional
* Edit `add_pytesseract_bbox_to_elements`'s (`ocr_only` strategy) `metadata.coordinates.points` return type to `Tuple` for consistency.
* Re-enable test-ingest-confluence-diff for ingest tests
* Fix syntax for ingest test check number of files

## 0.10.8

### Enhancements

* Release docker image that installs Python 3.10 rather than 3.8

### Features

### Fixes

## 0.10.7

### Enhancements

### Features

### Fixes

* Remove overly aggressive ListItem chunking for images and PDF's which typically resulted in inchorent elements.

## 0.10.6

### Enhancements

* Enable `partition_email` and `partition_msg` to detect if an email is PGP encryped. If
  and email is PGP encryped, the functions will return an empy list of elements and
  emit a warning about the encrypted content.
* Add threaded Slack conversations into Slack connector output
* Add functionality to sort elements using `xy-cut` sorting approach in `partition_pdf` for `hi_res` and `fast` strategies
* Bump unstructured-inference
  * Set OMP_THREAD_LIMIT to 1 if not set for better tesseract perf (0.5.17)

### Features

* Extract coordinates from PDFs and images when using OCR only strategy and add to metadata

### Fixes

* Update `partition_html` to respect the order of `<pre>` tags.
* Fix bug in `partition_pdf_or_image` where two partitions were called if `strategy == "ocr_only"`.
* Bump unstructured-inference
  * Fix issue where temporary files were being left behind (0.5.16)
* Adds deprecation warning for the `file_filename` kwarg to `partition`, `partition_via_api`,
  and `partition_multiple_via_api`.
* Fix documentation build workflow by pinning dependencies

## 0.10.5

### Enhancements

* Create new CI Pipelines
  - Checking text, xml, email, and html doc tests against the library installed without extras
  - Checking each library extra against their respective tests
* `partition` raises an error and tells the user to install the appropriate extra if a filetype
  is detected that is missing dependencies.
* Add custom errors to ingest
* Bump `unstructured-ingest==0.5.15`
  - Handle an uncaught TesseractError (0.5.15)
  - Add TIFF test file and TIFF filetype to `test_from_image_file` in `test_layout` (0.5.14)
* Use `entire_page` ocr mode for pdfs and images
* Add notes on extra installs to docs
* Adds ability to reuse connections per process in unstructured-ingest

### Features
* Add delta table connector

### Fixes

## 0.10.4
* Pass ocr_mode in partition_pdf and set the default back to individual pages for now
* Add diagrams and descriptions for ingest design in the ingest README

### Features
* Supports multipage TIFF image partitioning

### Fixes

## 0.10.2

### Enhancements
* Bump unstructured-inference==0.5.13:
  - Fix extracted image elements being included in layout merge, addresses the issue
    where an entire-page image in a PDF was not passed to the layout model when using hi_res.

### Features

### Fixes

## 0.10.1

### Enhancements
* Bump unstructured-inference==0.5.12:
  - fix to avoid trace for certain PDF's (0.5.12)
  - better defaults for DPI for hi_res and  Chipper (0.5.11)
  - implement full-page OCR (0.5.10)

### Features

### Fixes

* Fix dead links in repository README (Quick Start > Install for local development, and Learn more > Batch Processing)
* Update document dependencies to include tesseract-lang for additional language support (required for tests to pass)

## 0.10.0

### Enhancements

* Add `include_header` kwarg to `partition_xlsx` and change default behavior to `True`
* Update the `links` and `emphasized_texts` metadata fields

### Features

### Fixes

## 0.9.3

### Enhancements

* Pinned dependency cleanup.
* Update `partition_csv` to always use `soupparser_fromstring` to parse `html text`
* Update `partition_tsv` to always use `soupparser_fromstring` to parse `html text`
* Add `metadata.section` to capture epub table of contents data
* Add `unique_element_ids` kwarg to partition functions. If `True`, will use a UUID
  for element IDs instead of a SHA-256 hash.
* Update `partition_xlsx` to always use `soupparser_fromstring` to parse `html text`
* Add functionality to switch `html` text parser based on whether the `html` text contains emoji
* Add functionality to check if a string contains any emoji characters
* Add CI tests around Notion

### Features

* Add Airtable Connector to be able to pull views/tables/bases from an Airtable organization

### Fixes

* fix pdf partition of list items being detected as titles in OCR only mode
* make notion module discoverable
* fix emails with `Content-Distribution: inline` and `Content-Distribution: attachment` with no filename
* Fix email attachment filenames which had `=` in the filename itself

## 0.9.2


### Enhancements

* Update table extraction section in API documentation to sync with change in Prod API
* Update Notion connector to extract to html
* Added UUID option for `element_id`
* Bump unstructured-inference==0.5.9:
  - better caching of models
  - another version of detectron2 available, though the default layout model is unchanged
* Added UUID option for element_id
* Added UUID option for element_id
* CI improvements to run ingest tests in parallel

### Features

* Adds Sharepoint connector.

### Fixes

* Bump unstructured-inference==0.5.9:
  - ignores Tesseract errors where no text is extracted for tiles that indeed, have no text

## 0.9.1

### Enhancements

* Adds --partition-pdf-infer-table-structure to unstructured-ingest.
* Enable `partition_html` to skip headers and footers with the `skip_headers_and_footers` flag.
* Update `partition_doc` and `partition_docx` to track emphasized texts in the output
* Adds post processing function `filter_element_types`
* Set the default strategy for partitioning images to `hi_res`
* Add page break parameter section in API documentation to sync with change in Prod API
* Update `partition_html` to track emphasized texts in the output
* Update `XMLDocument._read_xml` to create `<p>` tag element for the text enclosed in the `<pre>` tag
* Add parameter `include_tail_text` to `_construct_text` to enable (skip) tail text inclusion
* Add Notion connector

### Features

### Fixes

* Remove unused `_partition_via_api` function
* Fixed emoji bug in `partition_xlsx`.
* Pass `file_filename` metadata when partitioning file object
* Skip ingest test on missing Slack token
* Add Dropbox variables to CI environments
* Remove default encoding for ingest
* Adds new element type `EmailAddress` for recognising email address in the  text
* Simplifies `min_partition` logic; makes partitions falling below the `min_partition`
  less likely.
* Fix bug where ingest test check for number of files fails in smoke test
* Fix unstructured-ingest entrypoint failure

## 0.9.0

### Enhancements

* Dependencies are now split by document type, creating a slimmer base installation.

## 0.8.8

### Enhancements

### Features

### Fixes

* Rename "date" field to "last_modified"
* Adds Box connector

### Fixes

## 0.8.7

### Enhancements

* Put back useful function `split_by_paragraph`

### Features

### Fixes

* Fix argument order in NLTK download step

## 0.8.6

### Enhancements

### Features

### Fixes

* Remove debug print lines and non-functional code

## 0.8.5

### Enhancements

* Add parameter `skip_infer_table_types` to enable (skip) table extraction for other doc types
* Adds optional Unstructured API unit tests in CI
* Tracks last modified date for all document types.
* Add auto_paragraph_grouper to detect new-line and blank-line new paragraph for .txt files.
* refactor the ingest cli to better support expanding supported connectors

## 0.8.3

### Enhancements

### Features

### Fixes

* NLTK now only gets downloaded if necessary.
* Handling for empty tables in Word Documents and PowerPoints.

## 0.8.4

### Enhancements

* Additional tests and refactor of JSON detection.
* Update functionality to retrieve image metadata from a page for `document_to_element_list`
* Links are now tracked in `partition_html` output.
* Set the file's current position to the beginning after reading the file in `convert_to_bytes`
* Add `min_partition` kwarg to that combines elements below a specified threshold and modifies splitting of strings longer than max partition so words are not split.
* set the file's current position to the beginning after reading the file in `convert_to_bytes`
* Add slide notes to pptx
* Add `--encoding` directive to ingest
* Improve json detection by `detect_filetype`

### Features

* Adds Outlook connector
* Add support for dpi parameter in inference library
* Adds Onedrive connector.
* Add Confluence connector for ingest cli to pull the body text from all documents from all spaces in a confluence domain.

### Fixes

* Fixes issue with email partitioning where From field was being assigned the To field value.
* Use the `image_metadata` property of the `PageLayout` instance to get the page image info in the `document_to_element_list`
* Add functionality to write images to computer storage temporarily instead of keeping them in memory for `ocr_only` strategy
* Add functionality to convert a PDF in small chunks of pages at a time for `ocr_only` strategy
* Adds `.txt`, `.text`, and `.tab` to list of extensions to check if file
  has a `text/plain` MIME type.
* Enables filters to be passed to `partition_doc` so it doesn't error with LibreOffice7.
* Removed old error message that's superseded by `requires_dependencies`.
* Removes using `hi_res` as the default strategy value for `partition_via_api` and `partition_multiple_via_api`

## 0.8.1

### Enhancements

* Add support for Python 3.11

### Features

### Fixes

* Fixed `auto` strategy detected scanned document as having extractable text and using `fast` strategy, resulting in no output.
* Fix list detection in MS Word documents.
* Don't instantiate an element with a coordinate system when there isn't a way to get its location data.

## 0.8.0

### Enhancements

* Allow model used for hi res pdf partition strategy to be chosen when called.
* Updated inference package

### Features

* Add `metadata_filename` parameter across all partition functions

### Fixes

* Update to ensure `convert_to_datafame` grabs all of the metadata fields.
* Adjust encoding recognition threshold value in `detect_file_encoding`
* Fix KeyError when `isd_to_elements` doesn't find a type
* Fix `_output_filename` for local connector, allowing single files to be written correctly to the disk

* Fix for cases where an invalid encoding is extracted from an email header.

### BREAKING CHANGES

* Information about an element's location is no longer returned as top-level attributes of an element. Instead, it is returned in the `coordinates` attribute of the element's metadata.

## 0.7.12

### Enhancements

* Adds `include_metadata` kwarg to `partition_doc`, `partition_docx`, `partition_email`, `partition_epub`, `partition_json`, `partition_msg`, `partition_odt`, `partition_org`, `partition_pdf`, `partition_ppt`, `partition_pptx`, `partition_rst`, and `partition_rtf`
### Features

* Add Elasticsearch connector for ingest cli to pull specific fields from all documents in an index.
* Adds Dropbox connector

### Fixes

* Fix tests that call unstructured-api by passing through an api-key
* Fixed page breaks being given (incorrect) page numbers
* Fix skipping download on ingest when a source document exists locally

## 0.7.11

### Enhancements

* More deterministic element ordering when using `hi_res` PDF parsing strategy (from unstructured-inference bump to 0.5.4)
* Make large model available (from unstructured-inference bump to 0.5.3)
* Combine inferred elements with extracted elements (from unstructured-inference bump to 0.5.2)
* `partition_email` and `partition_msg` will now process attachments if `process_attachments=True`
  and a attachment partitioning functions is passed through with `attachment_partitioner=partition`.

### Features

### Fixes

* Fix tests that call unstructured-api by passing through an api-key
* Fixed page breaks being given (incorrect) page numbers
* Fix skipping download on ingest when a source document exists locally

## 0.7.10

### Enhancements

* Adds a `max_partition` parameter to `partition_text`, `partition_pdf`, `partition_email`,
  `partition_msg` and `partition_xml` that sets a limit for the size of an individual
  document elements. Defaults to `1500` for everything except `partition_xml`, which has
  a default value of `None`.
* DRY connector refactor

### Features

* `hi_res` model for pdfs and images is selectable via environment variable.

### Fixes

* CSV check now ignores escaped commas.
* Fix for filetype exploration util when file content does not have a comma.
* Adds negative lookahead to bullet pattern to avoid detecting plain text line
  breaks like `-------` as list items.
* Fix pre tag parsing for `partition_html`
* Fix lookup error for annotated Arabic and Hebrew encodings

## 0.7.9

### Enhancements

* Improvements to string check for leafs in `partition_xml`.
* Adds --partition-ocr-languages to unstructured-ingest.

### Features

* Adds `partition_org` for processed Org Mode documents.

### Fixes

## 0.7.8

### Enhancements

### Features

* Adds Google Cloud Service connector

### Fixes

* Updates the `parse_email` for `partition_eml` so that `unstructured-api` passes the smoke tests
* `partition_email` now works if there is no message content
* Updates the `"fast"` strategy for `partition_pdf` so that it's able to recursively
* Adds recursive functionality to all fsspec connectors
* Adds generic --recursive ingest flag

## 0.7.7

### Enhancements

* Adds functionality to replace the `MIME` encodings for `eml` files with one of the common encodings if a `unicode` error occurs
* Adds missed file-like object handling in `detect_file_encoding`
* Adds functionality to extract charset info from `eml` files

### Features

* Added coordinate system class to track coordinate types and convert to different coordinate

### Fixes

* Adds an `html_assemble_articles` kwarg to `partition_html` to enable users to capture
  control whether content outside of `<article>` tags is captured when
  `<article>` tags are present.
* Check for the `xml` attribute on `element` before looking for pagebreaks in `partition_docx`.

## 0.7.6

### Enhancements

* Convert fast startegy to ocr_only for images
* Adds support for page numbers in `.docx` and `.doc` when user or renderer
  created page breaks are present.
* Adds retry logic for the unstructured-ingest Biomed connector

### Features

* Provides users with the ability to extract additional metadata via regex.
* Updates `partition_docx` to include headers and footers in the output.
* Create `partition_tsv` and associated tests. Make additional changes to `detect_filetype`.

### Fixes

* Remove fake api key in test `partition_via_api` since we now require valid/empty api keys
* Page number defaults to `None` instead of `1` when page number is not present in the metadata.
  A page number of `None` indicates that page numbers are not being tracked for the document
  or that page numbers do not apply to the element in question..
* Fixes an issue with some pptx files. Assume pptx shapes are found in top left position of slide
  in case the shape.top and shape.left attributes are `None`.

## 0.7.5

### Enhancements

* Adds functionality to sort elements in `partition_pdf` for `fast` strategy
* Adds ingest tests with `--fast` strategy on PDF documents
* Adds --api-key to unstructured-ingest

### Features

* Adds `partition_rst` for processed ReStructured Text documents.

### Fixes

* Adds handling for emails that do not have a datetime to extract.
* Adds pdf2image package as core requirement of unstructured (with no extras)

## 0.7.4

### Enhancements

* Allows passing kwargs to request data field for `partition_via_api` and `partition_multiple_via_api`
* Enable MIME type detection if libmagic is not available
* Adds handling for empty files in `detect_filetype` and `partition`.

### Features

### Fixes

* Reslove `grpcio` import issue on `weaviate.schema.validate_schema` for python 3.9 and 3.10
* Remove building `detectron2` from source in Dockerfile

## 0.7.3

### Enhancements

* Update IngestDoc abstractions and add data source metadata in ElementMetadata

### Features

### Fixes

* Pass `strategy` parameter down from `partition` for `partition_image`
* Filetype detection if a CSV has a `text/plain` MIME type
* `convert_office_doc` no longers prints file conversion info messages to stdout.
* `partition_via_api` reflects the actual filetype for the file processed in the API.

## 0.7.2

### Enhancements

* Adds an optional encoding kwarg to `elements_to_json` and `elements_from_json`
* Bump version of base image to use new stable version of tesseract

### Features

### Fixes

* Update the `read_txt_file` utility function to keep using `spooled_to_bytes_io_if_needed` for xml
* Add functionality to the `read_txt_file` utility function to handle file-like object from URL
* Remove the unused parameter `encoding` from `partition_pdf`
* Change auto.py to have a `None` default for encoding
* Add functionality to try other common encodings for html and xml files if an error related to the encoding is raised and the user has not specified an encoding.
* Adds benchmark test with test docs in example-docs
* Re-enable test_upload_label_studio_data_with_sdk
* File detection now detects code files as plain text
* Adds `tabulate` explicitly to dependencies
* Fixes an issue in `metadata.page_number` of pptx files
* Adds showing help if no parameters passed

## 0.7.1

### Enhancements

### Features

* Add `stage_for_weaviate` to stage `unstructured` outputs for upload to Weaviate, along with
  a helper function for defining a class to use in Weaviate schemas.
* Builds from Unstructured base image, built off of Rocky Linux 8.7, this resolves almost all CVE's in the image.

### Fixes

## 0.7.0

### Enhancements

* Installing `detectron2` from source is no longer required when using the `local-inference` extra.
* Updates `.pptx` parsing to include text in tables.

### Features

### Fixes

* Fixes an issue in `_add_element_metadata` that caused all elements to have `page_number=1`
  in the element metadata.
* Adds `.log` as a file extension for TXT files.
* Adds functionality to try other common encodings for email (`.eml`) files if an error related to the encoding is raised and the user has not specified an encoding.
* Allow passed encoding to be used in the `replace_mime_encodings`
* Fixes page metadata for `partition_html` when `include_metadata=False`
* A `ValueError` now raises if `file_filename` is not specified when you use `partition_via_api`
  with a file-like object.

## 0.6.11

### Enhancements

* Supports epub tests since pandoc is updated in base image

### Features


### Fixes


## 0.6.10

### Enhancements

* XLS support from auto partition

### Features

### Fixes

## 0.6.9

### Enhancements

* fast strategy for pdf now keeps element bounding box data
* setup.py refactor

### Features

### Fixes

* Adds functionality to try other common encodings if an error related to the encoding is raised and the user has not specified an encoding.
* Adds additional MIME types for CSV

## 0.6.8

### Enhancements

### Features

* Add `partition_csv` for CSV files.

### Fixes

## 0.6.7

### Enhancements

* Deprecate `--s3-url` in favor of `--remote-url` in CLI
* Refactor out non-connector-specific config variables
* Add `file_directory` to metadata
* Add `page_name` to metadata. Currently used for the sheet name in XLSX documents.
* Added a `--partition-strategy` parameter to unstructured-ingest so that users can specify
  partition strategy in CLI. For example, `--partition-strategy fast`.
* Added metadata for filetype.
* Add Discord connector to pull messages from a list of channels
* Refactor `unstructured/file-utils/filetype.py` to better utilise hashmap to return mime type.
* Add local declaration of DOCX_MIME_TYPES and XLSX_MIME_TYPES for `test_filetype.py`.

### Features

* Add `partition_xml` for XML files.
* Add `partition_xlsx` for Microsoft Excel documents.

### Fixes

* Supports `hml` filetype for partition as a variation of html filetype.
* Makes `pytesseract` a function level import in `partition_pdf` so you can use the `"fast"`
  or `"hi_res"` strategies if `pytesseract` is not installed. Also adds the
  `required_dependencies` decorator for the `"hi_res"` and `"ocr_only"` strategies.
* Fix to ensure `filename` is tracked in metadata for `docx` tables.

## 0.6.6

### Enhancements

* Adds an `"auto"` strategy that chooses the partitioning strategy based on document
  characteristics and function kwargs. This is the new default strategy for `partition_pdf`
  and `partition_image`. Users can maintain existing behavior by explicitly setting
  `strategy="hi_res"`.
* Added an additional trace logger for NLP debugging.
* Add `get_date` method to `ElementMetadata` for converting the datestring to a `datetime` object.
* Cleanup the `filename` attribute on `ElementMetadata` to remove the full filepath.

### Features

* Added table reading as html with URL parsing to `partition_docx` in docx
* Added metadata field for text_as_html for docx files

### Fixes

* `fileutils/file_type` check json and eml decode ignore error
* `partition_email` was updated to more flexibly handle deviations from the RFC-2822 standard.
  The time in the metadata returns `None` if the time does not match RFC-2822 at all.
* Include all metadata fields when converting to dataframe or CSV

## 0.6.5

### Enhancements

* Added support for SpooledTemporaryFile file argument.

### Features

### Fixes


## 0.6.4

### Enhancements

* Added an "ocr_only" strategy for `partition_pdf`. Refactored the strategy decision
  logic into its own module.

### Features

### Fixes

## 0.6.3

### Enhancements

* Add an "ocr_only" strategy for `partition_image`.

### Features

* Added `partition_multiple_via_api` for partitioning multiple documents in a single REST
  API call.
* Added `stage_for_baseplate` function to prepare outputs for ingestion into Baseplate.
* Added `partition_odt` for processing Open Office documents.

### Fixes

* Updates the grouping logic in the `partition_pdf` fast strategy to group together text
  in the same bounding box.

## 0.6.2

### Enhancements

* Added logic to `partition_pdf` for detecting copy protected PDFs and falling back
  to the hi res strategy when necessary.


### Features

* Add `partition_via_api` for partitioning documents through the hosted API.

### Fixes

* Fix how `exceeds_cap_ratio` handles empty (returns `True` instead of `False`)
* Updates `detect_filetype` to properly detect JSONs when the MIME type is `text/plain`.

## 0.6.1

### Enhancements

* Updated the table extraction parameter name to be more descriptive

### Features

### Fixes

## 0.6.0

### Enhancements

* Adds an `ssl_verify` kwarg to `partition` and `partition_html` to enable turning off
  SSL verification for HTTP requests. SSL verification is on by default.
* Allows users to pass in ocr language to `partition_pdf` and `partition_image` through
  the `ocr_language` kwarg. `ocr_language` corresponds to the code for the language pack
  in Tesseract. You will need to install the relevant Tesseract language pack to use a
  given language.

### Features

* Table extraction is now possible for pdfs from `partition` and `partition_pdf`.
* Adds support for extracting attachments from `.msg` files

### Fixes

* Adds an `ssl_verify` kwarg to `partition` and `partition_html` to enable turning off
  SSL verification for HTTP requests. SSL verification is on by default.

## 0.5.13

### Enhancements

* Allow headers to be passed into `partition` when `url` is used.

### Features

* `bytes_string_to_string` cleaning brick for bytes string output.

### Fixes

* Fixed typo in call to `exactly_one` in `partition_json`
* unstructured-documents encode xml string if document_tree is `None` in `_read_xml`.
* Update to `_read_xml` so that Markdown files with embedded HTML process correctly.
* Fallback to "fast" strategy only emits a warning if the user specifies the "hi_res" strategy.
* unstructured-partition-text_type exceeds_cap_ratio fix returns and how capitalization ratios are calculated
* `partition_pdf` and `partition_text` group broken paragraphs to avoid fragmented `NarrativeText` elements.
* .json files resolved as "application/json" on centos7 (or other installs with older libmagic libs)

## 0.5.12

### Enhancements

* Add OS mimetypes DB to docker image, mainly for unstructured-api compat.
* Use the image registry as a cache when building Docker images.
* Adds the ability for `partition_text` to group together broken paragraphs.
* Added method to utils to allow date time format validation

### Features
* Add Slack connector to pull messages for a specific channel

* Add --partition-by-api parameter to unstructured-ingest
* Added `partition_rtf` for processing rich text files.
* `partition` now accepts a `url` kwarg in addition to `file` and `filename`.

### Fixes

* Allow encoding to be passed into `replace_mime_encodings`.
* unstructured-ingest connector-specific dependencies are imported on demand.
* unstructured-ingest --flatten-metadata supported for local connector.
* unstructured-ingest fix runtime error when using --metadata-include.

## 0.5.11

### Enhancements

### Features

### Fixes

* Guard against null style attribute in docx document elements
* Update HTML encoding to better support foreign language characters

## 0.5.10

### Enhancements

* Updated inference package
* Add sender, recipient, date, and subject to element metadata for emails

### Features

* Added `--download-only` parameter to `unstructured-ingest`

### Fixes

* FileNotFound error when filename is provided but file is not on disk

## 0.5.9

### Enhancements

### Features

### Fixes

* Convert file to str in helper `split_by_paragraph` for `partition_text`

## 0.5.8

### Enhancements

* Update `elements_to_json` to return string when filename is not specified
* `elements_from_json` may take a string instead of a filename with the `text` kwarg
* `detect_filetype` now does a final fallback to file extension.
* Empty tags are now skipped during the depth check for HTML processing.

### Features

* Add local file system to `unstructured-ingest`
* Add `--max-docs` parameter to `unstructured-ingest`
* Added `partition_msg` for processing MSFT Outlook .msg files.

### Fixes

* `convert_file_to_text` now passes through the `source_format` and `target_format` kwargs.
  Previously they were hard coded.
* Partitioning functions that accept a `text` kwarg no longer raise an error if an empty
  string is passed (and empty list of elements is returned instead).
* `partition_json` no longer fails if the input is an empty list.
* Fixed bug in `chunk_by_attention_window` that caused the last word in segments to be cut-off
  in some cases.

### BREAKING CHANGES

* `stage_for_transformers` now returns a list of elements, making it consistent with other
  staging bricks

## 0.5.7

### Enhancements

* Refactored codebase using `exactly_one`
* Adds ability to pass headers when passing a url in partition_html()
* Added optional `content_type` and `file_filename` parameters to `partition()` to bypass file detection

### Features

* Add `--flatten-metadata` parameter to `unstructured-ingest`
* Add `--fields-include` parameter to `unstructured-ingest`

### Fixes

## 0.5.6

### Enhancements

* `contains_english_word()`, used heavily in text processing, is 10x faster.

### Features

* Add `--metadata-include` and `--metadata-exclude` parameters to `unstructured-ingest`
* Add `clean_non_ascii_chars` to remove non-ascii characters from unicode string

### Fixes

* Fix problem with PDF partition (duplicated test)

## 0.5.4

### Enhancements

* Added Biomedical literature connector for ingest cli.
* Add `FsspecConnector` to easily integrate any existing `fsspec` filesystem as a connector.
* Rename `s3_connector.py` to `s3.py` for readability and consistency with the
  rest of the connectors.
* Now `S3Connector` relies on `s3fs` instead of on `boto3`, and it inherits
  from `FsspecConnector`.
* Adds an `UNSTRUCTURED_LANGUAGE_CHECKS` environment variable to control whether or not language
  specific checks like vocabulary and POS tagging are applied. Set to `"true"` for higher
  resolution partitioning and `"false"` for faster processing.
* Improves `detect_filetype` warning to include filename when provided.
* Adds a "fast" strategy for partitioning PDFs with PDFMiner. Also falls back to the "fast"
  strategy if detectron2 is not available.
* Start deprecation life cycle for `unstructured-ingest --s3-url` option, to be deprecated in
  favor of `--remote-url`.

### Features

* Add `AzureBlobStorageConnector` based on its `fsspec` implementation inheriting
from `FsspecConnector`
* Add `partition_epub` for partitioning e-books in EPUB3 format.

### Fixes

* Fixes processing for text files with `message/rfc822` MIME type.
* Open xml files in read-only mode when reading contents to construct an XMLDocument.

## 0.5.3

### Enhancements

* `auto.partition()` can now load Unstructured ISD json documents.
* Simplify partitioning functions.
* Improve logging for ingest CLI.

### Features

* Add `--wikipedia-auto-suggest` argument to the ingest CLI to disable automatic redirection
  to pages with similar names.
* Add setup script for Amazon Linux 2
* Add optional `encoding` argument to the `partition_(text/email/html)` functions.
* Added Google Drive connector for ingest cli.
* Added Gitlab connector for ingest cli.

### Fixes

## 0.5.2

### Enhancements

* Fully move from printing to logging.
* `unstructured-ingest` now uses a default `--download_dir` of `$HOME/.cache/unstructured/ingest`
rather than a "tmp-ingest-" dir in the working directory.

### Features

### Fixes

* `setup_ubuntu.sh` no longer fails in some contexts by interpreting
`DEBIAN_FRONTEND=noninteractive` as a command
* `unstructured-ingest` no longer re-downloads files when --preserve-downloads
is used without --download-dir.
* Fixed an issue that was causing text to be skipped in some HTML documents.

## 0.5.1

### Enhancements

### Features

### Fixes

* Fixes an error causing JavaScript to appear in the output of `partition_html` sometimes.
* Fix several issues with the `requires_dependencies` decorator, including the error message
  and how it was used, which had caused an error for `unstructured-ingest --github-url ...`.

## 0.5.0

### Enhancements

* Add `requires_dependencies` Python decorator to check dependencies are installed before
  instantiating a class or running a function

### Features

* Added Wikipedia connector for ingest cli.

### Fixes

* Fix `process_document` file cleaning on failure
* Fixes an error introduced in the metadata tracking commit that caused `NarrativeText`
  and `FigureCaption` elements to be represented as `Text` in HTML documents.

## 0.4.16

### Enhancements

* Fallback to using file extensions for filetype detection if `libmagic` is not present

### Features

* Added setup script for Ubuntu
* Added GitHub connector for ingest cli.
* Added `partition_md` partitioner.
* Added Reddit connector for ingest cli.

### Fixes

* Initializes connector properly in ingest.main::MainProcess
* Restricts version of unstructured-inference to avoid multithreading issue

## 0.4.15

### Enhancements

* Added `elements_to_json` and `elements_from_json` for easier serialization/deserialization
* `convert_to_dict`, `dict_to_elements` and `convert_to_csv` are now aliases for functions
  that use the ISD terminology.

### Fixes

* Update to ensure all elements are preserved during serialization/deserialization

## 0.4.14

* Automatically install `nltk` models in the `tokenize` module.

## 0.4.13

* Fixes unstructured-ingest cli.

## 0.4.12

* Adds console_entrypoint for unstructured-ingest, other structure/doc updates related to ingest.
* Add `parser` parameter to `partition_html`.

## 0.4.11

* Adds `partition_doc` for partitioning Word documents in `.doc` format. Requires `libreoffice`.
* Adds `partition_ppt` for partitioning PowerPoint documents in `.ppt` format. Requires `libreoffice`.

## 0.4.10

* Fixes `ElementMetadata` so that it's JSON serializable when the filename is a `Path` object.

## 0.4.9

* Added ingest modules and s3 connector, sample ingest script
* Default to `url=None` for `partition_pdf` and `partition_image`
* Add ability to skip English specific check by setting the `UNSTRUCTURED_LANGUAGE` env var to `""`.
* Document `Element` objects now track metadata

## 0.4.8

* Modified XML and HTML parsers not to load comments.

## 0.4.7

* Added the ability to pull an HTML document from a url in `partition_html`.
* Added the the ability to get file summary info from lists of filenames and lists
  of file contents.
* Added optional page break to `partition` for `.pptx`, `.pdf`, images, and `.html` files.
* Added `to_dict` method to document elements.
* Include more unicode quotes in `replace_unicode_quotes`.

## 0.4.6

* Loosen the default cap threshold to `0.5`.
* Add a `UNSTRUCTURED_NARRATIVE_TEXT_CAP_THRESHOLD` environment variable for controlling
  the cap ratio threshold.
* Unknown text elements are identified as `Text` for HTML and plain text documents.
* `Body Text` styles no longer default to `NarrativeText` for Word documents. The style information
  is insufficient to determine that the text is narrative.
* Upper cased text is lower cased before checking for verbs. This helps avoid some missed verbs.
* Adds an `Address` element for capturing elements that only contain an address.
* Suppress the `UserWarning` when detectron is called.
* Checks that titles and narrative test have at least one English word.
* Checks that titles and narrative text are at least 50% alpha characters.
* Restricts titles to a maximum word length. Adds a `UNSTRUCTURED_TITLE_MAX_WORD_LENGTH`
  environment variable for controlling the max number of words in a title.
* Updated `partition_pptx` to order the elements on the page

## 0.4.4

* Updated `partition_pdf` and `partition_image` to return `unstructured` `Element` objects
* Fixed the healthcheck url path when partitioning images and PDFs via API
* Adds an optional `coordinates` attribute to document objects
* Adds `FigureCaption` and `CheckBox` document elements
* Added ability to split lists detected in `LayoutElement` objects
* Adds `partition_pptx` for partitioning PowerPoint documents
* LayoutParser models now download from HugginfaceHub instead of DropBox
* Fixed file type detection for XML and HTML files on Amazone Linux

## 0.4.3

* Adds `requests` as a base dependency
* Fix in `exceeds_cap_ratio` so the function doesn't break with empty text
* Fix bug in `_parse_received_data`.
* Update `detect_filetype` to properly handle `.doc`, `.xls`, and `.ppt`.

## 0.4.2

* Added `partition_image` to process documents in an image format.
* Fixed utf-8 encoding error in `partition_email` with attachments for `text/html`

## 0.4.1

* Added support for text files in the `partition` function
* Pinned `opencv-python` for easier installation on Linux

## 0.4.0

* Added generic `partition` brick that detects the file type and routes a file to the appropriate
  partitioning brick.
* Added a file type detection module.
* Updated `partition_html` and `partition_eml` to support file-like objects in 'rb' mode.
* Cleaning brick for removing ordered bullets `clean_ordered_bullets`.
* Extract brick method for ordered bullets `extract_ordered_bullets`.
* Test for `clean_ordered_bullets`.
* Test for `extract_ordered_bullets`.
* Added `partition_docx` for pre-processing Word Documents.
* Added new REGEX patterns to extract email header information
* Added new functions to extract header information `parse_received_data` and `partition_header`
* Added new function to parse plain text files `partition_text`
* Added new cleaners functions `extract_ip_address`, `extract_ip_address_name`, `extract_mapi_id`, `extract_datetimetz`
* Add new `Image` element and function to find embedded images `find_embedded_images`
* Added `get_directory_file_info` for summarizing information about source documents

## 0.3.5

* Add support for local inference
* Add new pattern to recognize plain text dash bullets
* Add test for bullet patterns
* Fix for `partition_html` that allows for processing `div` tags that have both text and child
  elements
* Add ability to extract document metadata from `.docx`, `.xlsx`, and `.jpg` files.
* Helper functions for identifying and extracting phone numbers
* Add new function `extract_attachment_info` that extracts and decodes the attachment
of an email.
* Staging brick to convert a list of `Element`s to a `pandas` dataframe.
* Add plain text functionality to `partition_email`

## 0.3.4

* Python-3.7 compat

## 0.3.3

* Removes BasicConfig from logger configuration
* Adds the `partition_email` partitioning brick
* Adds the `replace_mime_encodings` cleaning bricks
* Small fix to HTML parsing related to processing list items with sub-tags
* Add `EmailElement` data structure to store email documents

## 0.3.2

* Added `translate_text` brick for translating text between languages
* Add an `apply` method to make it easier to apply cleaners to elements

## 0.3.1

* Added \_\_init.py\_\_ to `partition`

## 0.3.0

* Implement staging brick for Argilla. Converts lists of `Text` elements to `argilla` dataset classes.
* Removing the local PDF parsing code and any dependencies and tests.
* Reorganizes the staging bricks in the unstructured.partition module
* Allow entities to be passed into the Datasaur staging brick
* Added HTML escapes to the `replace_unicode_quotes` brick
* Fix bad responses in partition_pdf to raise ValueError
* Adds `partition_html` for partitioning HTML documents.

## 0.2.6

* Small change to how \_read is placed within the inheritance structure since it doesn't really apply to pdf
* Add partitioning brick for calling the document image analysis API

## 0.2.5

* Update python requirement to >=3.7

## 0.2.4

* Add alternative way of importing `Final` to support google colab

## 0.2.3

* Add cleaning bricks for removing prefixes and postfixes
* Add cleaning bricks for extracting text before and after a pattern

## 0.2.2

* Add staging brick for Datasaur

## 0.2.1

* Added brick to convert an ISD dictionary to a list of elements
* Update `PDFDocument` to use the `from_file` method
* Added staging brick for CSV format for ISD (Initial Structured Data) format.
* Added staging brick for separating text into attention window size chunks for `transformers`.
* Added staging brick for LabelBox.
* Added ability to upload LabelStudio predictions
* Added utility function for JSONL reading and writing
* Added staging brick for CSV format for Prodigy
* Added staging brick for Prodigy
* Added ability to upload LabelStudio annotations
* Added text_field and id_field to stage_for_label_studio signature

## 0.2.0

* Initial release of unstructured<|MERGE_RESOLUTION|>--- conflicted
+++ resolved
@@ -1,8 +1,15 @@
-<<<<<<< HEAD
-## 0.10.17-dev18
-=======
+## 0.10.19-dev0
+
+### Enhancements
+
+* **Adds data source properties to the Jira connector** These properties (date_created, date_modified, version, source_url, record_locator) are written to element metadata during ingest, mapping elements to information about the document source from which they derive. This functionality enables downstream applications to reveal source document applications, e.g. a link to a GDrive doc, Salesforce record, etc.
+
+### Features
+
+### Fixes
+
+
 ## 0.10.18
->>>>>>> 5b994f37
 
 ### Enhancements
 
