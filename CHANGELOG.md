<<<<<<< HEAD
## 0.10.17-dev14
=======
## 0.10.17-dev16
>>>>>>> e5d08662

### Enhancements

* **Improves `partition_xml` to be faster and more memory efficient when partitioning large XML files** The new behavior is to partition iteratively to prevent loading the entire XML tree into memory at once in most use cases.
* **Adds data source properties to SharePoint, Outlook, Onedrive, Reddit, Slack, and DeltaTable connectors** These properties (date_created, date_modified, version, source_url, record_locator) are written to element metadata during ingest, mapping elements to information about the document source from which they derive. This functionality enables downstream applications to reveal source document applications, e.g. a link to a GDrive doc, Salesforce record, etc.
* **Add functionality to save embedded images in PDF's separately as images** This allows users to save embedded images in PDF's separately as images, given some directory path. The saved image path is written to the metadata for the Image element. Downstream applications may benefit by providing users with image links from relevant "hits."
* **Azure Cognite Search destination connector** New Azure Cognitive Search destination connector added to ingest CLI.  Users may now use `unstructured-ingest` to write partitioned data from over 20 data sources (so far) to an Azure Cognitive Search index.
* **Improves salesforce partitioning** Partitions Salesforce data as xlm instead of text for improved detail and flexibility. Partitions htmlbody instead of textbody for Salesforce emails. Importance: Allows all Salesforce fields to be ingested and gives Salesforce emails more detailed partitioning.
* **Add document level language detection functionality.** Introduces the "auto" default for the languages param, which then detects the languages present in the document using the `langdetect` package. Adds the document languages as ISO 639-3 codes to the element metadata. Implemented only for the partition_text function to start.
* **PPTX partitioner refactored in preparation for enhancement.** Behavior should be unchanged except that shapes enclosed in a group-shape are now included, as many levels deep as required (a group-shape can itself contain a group-shape).
* **Embeddings support for the SharePoint SourceConnector via unstructured-ingest CLI** The SharePoint connector can now optionally create embeddings from the elements it pulls out during partition and upload those embeddings to Azure Cognitive Search index.
<<<<<<< HEAD
* **Improves hierarchy from docx files by leveraging natural hierarchies built into docx documents**  Hierarchy can now be detected from an indentation level for list bullets/numbers and by style name (e.g. Heading 1, List Bullet 2, List Number).  
* **Detect text in HTML Heading Tags as Titles** This will increase the accuracy of hierarchies in HTML documents and provide more accurate element categorization. If text is in an HTML heading tag and is not a list item, address, or narrative text, categorize it as a title. 
=======
* **Improves hierarchy from docx files by leveraging natural hierarchies built into docx documents**  Hierarchy can now be detected from an indentation level for list bullets/numbers and by style name (e.g. Heading 1, List Bullet 2, List Number).
* **Chunking support for the SharePoint SourceConnector via unstructured-ingest CLI** The SharePoint connector can now optionally chunk the elements pulled out during partition via the chunking unstructured brick. This can be used as a stage before creating embeddings.
>>>>>>> e5d08662

### Features

* **Adds `links` metadata in `partition_pdf` for `fast` strategy.** Problem: PDF files contain rich information and hyperlink that Unstructured did not captured earlier. Feature: `partition_pdf` now can capture embedded links within the file along with its associated text and page number. Importance: Providing depth in extracted elements give user a better understanding and richer context of documents. This also enables user to map to other elements within the document if the hyperlink is refered internally.
* **Adds the embedding module to be able to embed Elements** Problem: Many NLP applications require the ability to represent parts of documents in a semantic way. Until now, Unstructured did not have text embedding ability within the core library. Feature: This embedding module is able to track embeddings related data with a class, embed a list of elements, and return an updated list of Elements with the *embeddings* property. The module is also able to embed query strings. Importance: Ability to embed documents or parts of documents will enable users to make use of these semantic representations in different NLP applications, such as search, retrieval, and retrieval augmented generation.

### Fixes

* **Fixes a metadata source serialization bug** Problem: In unstructured elements, when loading an elements json file from the disk, the data_source attribute is assumed to be an instance of DataSourceMetadata and the code acts based on that. However the loader did not satisfy the assumption, and loaded it as a dict instead, causing an error. Fix: Added necessary code block to initialize a DataSourceMetadata object, also refactored DataSourceMetadata.from_dict() method to remove redundant code. Importance: Crucial to be able to load elements (which have data_source fields) from json files.
* **Fixes issue where unstructured-inference was not getting updated** Problem: unstructured-inference was not getting upgraded to the version to match unstructured release when doing a pip install.  Solution: using `pip install unstructured[all-docs]` it will now upgrade both unstructured and unstructured-inference. Importance: This will ensure that the inference library is always in sync with the unstructured library, otherwise users will be using outdated libraries which will likely lead to unintended behavior.
* **Fixes SharePoint connector failures if any document has an unsupported filetype** Problem: Currently the entire connector ingest run fails if a single IngestDoc has an unsupported filetype. This is because a ValueError is raised in the IngestDoc's `__post_init__`. Fix: Adds a try/catch when the IngestConnector runs get_ingest_docs such that the error is logged but all processable documents->IngestDocs are still instantiated and returned. Importance: Allows users to ingest SharePoint content even when some files with unsupported filetypes exist there.
* **Fixes Sharepoint connector server_path issue** Problem: Server path for the Sharepoint Ingest Doc was incorrectly formatted, causing issues while fetching pages from the remote source. Fix: changes formatting of remote file path before instantiating SharepointIngestDocs and appends a '/' while fetching pages from the remote source. Importance: Allows users to fetch pages from Sharepoint Sites.
* **Fixes badly initialized Formula** Problem: YoloX contain new types of elements, when loading a document that contain formulas a new element of that class
should be generated, however the Formula class inherits from Element instead of Text. After this change the element is correctly created with the correct class
allowing the document to be loaded. Fix: Change parent class for Formula to Text. Importance: Crucial to be able to load documents that contain formulas.
* **Fixes Sphinx errors.** Fixes errors when running Sphinx `make html` and installs library to suppress warnings.
* **Fixes a metadata backwards compatibility error** Problem: When calling `partition_via_api`, the hosted api may return an element schema that's newer than the current `unstructured`. In this case, metadata fields were added which did not exist in the local `ElementMetadata` dataclass, and `__init__()` threw an error. Fix: remove nonexistent fields before instantiating in `ElementMetadata.from_json()`. Importance: Crucial to avoid breaking changes when adding fields.


## 0.10.16

### Enhancements

* **Adds data source properties to Airtable, Confluence, Discord, Elasticsearch, Google Drive, and Wikipedia connectors** These properties (date_created, date_modified, version, source_url, record_locator) are written to element metadata during ingest, mapping elements to information about the document source from which they derive. This functionality enables downstream applications to reveal source document applications, e.g. a link to a GDrive doc, Salesforce record, etc.
* **DOCX partitioner refactored in preparation for enhancement.** Behavior should be unchanged except in multi-section documents containing different headers/footers for different sections. These will now emit all distinct headers and footers encountered instead of just those for the last section.
* **Add a function to map between Tesseract and standard language codes.** This allows users to input language information to the `languages` param in any Tesseract-supported langcode or any ISO 639 standard language code.
* **Add document level language detection functionality.** Introduces the "auto" default for the languages param, which then detects the languages present in the document using the `langdetect` package. Implemented only for the partition_text function to start.

### Features

### Fixes

* ***Fixes an issue that caused a partition error for some PDF's.** Fixes GH Issue 1460 by bypassing a coordinate check if an element has invalid coordinates.

## 0.10.15


### Enhancements

* **Support for better element categories from the next-generation image-to-text model ("chipper").** Previously, not all of the classifications from Chipper were being mapped to proper `unstructured` element categories so the consumer of the library would see many `UncategorizedText` elements. This fixes the issue, improving the granularity of the element categories outputs for better downstream processing and chunking. The mapping update is:
  * "Threading": `NarrativeText`
  * "Form": `NarrativeText`
  * "Field-Name": `Title`
  * "Value": `NarrativeText`
  * "Link": `NarrativeText`
  * "Headline": `Title` (with `category_depth=1`)
  * "Subheadline": `Title` (with `category_depth=2`)
  * "Abstract": `NarrativeText`
* **Better ListItem grouping for PDF's (fast strategy).** The `partition_pdf` with `fast` strategy previously broke down some numbered list item lines as separate elements. This enhancement leverages the x,y coordinates and bbox sizes to help decide whether the following chunk of text is a continuation of the immediate previous detected ListItem element or not, and not detect it as its own non-ListItem element.
* **Fall back to text-based classification for uncategorized Layout elements for Images and PDF's**. Improves element classification by running existing text-based rules on previously `UncategorizedText` elements.
* **Adds table partitioning for Partitioning for many doc types including: .html, .epub., .md, .rst, .odt, and .msg.** At the core of this change is the .html partition functionality, which is leveraged by the other effected doc types. This impacts many scenarios where `Table` Elements are now propery extracted.
* **Create and add `add_chunking_strategy` decorator to partition functions.** Previously, users were responsible for their own chunking after partitioning elements, often required for downstream applications. Now, individual elements may be combined into right-sized chunks where min and max character size may be specified if `chunking_strategy=by_title`. Relevant elements are grouped together for better downstream results. This enables users immediately use partitioned results effectively in downstream applications (e.g. RAG architecture apps) without any additional post-processing.
* **Adds `languages` as an input parameter and marks `ocr_languages` kwarg for deprecation in pdf, image, and auto partitioning functions.** Previously, language information was only being used for Tesseract OCR for image-based documents and was in a Tesseract specific string format, but by refactoring into a list of standard language codes independent of Tesseract, the `unstructured` library will better support `languages` for other non-image pipelines and/or support for other OCR engines.
* **Removes `UNSTRUCTURED_LANGUAGE` env var usage and replaces `language` with `languages` as an input parameter to unstructured-partition-text_type functions.** The previous parameter/input setup was not user-friendly or scalable to the variety of elements being processed. By refactoring the inputted language information into a list of standard language codes, we can support future applications of the element language such as detection, metadata, and multi-language elements. Now, to skip English specific checks, set the `languages` parameter to any non-English language(s).
* **Adds `xlsx` and `xls` filetype extensions to the `skip_infer_table_types` default list in `partition`.** By adding these file types to the input parameter these files should not go through table extraction. Users can still specify if they would like to extract tables from these filetypes, but will have to set the `skip_infer_table_types` to exclude the desired filetype extension. This avoids mis-representing complex spreadsheets where there may be multiple sub-tables and other content.
* **Better debug output related to sentence counting internals**. Clarify message when sentence is not counted toward sentence count because there aren't enough words, relevant for developers focused on `unstructured`s NLP internals.
* **Faster ocr_only speed for partitioning PDF and images.** Use `unstructured_pytesseract.run_and_get_multiple_output` function to reduce the number of calls to `tesseract` by half when partitioning pdf or image with `tesseract`
* **Adds data source properties to fsspec connectors** These properties (date_created, date_modified, version, source_url, record_locator) are written to element metadata during ingest, mapping elements to information about the document source from which they derive. This functionality enables downstream applications to reveal source document applications, e.g. a link to a GDrive doc, Salesforce record, etc.
* **Add delta table destination connector** New delta table destination connector added to ingest CLI.  Users may now use `unstructured-ingest` to write partitioned data from over 20 data sources (so far) to a Delta Table.
* **Rename to Source and Destination Connectors in the Documentation.** Maintain naming consistency between Connectors codebase and documentation with the first addition to a destination connector.
* **Non-HTML text files now return unstructured-elements as opposed to HTML-elements.** Previously the text based files that went through `partition_html` would return HTML-elements but now we preserve the format from the input using `source_format` argument in the partition call.
* **Adds `PaddleOCR` as an optional alternative to `Tesseract`** for OCR in processing of PDF or Image files, it is installable via the `makefile` command `install-paddleocr`. For experimental purposes only.
* **Bump unstructured-inference** to 0.5.28. This version bump markedly improves the output of table data, rendered as `metadata.text_as_html` in an element. These changes include:
  * add env variable `ENTIRE_PAGE_OCR` to specify using paddle or tesseract on entire page OCR
  * table structure detection now pads the input image by 25 pixels in all 4 directions to improve its recall (0.5.27)
  * support paddle with both cpu and gpu and assume it is pre-installed (0.5.26)
  * fix a bug where `cells_to_html` doesn't handle cells spanning multiple rows properly (0.5.25)
  * remove `cv2` preprocessing step before OCR step in table transformer (0.5.24)

### Features

* **Adds element metadata via `category_depth` with default value None**.
  * This additional metadata is useful for vectordb/LLM, chunking strategies, and retrieval applications.
* **Adds a naive hierarchy for elements via a `parent_id` on the element's metadata**
  * Users will now have more metadata for implementing vectordb/LLM chunking strategies. For example, text elements could be queried by their preceding title element.
  * Title elements created from HTML headings will properly nest

### Fixes

* **`add_pytesseract_bboxes_to_elements` no longer returns `nan` values**. The function logic is now broken into new methods
  `_get_element_box` and `convert_multiple_coordinates_to_new_system`
* **Selecting a different model wasn't being respected when calling `partition_image`.** Problem: `partition_pdf` allows for passing a `model_name` parameter. Given the similarity between the image and PDF pipelines, the expected behavior is that `partition_image` should support the same parameter, but `partition_image` was unintentionally not passing along its `kwargs`. This was corrected by adding the kwargs to the downstream call.
* **Fixes a chunking issue via dropping the field "coordinates".** Problem: chunk_by_title function was chunking each element to its own individual chunk while it needed to group elements into a fewer number of chunks. We've discovered that this happens due to a metadata matching logic in chunk_by_title function, and discovered that elements with different metadata can't be put into the same chunk. At the same time, any element with "coordinates" essentially had different metadata than other elements, due each element locating in different places and having different coordinates. Fix: That is why we have included the key "coordinates" inside a list of excluded metadata keys, while doing this "metadata_matches" comparision. Importance: This change is crucial to be able to chunk by title for documents which include "coordinates" metadata in their elements.

## 0.10.14

### Enhancements

* Update all connectors to use new downstream architecture
  * New click type added to parse comma-delimited string inputs
  * Some CLI options renamed

### Features

### Fixes

## 0.10.13

### Enhancements

* Updated documentation: Added back support doc types for partitioning, more Python codes in the API page,  RAG definition, and use case.
* Updated Hi-Res Metadata: PDFs and Images using Hi-Res strategy now have layout model class probabilities added ot metadata.
* Updated the `_detect_filetype_from_octet_stream()` function to use libmagic to infer the content type of file when it is not a zip file.
* Tesseract minor version bump to 5.3.2

### Features

* Add Jira Connector to be able to pull issues from a Jira organization
* Add `clean_ligatures` function to expand ligatures in text


### Fixes

* `partition_html` breaks on `<br>` elements.
* Ingest error handling to properly raise errors when wrapped
* GH issue 1361: fixes a sortig error that prevented some PDF's from being parsed
* Bump unstructured-inference
  * Brings back embedded images in PDF's (0.5.23)

## 0.10.12

### Enhancements

* Removed PIL pin as issue has been resolved upstream
* Bump unstructured-inference
  * Support for yolox_quantized layout detection model (0.5.20)
* YoloX element types added


### Features

* Add Salesforce Connector to be able to pull Account, Case, Campaign, EmailMessage, Lead

### Fixes


* Bump unstructured-inference
  * Avoid divide-by-zero errors swith `safe_division` (0.5.21)

## 0.10.11

### Enhancements

* Bump unstructured-inference
  * Combine entire-page OCR output with layout-detected elements, to ensure full coverage of the page (0.5.19)

### Features

* Add in ingest cli s3 writer

### Fixes

* Fix a bug where `xy-cut` sorting attemps to sort elements without valid coordinates; now xy cut sorting only works when **all** elements have valid coordinates

## 0.10.10

### Enhancements

* Adds `text` as an input parameter to `partition_xml`.
* `partition_xml` no longer runs through `partition_text`, avoiding incorrect splitting
  on carriage returns in the XML. Since `partition_xml` no longer calls `partition_text`,
  `min_partition` and `max_partition` are no longer supported in `partition_xml`.
* Bump `unstructured-inference==0.5.18`, change non-default detectron2 classification threshold
* Upgrade base image from rockylinux 8 to rockylinux 9
* Serialize IngestDocs to JSON when passing to subprocesses

### Features

### Fixes

- Fix a bug where mismatched `elements` and `bboxes` are passed into `add_pytesseract_bbox_to_elements`

## 0.10.9

### Enhancements

* Fix `test_json` to handle only non-extra dependencies file types (plain-text)

### Features

* Adds `chunk_by_title` to break a document into sections based on the presence of `Title`
  elements.
* add new extraction function `extract_image_urls_from_html` to extract all img related URL from html text.

### Fixes

* Make cv2 dependency optional
* Edit `add_pytesseract_bbox_to_elements`'s (`ocr_only` strategy) `metadata.coordinates.points` return type to `Tuple` for consistency.
* Re-enable test-ingest-confluence-diff for ingest tests
* Fix syntax for ingest test check number of files

## 0.10.8

### Enhancements

* Release docker image that installs Python 3.10 rather than 3.8

### Features

### Fixes

## 0.10.7

### Enhancements

### Features

### Fixes

* Remove overly aggressive ListItem chunking for images and PDF's which typically resulted in inchorent elements.

## 0.10.6

### Enhancements

* Enable `partition_email` and `partition_msg` to detect if an email is PGP encryped. If
  and email is PGP encryped, the functions will return an empy list of elements and
  emit a warning about the encrypted content.
* Add threaded Slack conversations into Slack connector output
* Add functionality to sort elements using `xy-cut` sorting approach in `partition_pdf` for `hi_res` and `fast` strategies
* Bump unstructured-inference
  * Set OMP_THREAD_LIMIT to 1 if not set for better tesseract perf (0.5.17)

### Features

* Extract coordinates from PDFs and images when using OCR only strategy and add to metadata

### Fixes

* Update `partition_html` to respect the order of `<pre>` tags.
* Fix bug in `partition_pdf_or_image` where two partitions were called if `strategy == "ocr_only"`.
* Bump unstructured-inference
  * Fix issue where temporary files were being left behind (0.5.16)
* Adds deprecation warning for the `file_filename` kwarg to `partition`, `partition_via_api`,
  and `partition_multiple_via_api`.
* Fix documentation build workflow by pinning dependencies

## 0.10.5

### Enhancements

* Create new CI Pipelines
  - Checking text, xml, email, and html doc tests against the library installed without extras
  - Checking each library extra against their respective tests
* `partition` raises an error and tells the user to install the appropriate extra if a filetype
  is detected that is missing dependencies.
* Add custom errors to ingest
* Bump `unstructured-ingest==0.5.15`
  - Handle an uncaught TesseractError (0.5.15)
  - Add TIFF test file and TIFF filetype to `test_from_image_file` in `test_layout` (0.5.14)
* Use `entire_page` ocr mode for pdfs and images
* Add notes on extra installs to docs
* Adds ability to reuse connections per process in unstructured-ingest

### Features
* Add delta table connector

### Fixes

## 0.10.4
* Pass ocr_mode in partition_pdf and set the default back to individual pages for now
* Add diagrams and descriptions for ingest design in the ingest README

### Features
* Supports multipage TIFF image partitioning

### Fixes

## 0.10.2

### Enhancements
* Bump unstructured-inference==0.5.13:
  - Fix extracted image elements being included in layout merge, addresses the issue
    where an entire-page image in a PDF was not passed to the layout model when using hi_res.

### Features

### Fixes

## 0.10.1

### Enhancements
* Bump unstructured-inference==0.5.12:
  - fix to avoid trace for certain PDF's (0.5.12)
  - better defaults for DPI for hi_res and  Chipper (0.5.11)
  - implement full-page OCR (0.5.10)

### Features

### Fixes

* Fix dead links in repository README (Quick Start > Install for local development, and Learn more > Batch Processing)
* Update document dependencies to include tesseract-lang for additional language support (required for tests to pass)

## 0.10.0

### Enhancements

* Add `include_header` kwarg to `partition_xlsx` and change default behavior to `True`
* Update the `links` and `emphasized_texts` metadata fields

### Features

### Fixes

## 0.9.3

### Enhancements

* Pinned dependency cleanup.
* Update `partition_csv` to always use `soupparser_fromstring` to parse `html text`
* Update `partition_tsv` to always use `soupparser_fromstring` to parse `html text`
* Add `metadata.section` to capture epub table of contents data
* Add `unique_element_ids` kwarg to partition functions. If `True`, will use a UUID
  for element IDs instead of a SHA-256 hash.
* Update `partition_xlsx` to always use `soupparser_fromstring` to parse `html text`
* Add functionality to switch `html` text parser based on whether the `html` text contains emoji
* Add functionality to check if a string contains any emoji characters
* Add CI tests around Notion

### Features

* Add Airtable Connector to be able to pull views/tables/bases from an Airtable organization

### Fixes

* fix pdf partition of list items being detected as titles in OCR only mode
* make notion module discoverable
* fix emails with `Content-Distribution: inline` and `Content-Distribution: attachment` with no filename
* Fix email attachment filenames which had `=` in the filename itself

## 0.9.2


### Enhancements

* Update table extraction section in API documentation to sync with change in Prod API
* Update Notion connector to extract to html
* Added UUID option for `element_id`
* Bump unstructured-inference==0.5.9:
  - better caching of models
  - another version of detectron2 available, though the default layout model is unchanged
* Added UUID option for element_id
* Added UUID option for element_id
* CI improvements to run ingest tests in parallel

### Features

* Adds Sharepoint connector.

### Fixes

* Bump unstructured-inference==0.5.9:
  - ignores Tesseract errors where no text is extracted for tiles that indeed, have no text

## 0.9.1

### Enhancements

* Adds --partition-pdf-infer-table-structure to unstructured-ingest.
* Enable `partition_html` to skip headers and footers with the `skip_headers_and_footers` flag.
* Update `partition_doc` and `partition_docx` to track emphasized texts in the output
* Adds post processing function `filter_element_types`
* Set the default strategy for partitioning images to `hi_res`
* Add page break parameter section in API documentation to sync with change in Prod API
* Update `partition_html` to track emphasized texts in the output
* Update `XMLDocument._read_xml` to create `<p>` tag element for the text enclosed in the `<pre>` tag
* Add parameter `include_tail_text` to `_construct_text` to enable (skip) tail text inclusion
* Add Notion connector

### Features

### Fixes

* Remove unused `_partition_via_api` function
* Fixed emoji bug in `partition_xlsx`.
* Pass `file_filename` metadata when partitioning file object
* Skip ingest test on missing Slack token
* Add Dropbox variables to CI environments
* Remove default encoding for ingest
* Adds new element type `EmailAddress` for recognising email address in the  text
* Simplifies `min_partition` logic; makes partitions falling below the `min_partition`
  less likely.
* Fix bug where ingest test check for number of files fails in smoke test
* Fix unstructured-ingest entrypoint failure

## 0.9.0

### Enhancements

* Dependencies are now split by document type, creating a slimmer base installation.

## 0.8.8

### Enhancements

### Features

### Fixes

* Rename "date" field to "last_modified"
* Adds Box connector

### Fixes

## 0.8.7

### Enhancements

* Put back useful function `split_by_paragraph`

### Features

### Fixes

* Fix argument order in NLTK download step

## 0.8.6

### Enhancements

### Features

### Fixes

* Remove debug print lines and non-functional code

## 0.8.5

### Enhancements

* Add parameter `skip_infer_table_types` to enable (skip) table extraction for other doc types
* Adds optional Unstructured API unit tests in CI
* Tracks last modified date for all document types.
* Add auto_paragraph_grouper to detect new-line and blank-line new paragraph for .txt files.
* refactor the ingest cli to better support expanding supported connectors

## 0.8.3

### Enhancements

### Features

### Fixes

* NLTK now only gets downloaded if necessary.
* Handling for empty tables in Word Documents and PowerPoints.

## 0.8.4

### Enhancements

* Additional tests and refactor of JSON detection.
* Update functionality to retrieve image metadata from a page for `document_to_element_list`
* Links are now tracked in `partition_html` output.
* Set the file's current position to the beginning after reading the file in `convert_to_bytes`
* Add `min_partition` kwarg to that combines elements below a specified threshold and modifies splitting of strings longer than max partition so words are not split.
* set the file's current position to the beginning after reading the file in `convert_to_bytes`
* Add slide notes to pptx
* Add `--encoding` directive to ingest
* Improve json detection by `detect_filetype`

### Features

* Adds Outlook connector
* Add support for dpi parameter in inference library
* Adds Onedrive connector.
* Add Confluence connector for ingest cli to pull the body text from all documents from all spaces in a confluence domain.

### Fixes

* Fixes issue with email partitioning where From field was being assigned the To field value.
* Use the `image_metadata` property of the `PageLayout` instance to get the page image info in the `document_to_element_list`
* Add functionality to write images to computer storage temporarily instead of keeping them in memory for `ocr_only` strategy
* Add functionality to convert a PDF in small chunks of pages at a time for `ocr_only` strategy
* Adds `.txt`, `.text`, and `.tab` to list of extensions to check if file
  has a `text/plain` MIME type.
* Enables filters to be passed to `partition_doc` so it doesn't error with LibreOffice7.
* Removed old error message that's superseded by `requires_dependencies`.
* Removes using `hi_res` as the default strategy value for `partition_via_api` and `partition_multiple_via_api`

## 0.8.1

### Enhancements

* Add support for Python 3.11

### Features

### Fixes

* Fixed `auto` strategy detected scanned document as having extractable text and using `fast` strategy, resulting in no output.
* Fix list detection in MS Word documents.
* Don't instantiate an element with a coordinate system when there isn't a way to get its location data.

## 0.8.0

### Enhancements

* Allow model used for hi res pdf partition strategy to be chosen when called.
* Updated inference package

### Features

* Add `metadata_filename` parameter across all partition functions

### Fixes

* Update to ensure `convert_to_datafame` grabs all of the metadata fields.
* Adjust encoding recognition threshold value in `detect_file_encoding`
* Fix KeyError when `isd_to_elements` doesn't find a type
* Fix `_output_filename` for local connector, allowing single files to be written correctly to the disk

* Fix for cases where an invalid encoding is extracted from an email header.

### BREAKING CHANGES

* Information about an element's location is no longer returned as top-level attributes of an element. Instead, it is returned in the `coordinates` attribute of the element's metadata.

## 0.7.12

### Enhancements

* Adds `include_metadata` kwarg to `partition_doc`, `partition_docx`, `partition_email`, `partition_epub`, `partition_json`, `partition_msg`, `partition_odt`, `partition_org`, `partition_pdf`, `partition_ppt`, `partition_pptx`, `partition_rst`, and `partition_rtf`
### Features

* Add Elasticsearch connector for ingest cli to pull specific fields from all documents in an index.
* Adds Dropbox connector

### Fixes

* Fix tests that call unstructured-api by passing through an api-key
* Fixed page breaks being given (incorrect) page numbers
* Fix skipping download on ingest when a source document exists locally

## 0.7.11

### Enhancements

* More deterministic element ordering when using `hi_res` PDF parsing strategy (from unstructured-inference bump to 0.5.4)
* Make large model available (from unstructured-inference bump to 0.5.3)
* Combine inferred elements with extracted elements (from unstructured-inference bump to 0.5.2)
* `partition_email` and `partition_msg` will now process attachments if `process_attachments=True`
  and a attachment partitioning functions is passed through with `attachment_partitioner=partition`.

### Features

### Fixes

* Fix tests that call unstructured-api by passing through an api-key
* Fixed page breaks being given (incorrect) page numbers
* Fix skipping download on ingest when a source document exists locally

## 0.7.10

### Enhancements

* Adds a `max_partition` parameter to `partition_text`, `partition_pdf`, `partition_email`,
  `partition_msg` and `partition_xml` that sets a limit for the size of an individual
  document elements. Defaults to `1500` for everything except `partition_xml`, which has
  a default value of `None`.
* DRY connector refactor

### Features

* `hi_res` model for pdfs and images is selectable via environment variable.

### Fixes

* CSV check now ignores escaped commas.
* Fix for filetype exploration util when file content does not have a comma.
* Adds negative lookahead to bullet pattern to avoid detecting plain text line
  breaks like `-------` as list items.
* Fix pre tag parsing for `partition_html`
* Fix lookup error for annotated Arabic and Hebrew encodings

## 0.7.9

### Enhancements

* Improvements to string check for leafs in `partition_xml`.
* Adds --partition-ocr-languages to unstructured-ingest.

### Features

* Adds `partition_org` for processed Org Mode documents.

### Fixes

## 0.7.8

### Enhancements

### Features

* Adds Google Cloud Service connector

### Fixes

* Updates the `parse_email` for `partition_eml` so that `unstructured-api` passes the smoke tests
* `partition_email` now works if there is no message content
* Updates the `"fast"` strategy for `partition_pdf` so that it's able to recursively
* Adds recursive functionality to all fsspec connectors
* Adds generic --recursive ingest flag

## 0.7.7

### Enhancements

* Adds functionality to replace the `MIME` encodings for `eml` files with one of the common encodings if a `unicode` error occurs
* Adds missed file-like object handling in `detect_file_encoding`
* Adds functionality to extract charset info from `eml` files

### Features

* Added coordinate system class to track coordinate types and convert to different coordinate

### Fixes

* Adds an `html_assemble_articles` kwarg to `partition_html` to enable users to capture
  control whether content outside of `<article>` tags is captured when
  `<article>` tags are present.
* Check for the `xml` attribute on `element` before looking for pagebreaks in `partition_docx`.

## 0.7.6

### Enhancements

* Convert fast startegy to ocr_only for images
* Adds support for page numbers in `.docx` and `.doc` when user or renderer
  created page breaks are present.
* Adds retry logic for the unstructured-ingest Biomed connector

### Features

* Provides users with the ability to extract additional metadata via regex.
* Updates `partition_docx` to include headers and footers in the output.
* Create `partition_tsv` and associated tests. Make additional changes to `detect_filetype`.

### Fixes

* Remove fake api key in test `partition_via_api` since we now require valid/empty api keys
* Page number defaults to `None` instead of `1` when page number is not present in the metadata.
  A page number of `None` indicates that page numbers are not being tracked for the document
  or that page numbers do not apply to the element in question..
* Fixes an issue with some pptx files. Assume pptx shapes are found in top left position of slide
  in case the shape.top and shape.left attributes are `None`.

## 0.7.5

### Enhancements

* Adds functionality to sort elements in `partition_pdf` for `fast` strategy
* Adds ingest tests with `--fast` strategy on PDF documents
* Adds --api-key to unstructured-ingest

### Features

* Adds `partition_rst` for processed ReStructured Text documents.

### Fixes

* Adds handling for emails that do not have a datetime to extract.
* Adds pdf2image package as core requirement of unstructured (with no extras)

## 0.7.4

### Enhancements

* Allows passing kwargs to request data field for `partition_via_api` and `partition_multiple_via_api`
* Enable MIME type detection if libmagic is not available
* Adds handling for empty files in `detect_filetype` and `partition`.

### Features

### Fixes

* Reslove `grpcio` import issue on `weaviate.schema.validate_schema` for python 3.9 and 3.10
* Remove building `detectron2` from source in Dockerfile

## 0.7.3

### Enhancements

* Update IngestDoc abstractions and add data source metadata in ElementMetadata

### Features

### Fixes

* Pass `strategy` parameter down from `partition` for `partition_image`
* Filetype detection if a CSV has a `text/plain` MIME type
* `convert_office_doc` no longers prints file conversion info messages to stdout.
* `partition_via_api` reflects the actual filetype for the file processed in the API.

## 0.7.2

### Enhancements

* Adds an optional encoding kwarg to `elements_to_json` and `elements_from_json`
* Bump version of base image to use new stable version of tesseract

### Features

### Fixes

* Update the `read_txt_file` utility function to keep using `spooled_to_bytes_io_if_needed` for xml
* Add functionality to the `read_txt_file` utility function to handle file-like object from URL
* Remove the unused parameter `encoding` from `partition_pdf`
* Change auto.py to have a `None` default for encoding
* Add functionality to try other common encodings for html and xml files if an error related to the encoding is raised and the user has not specified an encoding.
* Adds benchmark test with test docs in example-docs
* Re-enable test_upload_label_studio_data_with_sdk
* File detection now detects code files as plain text
* Adds `tabulate` explicitly to dependencies
* Fixes an issue in `metadata.page_number` of pptx files
* Adds showing help if no parameters passed

## 0.7.1

### Enhancements

### Features

* Add `stage_for_weaviate` to stage `unstructured` outputs for upload to Weaviate, along with
  a helper function for defining a class to use in Weaviate schemas.
* Builds from Unstructured base image, built off of Rocky Linux 8.7, this resolves almost all CVE's in the image.

### Fixes

## 0.7.0

### Enhancements

* Installing `detectron2` from source is no longer required when using the `local-inference` extra.
* Updates `.pptx` parsing to include text in tables.

### Features

### Fixes

* Fixes an issue in `_add_element_metadata` that caused all elements to have `page_number=1`
  in the element metadata.
* Adds `.log` as a file extension for TXT files.
* Adds functionality to try other common encodings for email (`.eml`) files if an error related to the encoding is raised and the user has not specified an encoding.
* Allow passed encoding to be used in the `replace_mime_encodings`
* Fixes page metadata for `partition_html` when `include_metadata=False`
* A `ValueError` now raises if `file_filename` is not specified when you use `partition_via_api`
  with a file-like object.

## 0.6.11

### Enhancements

* Supports epub tests since pandoc is updated in base image

### Features


### Fixes


## 0.6.10

### Enhancements

* XLS support from auto partition

### Features

### Fixes

## 0.6.9

### Enhancements

* fast strategy for pdf now keeps element bounding box data
* setup.py refactor

### Features

### Fixes

* Adds functionality to try other common encodings if an error related to the encoding is raised and the user has not specified an encoding.
* Adds additional MIME types for CSV

## 0.6.8

### Enhancements

### Features

* Add `partition_csv` for CSV files.

### Fixes

## 0.6.7

### Enhancements

* Deprecate `--s3-url` in favor of `--remote-url` in CLI
* Refactor out non-connector-specific config variables
* Add `file_directory` to metadata
* Add `page_name` to metadata. Currently used for the sheet name in XLSX documents.
* Added a `--partition-strategy` parameter to unstructured-ingest so that users can specify
  partition strategy in CLI. For example, `--partition-strategy fast`.
* Added metadata for filetype.
* Add Discord connector to pull messages from a list of channels
* Refactor `unstructured/file-utils/filetype.py` to better utilise hashmap to return mime type.
* Add local declaration of DOCX_MIME_TYPES and XLSX_MIME_TYPES for `test_filetype.py`.

### Features

* Add `partition_xml` for XML files.
* Add `partition_xlsx` for Microsoft Excel documents.

### Fixes

* Supports `hml` filetype for partition as a variation of html filetype.
* Makes `pytesseract` a function level import in `partition_pdf` so you can use the `"fast"`
  or `"hi_res"` strategies if `pytesseract` is not installed. Also adds the
  `required_dependencies` decorator for the `"hi_res"` and `"ocr_only"` strategies.
* Fix to ensure `filename` is tracked in metadata for `docx` tables.

## 0.6.6

### Enhancements

* Adds an `"auto"` strategy that chooses the partitioning strategy based on document
  characteristics and function kwargs. This is the new default strategy for `partition_pdf`
  and `partition_image`. Users can maintain existing behavior by explicitly setting
  `strategy="hi_res"`.
* Added an additional trace logger for NLP debugging.
* Add `get_date` method to `ElementMetadata` for converting the datestring to a `datetime` object.
* Cleanup the `filename` attribute on `ElementMetadata` to remove the full filepath.

### Features

* Added table reading as html with URL parsing to `partition_docx` in docx
* Added metadata field for text_as_html for docx files

### Fixes

* `fileutils/file_type` check json and eml decode ignore error
* `partition_email` was updated to more flexibly handle deviations from the RFC-2822 standard.
  The time in the metadata returns `None` if the time does not match RFC-2822 at all.
* Include all metadata fields when converting to dataframe or CSV

## 0.6.5

### Enhancements

* Added support for SpooledTemporaryFile file argument.

### Features

### Fixes


## 0.6.4

### Enhancements

* Added an "ocr_only" strategy for `partition_pdf`. Refactored the strategy decision
  logic into its own module.

### Features

### Fixes

## 0.6.3

### Enhancements

* Add an "ocr_only" strategy for `partition_image`.

### Features

* Added `partition_multiple_via_api` for partitioning multiple documents in a single REST
  API call.
* Added `stage_for_baseplate` function to prepare outputs for ingestion into Baseplate.
* Added `partition_odt` for processing Open Office documents.

### Fixes

* Updates the grouping logic in the `partition_pdf` fast strategy to group together text
  in the same bounding box.

## 0.6.2

### Enhancements

* Added logic to `partition_pdf` for detecting copy protected PDFs and falling back
  to the hi res strategy when necessary.


### Features

* Add `partition_via_api` for partitioning documents through the hosted API.

### Fixes

* Fix how `exceeds_cap_ratio` handles empty (returns `True` instead of `False`)
* Updates `detect_filetype` to properly detect JSONs when the MIME type is `text/plain`.

## 0.6.1

### Enhancements

* Updated the table extraction parameter name to be more descriptive

### Features

### Fixes

## 0.6.0

### Enhancements

* Adds an `ssl_verify` kwarg to `partition` and `partition_html` to enable turning off
  SSL verification for HTTP requests. SSL verification is on by default.
* Allows users to pass in ocr language to `partition_pdf` and `partition_image` through
  the `ocr_language` kwarg. `ocr_language` corresponds to the code for the language pack
  in Tesseract. You will need to install the relevant Tesseract language pack to use a
  given language.

### Features

* Table extraction is now possible for pdfs from `partition` and `partition_pdf`.
* Adds support for extracting attachments from `.msg` files

### Fixes

* Adds an `ssl_verify` kwarg to `partition` and `partition_html` to enable turning off
  SSL verification for HTTP requests. SSL verification is on by default.

## 0.5.13

### Enhancements

* Allow headers to be passed into `partition` when `url` is used.

### Features

* `bytes_string_to_string` cleaning brick for bytes string output.

### Fixes

* Fixed typo in call to `exactly_one` in `partition_json`
* unstructured-documents encode xml string if document_tree is `None` in `_read_xml`.
* Update to `_read_xml` so that Markdown files with embedded HTML process correctly.
* Fallback to "fast" strategy only emits a warning if the user specifies the "hi_res" strategy.
* unstructured-partition-text_type exceeds_cap_ratio fix returns and how capitalization ratios are calculated
* `partition_pdf` and `partition_text` group broken paragraphs to avoid fragmented `NarrativeText` elements.
* .json files resolved as "application/json" on centos7 (or other installs with older libmagic libs)

## 0.5.12

### Enhancements

* Add OS mimetypes DB to docker image, mainly for unstructured-api compat.
* Use the image registry as a cache when building Docker images.
* Adds the ability for `partition_text` to group together broken paragraphs.
* Added method to utils to allow date time format validation

### Features
* Add Slack connector to pull messages for a specific channel

* Add --partition-by-api parameter to unstructured-ingest
* Added `partition_rtf` for processing rich text files.
* `partition` now accepts a `url` kwarg in addition to `file` and `filename`.

### Fixes

* Allow encoding to be passed into `replace_mime_encodings`.
* unstructured-ingest connector-specific dependencies are imported on demand.
* unstructured-ingest --flatten-metadata supported for local connector.
* unstructured-ingest fix runtime error when using --metadata-include.

## 0.5.11

### Enhancements

### Features

### Fixes

* Guard against null style attribute in docx document elements
* Update HTML encoding to better support foreign language characters

## 0.5.10

### Enhancements

* Updated inference package
* Add sender, recipient, date, and subject to element metadata for emails

### Features

* Added `--download-only` parameter to `unstructured-ingest`

### Fixes

* FileNotFound error when filename is provided but file is not on disk

## 0.5.9

### Enhancements

### Features

### Fixes

* Convert file to str in helper `split_by_paragraph` for `partition_text`

## 0.5.8

### Enhancements

* Update `elements_to_json` to return string when filename is not specified
* `elements_from_json` may take a string instead of a filename with the `text` kwarg
* `detect_filetype` now does a final fallback to file extension.
* Empty tags are now skipped during the depth check for HTML processing.

### Features

* Add local file system to `unstructured-ingest`
* Add `--max-docs` parameter to `unstructured-ingest`
* Added `partition_msg` for processing MSFT Outlook .msg files.

### Fixes

* `convert_file_to_text` now passes through the `source_format` and `target_format` kwargs.
  Previously they were hard coded.
* Partitioning functions that accept a `text` kwarg no longer raise an error if an empty
  string is passed (and empty list of elements is returned instead).
* `partition_json` no longer fails if the input is an empty list.
* Fixed bug in `chunk_by_attention_window` that caused the last word in segments to be cut-off
  in some cases.

### BREAKING CHANGES

* `stage_for_transformers` now returns a list of elements, making it consistent with other
  staging bricks

## 0.5.7

### Enhancements

* Refactored codebase using `exactly_one`
* Adds ability to pass headers when passing a url in partition_html()
* Added optional `content_type` and `file_filename` parameters to `partition()` to bypass file detection

### Features

* Add `--flatten-metadata` parameter to `unstructured-ingest`
* Add `--fields-include` parameter to `unstructured-ingest`

### Fixes

## 0.5.6

### Enhancements

* `contains_english_word()`, used heavily in text processing, is 10x faster.

### Features

* Add `--metadata-include` and `--metadata-exclude` parameters to `unstructured-ingest`
* Add `clean_non_ascii_chars` to remove non-ascii characters from unicode string

### Fixes

* Fix problem with PDF partition (duplicated test)

## 0.5.4

### Enhancements

* Added Biomedical literature connector for ingest cli.
* Add `FsspecConnector` to easily integrate any existing `fsspec` filesystem as a connector.
* Rename `s3_connector.py` to `s3.py` for readability and consistency with the
  rest of the connectors.
* Now `S3Connector` relies on `s3fs` instead of on `boto3`, and it inherits
  from `FsspecConnector`.
* Adds an `UNSTRUCTURED_LANGUAGE_CHECKS` environment variable to control whether or not language
  specific checks like vocabulary and POS tagging are applied. Set to `"true"` for higher
  resolution partitioning and `"false"` for faster processing.
* Improves `detect_filetype` warning to include filename when provided.
* Adds a "fast" strategy for partitioning PDFs with PDFMiner. Also falls back to the "fast"
  strategy if detectron2 is not available.
* Start deprecation life cycle for `unstructured-ingest --s3-url` option, to be deprecated in
  favor of `--remote-url`.

### Features

* Add `AzureBlobStorageConnector` based on its `fsspec` implementation inheriting
from `FsspecConnector`
* Add `partition_epub` for partitioning e-books in EPUB3 format.

### Fixes

* Fixes processing for text files with `message/rfc822` MIME type.
* Open xml files in read-only mode when reading contents to construct an XMLDocument.

## 0.5.3

### Enhancements

* `auto.partition()` can now load Unstructured ISD json documents.
* Simplify partitioning functions.
* Improve logging for ingest CLI.

### Features

* Add `--wikipedia-auto-suggest` argument to the ingest CLI to disable automatic redirection
  to pages with similar names.
* Add setup script for Amazon Linux 2
* Add optional `encoding` argument to the `partition_(text/email/html)` functions.
* Added Google Drive connector for ingest cli.
* Added Gitlab connector for ingest cli.

### Fixes

## 0.5.2

### Enhancements

* Fully move from printing to logging.
* `unstructured-ingest` now uses a default `--download_dir` of `$HOME/.cache/unstructured/ingest`
rather than a "tmp-ingest-" dir in the working directory.

### Features

### Fixes

* `setup_ubuntu.sh` no longer fails in some contexts by interpreting
`DEBIAN_FRONTEND=noninteractive` as a command
* `unstructured-ingest` no longer re-downloads files when --preserve-downloads
is used without --download-dir.
* Fixed an issue that was causing text to be skipped in some HTML documents.

## 0.5.1

### Enhancements

### Features

### Fixes

* Fixes an error causing JavaScript to appear in the output of `partition_html` sometimes.
* Fix several issues with the `requires_dependencies` decorator, including the error message
  and how it was used, which had caused an error for `unstructured-ingest --github-url ...`.

## 0.5.0

### Enhancements

* Add `requires_dependencies` Python decorator to check dependencies are installed before
  instantiating a class or running a function

### Features

* Added Wikipedia connector for ingest cli.

### Fixes

* Fix `process_document` file cleaning on failure
* Fixes an error introduced in the metadata tracking commit that caused `NarrativeText`
  and `FigureCaption` elements to be represented as `Text` in HTML documents.

## 0.4.16

### Enhancements

* Fallback to using file extensions for filetype detection if `libmagic` is not present

### Features

* Added setup script for Ubuntu
* Added GitHub connector for ingest cli.
* Added `partition_md` partitioner.
* Added Reddit connector for ingest cli.

### Fixes

* Initializes connector properly in ingest.main::MainProcess
* Restricts version of unstructured-inference to avoid multithreading issue

## 0.4.15

### Enhancements

* Added `elements_to_json` and `elements_from_json` for easier serialization/deserialization
* `convert_to_dict`, `dict_to_elements` and `convert_to_csv` are now aliases for functions
  that use the ISD terminology.

### Fixes

* Update to ensure all elements are preserved during serialization/deserialization

## 0.4.14

* Automatically install `nltk` models in the `tokenize` module.

## 0.4.13

* Fixes unstructured-ingest cli.

## 0.4.12

* Adds console_entrypoint for unstructured-ingest, other structure/doc updates related to ingest.
* Add `parser` parameter to `partition_html`.

## 0.4.11

* Adds `partition_doc` for partitioning Word documents in `.doc` format. Requires `libreoffice`.
* Adds `partition_ppt` for partitioning PowerPoint documents in `.ppt` format. Requires `libreoffice`.

## 0.4.10

* Fixes `ElementMetadata` so that it's JSON serializable when the filename is a `Path` object.

## 0.4.9

* Added ingest modules and s3 connector, sample ingest script
* Default to `url=None` for `partition_pdf` and `partition_image`
* Add ability to skip English specific check by setting the `UNSTRUCTURED_LANGUAGE` env var to `""`.
* Document `Element` objects now track metadata

## 0.4.8

* Modified XML and HTML parsers not to load comments.

## 0.4.7

* Added the ability to pull an HTML document from a url in `partition_html`.
* Added the the ability to get file summary info from lists of filenames and lists
  of file contents.
* Added optional page break to `partition` for `.pptx`, `.pdf`, images, and `.html` files.
* Added `to_dict` method to document elements.
* Include more unicode quotes in `replace_unicode_quotes`.

## 0.4.6

* Loosen the default cap threshold to `0.5`.
* Add a `UNSTRUCTURED_NARRATIVE_TEXT_CAP_THRESHOLD` environment variable for controlling
  the cap ratio threshold.
* Unknown text elements are identified as `Text` for HTML and plain text documents.
* `Body Text` styles no longer default to `NarrativeText` for Word documents. The style information
  is insufficient to determine that the text is narrative.
* Upper cased text is lower cased before checking for verbs. This helps avoid some missed verbs.
* Adds an `Address` element for capturing elements that only contain an address.
* Suppress the `UserWarning` when detectron is called.
* Checks that titles and narrative test have at least one English word.
* Checks that titles and narrative text are at least 50% alpha characters.
* Restricts titles to a maximum word length. Adds a `UNSTRUCTURED_TITLE_MAX_WORD_LENGTH`
  environment variable for controlling the max number of words in a title.
* Updated `partition_pptx` to order the elements on the page

## 0.4.4

* Updated `partition_pdf` and `partition_image` to return `unstructured` `Element` objects
* Fixed the healthcheck url path when partitioning images and PDFs via API
* Adds an optional `coordinates` attribute to document objects
* Adds `FigureCaption` and `CheckBox` document elements
* Added ability to split lists detected in `LayoutElement` objects
* Adds `partition_pptx` for partitioning PowerPoint documents
* LayoutParser models now download from HugginfaceHub instead of DropBox
* Fixed file type detection for XML and HTML files on Amazone Linux

## 0.4.3

* Adds `requests` as a base dependency
* Fix in `exceeds_cap_ratio` so the function doesn't break with empty text
* Fix bug in `_parse_received_data`.
* Update `detect_filetype` to properly handle `.doc`, `.xls`, and `.ppt`.

## 0.4.2

* Added `partition_image` to process documents in an image format.
* Fixed utf-8 encoding error in `partition_email` with attachments for `text/html`

## 0.4.1

* Added support for text files in the `partition` function
* Pinned `opencv-python` for easier installation on Linux

## 0.4.0

* Added generic `partition` brick that detects the file type and routes a file to the appropriate
  partitioning brick.
* Added a file type detection module.
* Updated `partition_html` and `partition_eml` to support file-like objects in 'rb' mode.
* Cleaning brick for removing ordered bullets `clean_ordered_bullets`.
* Extract brick method for ordered bullets `extract_ordered_bullets`.
* Test for `clean_ordered_bullets`.
* Test for `extract_ordered_bullets`.
* Added `partition_docx` for pre-processing Word Documents.
* Added new REGEX patterns to extract email header information
* Added new functions to extract header information `parse_received_data` and `partition_header`
* Added new function to parse plain text files `partition_text`
* Added new cleaners functions `extract_ip_address`, `extract_ip_address_name`, `extract_mapi_id`, `extract_datetimetz`
* Add new `Image` element and function to find embedded images `find_embedded_images`
* Added `get_directory_file_info` for summarizing information about source documents

## 0.3.5

* Add support for local inference
* Add new pattern to recognize plain text dash bullets
* Add test for bullet patterns
* Fix for `partition_html` that allows for processing `div` tags that have both text and child
  elements
* Add ability to extract document metadata from `.docx`, `.xlsx`, and `.jpg` files.
* Helper functions for identifying and extracting phone numbers
* Add new function `extract_attachment_info` that extracts and decodes the attachment
of an email.
* Staging brick to convert a list of `Element`s to a `pandas` dataframe.
* Add plain text functionality to `partition_email`

## 0.3.4

* Python-3.7 compat

## 0.3.3

* Removes BasicConfig from logger configuration
* Adds the `partition_email` partitioning brick
* Adds the `replace_mime_encodings` cleaning bricks
* Small fix to HTML parsing related to processing list items with sub-tags
* Add `EmailElement` data structure to store email documents

## 0.3.2

* Added `translate_text` brick for translating text between languages
* Add an `apply` method to make it easier to apply cleaners to elements

## 0.3.1

* Added \_\_init.py\_\_ to `partition`

## 0.3.0

* Implement staging brick for Argilla. Converts lists of `Text` elements to `argilla` dataset classes.
* Removing the local PDF parsing code and any dependencies and tests.
* Reorganizes the staging bricks in the unstructured.partition module
* Allow entities to be passed into the Datasaur staging brick
* Added HTML escapes to the `replace_unicode_quotes` brick
* Fix bad responses in partition_pdf to raise ValueError
* Adds `partition_html` for partitioning HTML documents.

## 0.2.6

* Small change to how \_read is placed within the inheritance structure since it doesn't really apply to pdf
* Add partitioning brick for calling the document image analysis API

## 0.2.5

* Update python requirement to >=3.7

## 0.2.4

* Add alternative way of importing `Final` to support google colab

## 0.2.3

* Add cleaning bricks for removing prefixes and postfixes
* Add cleaning bricks for extracting text before and after a pattern

## 0.2.2

* Add staging brick for Datasaur

## 0.2.1

* Added brick to convert an ISD dictionary to a list of elements
* Update `PDFDocument` to use the `from_file` method
* Added staging brick for CSV format for ISD (Initial Structured Data) format.
* Added staging brick for separating text into attention window size chunks for `transformers`.
* Added staging brick for LabelBox.
* Added ability to upload LabelStudio predictions
* Added utility function for JSONL reading and writing
* Added staging brick for CSV format for Prodigy
* Added staging brick for Prodigy
* Added ability to upload LabelStudio annotations
* Added text_field and id_field to stage_for_label_studio signature

## 0.2.0

* Initial release of unstructured<|MERGE_RESOLUTION|>--- conflicted
+++ resolved
@@ -1,8 +1,4 @@
-<<<<<<< HEAD
-## 0.10.17-dev14
-=======
-## 0.10.17-dev16
->>>>>>> e5d08662
+## 0.10.17-dev18
 
 ### Enhancements
 
@@ -14,13 +10,9 @@
 * **Add document level language detection functionality.** Introduces the "auto" default for the languages param, which then detects the languages present in the document using the `langdetect` package. Adds the document languages as ISO 639-3 codes to the element metadata. Implemented only for the partition_text function to start.
 * **PPTX partitioner refactored in preparation for enhancement.** Behavior should be unchanged except that shapes enclosed in a group-shape are now included, as many levels deep as required (a group-shape can itself contain a group-shape).
 * **Embeddings support for the SharePoint SourceConnector via unstructured-ingest CLI** The SharePoint connector can now optionally create embeddings from the elements it pulls out during partition and upload those embeddings to Azure Cognitive Search index.
-<<<<<<< HEAD
-* **Improves hierarchy from docx files by leveraging natural hierarchies built into docx documents**  Hierarchy can now be detected from an indentation level for list bullets/numbers and by style name (e.g. Heading 1, List Bullet 2, List Number).  
-* **Detect text in HTML Heading Tags as Titles** This will increase the accuracy of hierarchies in HTML documents and provide more accurate element categorization. If text is in an HTML heading tag and is not a list item, address, or narrative text, categorize it as a title. 
-=======
 * **Improves hierarchy from docx files by leveraging natural hierarchies built into docx documents**  Hierarchy can now be detected from an indentation level for list bullets/numbers and by style name (e.g. Heading 1, List Bullet 2, List Number).
 * **Chunking support for the SharePoint SourceConnector via unstructured-ingest CLI** The SharePoint connector can now optionally chunk the elements pulled out during partition via the chunking unstructured brick. This can be used as a stage before creating embeddings.
->>>>>>> e5d08662
+* **Detect text in HTML Heading Tags as Titles** This will increase the accuracy of hierarchies in HTML documents and provide more accurate element categorization. If text is in an HTML heading tag and is not a list item, address, or narrative text, categorize it as a title. 
 
 ### Features
 
