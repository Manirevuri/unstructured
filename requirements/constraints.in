--- conflicted
+++ resolved
@@ -37,11 +37,7 @@
 # Note(yuming) - pining to avoid conflict with paddle install
 matplotlib==3.7.2
 # NOTE(crag) - pin to available pandas for python 3.8 (at least in CI)
-<<<<<<< HEAD
+fsspec==2023.9.1
 pandas<2.0.4
 # pinned by multiple ingest extras
-fsspec==2023.9.1
-=======
-fsspec==2023.9.1
-pandas<2.0.4
->>>>>>> af5ef0c1
+fsspec==2023.9.1