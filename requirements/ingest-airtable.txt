#
# This file is autogenerated by pip-compile with Python 3.8
# by the following command:
#
#    pip-compile requirements/ingest-airtable.in
#
certifi==2023.7.22
    # via
    #   -c requirements/base.txt
    #   -c requirements/constraints.in
    #   requests
charset-normalizer==3.2.0
    # via
    #   -c requirements/base.txt
    #   requests
idna==3.4
    # via
    #   -c requirements/base.txt
    #   requests
inflection==0.5.1
    # via pyairtable
pyairtable==2.1.0.post1
    # via -r requirements/ingest-airtable.in
pydantic==2.3.0
    # via pyairtable
pydantic-core==2.6.3
    # via pydantic
requests==2.31.0
    # via
    #   -c requirements/base.txt
    #   pyairtable
typing-extensions==4.7.1
    # via
    #   -c requirements/base.txt
<<<<<<< HEAD
    #   annotated-types
=======
>>>>>>> 177851f6
    #   pyairtable
    #   pydantic
urllib3==1.26.16
    # via
    #   -c requirements/base.txt
    #   -c requirements/constraints.in
    #   pyairtable
    #   requests<|MERGE_RESOLUTION|>--- conflicted
+++ resolved
@@ -21,10 +21,10 @@
     # via pyairtable
 pyairtable==2.1.0.post1
     # via -r requirements/ingest-airtable.in
-pydantic==2.3.0
-    # via pyairtable
-pydantic-core==2.6.3
-    # via pydantic
+pydantic==1.10.12
+    # via
+    #   -c requirements/constraints.in
+    #   pyairtable
 requests==2.31.0
     # via
     #   -c requirements/base.txt
@@ -32,10 +32,6 @@
 typing-extensions==4.7.1
     # via
     #   -c requirements/base.txt
-<<<<<<< HEAD
-    #   annotated-types
-=======
->>>>>>> 177851f6
     #   pyairtable
     #   pydantic
 urllib3==1.26.16
