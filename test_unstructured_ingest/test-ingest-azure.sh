#!/usr/bin/env bash

set -e

SCRIPT_DIR=$(cd -- "$(dirname -- "${BASH_SOURCE[0]}")" &>/dev/null && pwd)
cd "$SCRIPT_DIR"/.. || exit 1

PYTHONPATH=. ./unstructured/ingest/main.py \
<<<<<<< HEAD
    --metadata-exclude filename \
=======
    --metadata-exclude filename,file_directory,metadata.data_source.date_processed \
>>>>>>> fc532778
    --remote-url abfs://container1/ \
    --azure-account-name azureunstructured1 \
    --structured-output-dir azure-ingest-output \
    --partition-strategy hi_res \
    --reprocess \
    --num-processes 2

OVERWRITE_FIXTURES=${OVERWRITE_FIXTURES:-false}

set +e

# to update ingest test fixtures, run scripts/ingest-test-fixtures-update.sh on x86_64
if [[ "$OVERWRITE_FIXTURES" != "false" ]]; then

    cp azure-ingest-output/* test_unstructured_ingest/expected-structured-output/azure-blob-storage/

elif ! diff -ru test_unstructured_ingest/expected-structured-output/azure-blob-storage azure-ingest-output ; then

    echo
    echo "There are differences from the previously checked-in structured outputs."
    echo
    echo "If these differences are acceptable, overwrite by the fixtures by setting the env var:"
    echo
    echo "  export OVERWRITE_FIXTURES=true"
    echo
    echo "and then rerun this script."
    echo
    echo "NOTE: You'll likely just want to run scripts/ingest-test-fixtures-update.sh on x86_64 hardware"
    echo "to update fixtures for CI."
    echo
    exit 1

fi<|MERGE_RESOLUTION|>--- conflicted
+++ resolved
@@ -6,11 +6,7 @@
 cd "$SCRIPT_DIR"/.. || exit 1
 
 PYTHONPATH=. ./unstructured/ingest/main.py \
-<<<<<<< HEAD
-    --metadata-exclude filename \
-=======
     --metadata-exclude filename,file_directory,metadata.data_source.date_processed \
->>>>>>> fc532778
     --remote-url abfs://container1/ \
     --azure-account-name azureunstructured1 \
     --structured-output-dir azure-ingest-output \
