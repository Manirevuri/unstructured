[
  {
    "type": "Title",
    "element_id": "9e4a454d91ac1f220324c6d1a0377093",
    "metadata": {
      "data_source": {
        "url": "abfs://container1/IRS-form-1987.png",
        "version": 328871203465633719836776597535876541325,
        "record_locator": {
          "protocol": "abfs",
          "remote_file_path": "container1/IRS-form-1987.png"
        },
        "date_created": "2023-03-10T09:44:55+00:00",
        "date_modified": "2023-03-10T09:44:55+00:00"
      },
      "filetype": "image/png",
      "page_number": 1
    },
    "text": "rh Department of the Treasury Internal Revenue Service"
  },
  {
    "type": "Title",
    "element_id": "88591a76b54e47215c0827ae8838ec13",
    "metadata": {
      "data_source": {
        "url": "abfs://container1/IRS-form-1987.png",
        "version": 328871203465633719836776597535876541325,
        "record_locator": {
          "protocol": "abfs",
          "remote_file_path": "container1/IRS-form-1987.png"
        },
        "date_created": "2023-03-10T09:44:55+00:00",
        "date_modified": "2023-03-10T09:44:55+00:00"
      },
      "filetype": "image/png",
      "page_number": 1
    },
    "text": "Instructions for Form 3115 (Rev. November 1987)"
  },
  {
    "type": "Title",
    "element_id": "f91d5fcc0fb964060b132e98f23cf182",
    "metadata": {
      "data_source": {
        "url": "abfs://container1/IRS-form-1987.png",
        "version": 328871203465633719836776597535876541325,
        "record_locator": {
          "protocol": "abfs",
          "remote_file_path": "container1/IRS-form-1987.png"
        },
        "date_created": "2023-03-10T09:44:55+00:00",
        "date_modified": "2023-03-10T09:44:55+00:00"
      },
      "filetype": "image/png",
      "page_number": 1
    },
    "text": "Application for Change in Accoun ig Method"
  },
  {
    "type": "NarrativeText",
    "element_id": "766cf1d1243ef2cdbb0db5ad32d7f9c9",
    "metadata": {
      "data_source": {
        "url": "abfs://container1/IRS-form-1987.png",
        "version": 328871203465633719836776597535876541325,
        "record_locator": {
          "protocol": "abfs",
          "remote_file_path": "container1/IRS-form-1987.png"
        },
        "date_created": "2023-03-10T09:44:55+00:00",
        "date_modified": "2023-03-10T09:44:55+00:00"
      },
      "filetype": "image/png",
      "page_number": 1
    },
    "text": "(Section references are to the Internal Revenue Code unless otherwise noted.)"
  },
  {
    "type": "Title",
    "element_id": "61ed58fa51293f429f87e8cf1896c9e4",
    "metadata": {
      "data_source": {
        "url": "abfs://container1/IRS-form-1987.png",
        "version": 328871203465633719836776597535876541325,
        "record_locator": {
          "protocol": "abfs",
          "remote_file_path": "container1/IRS-form-1987.png"
        },
        "date_created": "2023-03-10T09:44:55+00:00",
        "date_modified": "2023-03-10T09:44:55+00:00"
      },
      "filetype": "image/png",
      "page_number": 1
    },
    "text": "Paperwork Reduction Act Notice"
  },
  {
    "type": "NarrativeText",
    "element_id": "4660422c06dddc914ab634c5e4045dec",
    "metadata": {
      "data_source": {
        "url": "abfs://container1/IRS-form-1987.png",
        "version": 328871203465633719836776597535876541325,
        "record_locator": {
          "protocol": "abfs",
          "remote_file_path": "container1/IRS-form-1987.png"
        },
        "date_created": "2023-03-10T09:44:55+00:00",
        "date_modified": "2023-03-10T09:44:55+00:00"
      },
      "filetype": "image/png",
      "page_number": 1
    },
    "text": "We ask for this information to carry out the Internal Revenue laws of the United States. We need it to ensure that taxpayers are complying with these laws an¢ to allow us to figure and collect the nght amount of tax. You are required to give us this information."
  },
  {
    "type": "Title",
    "element_id": "a1547a4ed1611eee44b15e99120fb978",
    "metadata": {
      "data_source": {
        "url": "abfs://container1/IRS-form-1987.png",
        "version": 328871203465633719836776597535876541325,
        "record_locator": {
          "protocol": "abfs",
          "remote_file_path": "container1/IRS-form-1987.png"
        },
        "date_created": "2023-03-10T09:44:55+00:00",
        "date_modified": "2023-03-10T09:44:55+00:00"
      },
      "filetype": "image/png",
      "page_number": 1
    },
    "text": "General Instructions"
  },
  {
    "type": "Title",
    "element_id": "68a3289177b49b285e133a5267eb355f",
    "metadata": {
      "data_source": {
        "url": "abfs://container1/IRS-form-1987.png",
        "version": 328871203465633719836776597535876541325,
        "record_locator": {
          "protocol": "abfs",
          "remote_file_path": "container1/IRS-form-1987.png"
        },
        "date_created": "2023-03-10T09:44:55+00:00",
        "date_modified": "2023-03-10T09:44:55+00:00"
      },
      "filetype": "image/png",
      "page_number": 1
    },
    "text": "Purpose of Form"
  },
  {
    "type": "NarrativeText",
    "element_id": "f9b8e17da7a31507773f78959378e09c",
    "metadata": {
      "data_source": {
        "url": "abfs://container1/IRS-form-1987.png",
        "version": 328871203465633719836776597535876541325,
        "record_locator": {
          "protocol": "abfs",
          "remote_file_path": "container1/IRS-form-1987.png"
        },
        "date_created": "2023-03-10T09:44:55+00:00",
        "date_modified": "2023-03-10T09:44:55+00:00"
      },
      "filetype": "image/png",
      "page_number": 1
    },
    "text": "File this form to request a change in your accounting method, including the accounting treatment of any item. if you are requesting 2 change in accounting period, use Form 1128, Application for Change in Accounting Period. For more information, see Publication 538, Accounting Periods and Methods,"
  },
  {
    "type": "NarrativeText",
    "element_id": "b3859f2f29884b1d3ba0892e52859a99",
    "metadata": {
      "data_source": {
        "url": "abfs://container1/IRS-form-1987.png",
        "version": 328871203465633719836776597535876541325,
        "record_locator": {
          "protocol": "abfs",
          "remote_file_path": "container1/IRS-form-1987.png"
        },
        "date_created": "2023-03-10T09:44:55+00:00",
        "date_modified": "2023-03-10T09:44:55+00:00"
      },
      "filetype": "image/png",
      "page_number": 1
    },
    "text": "When filing Form 3115, taxpayers are reminded to determine if IRS has published a ruling or procedure dealing with the specific type of change since November 1987 (the current. revision date of Form 3115)"
  },
  {
    "type": "NarrativeText",
    "element_id": "e5a95dc10d4071983b70898a21f11175",
    "metadata": {
      "data_source": {
        "url": "abfs://container1/IRS-form-1987.png",
        "version": 328871203465633719836776597535876541325,
        "record_locator": {
          "protocol": "abfs",
          "remote_file_path": "container1/IRS-form-1987.png"
        },
        "date_created": "2023-03-10T09:44:55+00:00",
        "date_modified": "2023-03-10T09:44:55+00:00"
      },
      "filetype": "image/png",
      "page_number": 1
    },
    "text": "Generally, applicants must complete Section ‘A. In addition, complete the appropriate sections (B:1 through H) for which a change is desired."
  },
  {
    "type": "NarrativeText",
    "element_id": "bf2a070cb9d03d056e70b26bebf1ef79",
    "metadata": {
      "data_source": {
        "url": "abfs://container1/IRS-form-1987.png",
        "version": 328871203465633719836776597535876541325,
        "record_locator": {
          "protocol": "abfs",
          "remote_file_path": "container1/IRS-form-1987.png"
        },
        "date_created": "2023-03-10T09:44:55+00:00",
        "date_modified": "2023-03-10T09:44:55+00:00"
      },
      "filetype": "image/png",
      "page_number": 1
    },
    "text": "You must give all relevant facts, including a detailed description of your present and proposed methods. You must also state the reason(s) you believe approval to make the requested change should be granted. Attach additional pages if more space is needed for explanations. Each page should show your name, address, and identifying number."
  },
  {
    "type": "NarrativeText",
    "element_id": "25f830e7c39c115c9937eb9d11cfb1f2",
    "metadata": {
      "data_source": {
        "url": "abfs://container1/IRS-form-1987.png",
        "version": 328871203465633719836776597535876541325,
        "record_locator": {
          "protocol": "abfs",
          "remote_file_path": "container1/IRS-form-1987.png"
        },
        "date_created": "2023-03-10T09:44:55+00:00",
        "date_modified": "2023-03-10T09:44:55+00:00"
      },
      "filetype": "image/png",
      "page_number": 1
    },
    "text": "State whether you desire a conference in the National Office if the Service proposes to disapprove your application"
  },
  {
    "type": "Title",
    "element_id": "242a9dba10a04654d4adef9c58ff96f6",
    "metadata": {
      "data_source": {
        "url": "abfs://container1/IRS-form-1987.png",
        "version": 328871203465633719836776597535876541325,
        "record_locator": {
          "protocol": "abfs",
          "remote_file_path": "container1/IRS-form-1987.png"
        },
        "date_created": "2023-03-10T09:44:55+00:00",
        "date_modified": "2023-03-10T09:44:55+00:00"
      },
      "filetype": "image/png",
      "page_number": 1
    },
    "text": "Changes to Accounting Methods Required Under the Tax Reform Act of 1986"
  },
  {
    "type": "Title",
    "element_id": "11c98a9cbd6a200fbc5b93fed15007ac",
    "metadata": {
      "data_source": {
        "url": "abfs://container1/IRS-form-1987.png",
        "version": 328871203465633719836776597535876541325,
        "record_locator": {
          "protocol": "abfs",
          "remote_file_path": "container1/IRS-form-1987.png"
        },
        "date_created": "2023-03-10T09:44:55+00:00",
        "date_modified": "2023-03-10T09:44:55+00:00"
      },
      "filetype": "image/png",
      "page_number": 1
    },
    "text": "Uniform capitalization rules and limitation on"
  },
  {
    "type": "NarrativeText",
    "element_id": "b07efea243933525e9ec04a90622508d",
    "metadata": {
      "data_source": {
        "url": "abfs://container1/IRS-form-1987.png",
        "version": 328871203465633719836776597535876541325,
        "record_locator": {
          "protocol": "abfs",
          "remote_file_path": "container1/IRS-form-1987.png"
        },
        "date_created": "2023-03-10T09:44:55+00:00",
        "date_modified": "2023-03-10T09:44:55+00:00"
      },
      "filetype": "image/png",
      "page_number": 1
    },
    "text": "cash method.—If you are required to change your method of accounting under section, 263A (relating to the capitalization and inclusion in inventory costs of certain expenses) or 448 (imiting the use of the cash method of accounting by certain taxpayers) as added by the Tax Reform Act of 1986 (\"Act\"), the change is treated as initiated by the taxpayer, approved by the Commissioner, and the period for taking the adjustments under section 481(a) into account will not exceed 4 years. (Hospitals required to cchange from the cash method under section 448 have 10 years to take the adjustments into account.) Complete Section A and the appropriate sections (B-1 or C and D) for which the change is required"
  },
  {
    "type": "NarrativeText",
    "element_id": "39458f370b98a606db29ac6dee975e07",
    "metadata": {
      "data_source": {
        "url": "abfs://container1/IRS-form-1987.png",
        "version": 328871203465633719836776597535876541325,
        "record_locator": {
          "protocol": "abfs",
          "remote_file_path": "container1/IRS-form-1987.png"
        },
        "date_created": "2023-03-10T09:44:55+00:00",
        "date_modified": "2023-03-10T09:44:55+00:00"
      },
      "filetype": "image/png",
      "page_number": 1
    },
    "text": "Disregard the instructions under Time and Place for Filing and Late Applications. instead, attach Form 3115 to your income tax return for the year of change; do not file it separately. Also include on a separate statement accompanying the Form 3115 the period over which the section 481(2) adjustment will be taken into account and"
  },
  {
    "type": "NarrativeText",
    "element_id": "663dd3791cc24190a45998ca7914f88e",
    "metadata": {
      "data_source": {
        "url": "abfs://container1/IRS-form-1987.png",
        "version": 328871203465633719836776597535876541325,
        "record_locator": {
          "protocol": "abfs",
          "remote_file_path": "container1/IRS-form-1987.png"
        },
        "date_created": "2023-03-10T09:44:55+00:00",
        "date_modified": "2023-03-10T09:44:55+00:00"
      },
      "filetype": "image/png",
      "page_number": 1
    },
    "text": "the basis for that conclusion. Identify the automatic change being made at the top of page 1 of Form 3118 eg. “Automatic Change to Accrual Method—Section 448”). See Temporary Regulations sections 1.263A-1T and 1.448-1T for additional information"
  },
  {
    "type": "ListItem",
    "element_id": "4e4069c49822cae18add18758619535b",
    "metadata": {
      "data_source": {
        "url": "abfs://container1/IRS-form-1987.png",
        "version": 328871203465633719836776597535876541325,
        "record_locator": {
          "protocol": "abfs",
          "remote_file_path": "container1/IRS-form-1987.png"
        },
        "date_created": "2023-03-10T09:44:55+00:00",
        "date_modified": "2023-03-10T09:44:55+00:00"
      },
      "filetype": "image/png",
      "page_number": 1
    },
    "text": "Long-term contracts.—If you are required to change your method of accounting for long-term contracts under section 460, see Notice 87-61 (9/21/87), 1987-38 IRB 40, for the notification procedures that must be followed. Other methods. —Unless the Service has published a regulation or procedure to the contrary, all other changes in accounting methods required by the Act are automatically considered to be approved by the Commissioner. Examples of method changes automatically approved by the Commissioner are those changes required to effect: (1) the repeal of the reserve method for bad debts of taxpayers other than financial institutions (Act section 805); (2) the repeal of the installment method for sales under a revolving credit plan (Act section 812); (3) the Inclusion of mcome attributable to the sale or furnishing of utility services no later than the year in which the services were provided to customers (Act section 821); and (4) the repeal of the deduction for qualified discount coupons (Act section 823). Do not file Form 3115 for these changes."
  },
  {
    "type": "NarrativeText",
    "element_id": "7685df2334a5f6c8c8099dea61a8f1b4",
    "metadata": {
      "data_source": {
        "url": "abfs://container1/IRS-form-1987.png",
        "version": 328871203465633719836776597535876541325,
        "record_locator": {
          "protocol": "abfs",
          "remote_file_path": "container1/IRS-form-1987.png"
        },
        "date_created": "2023-03-10T09:44:55+00:00",
        "date_modified": "2023-03-10T09:44:55+00:00"
      },
      "filetype": "image/png",
      "page_number": 1
    },
    "text": "Long-term contracts.—If you are required to change your method of accounting for long-term contracts under section 460, see Notice 87-61 (9/21/87), 1987-38 IRB 40, for the notification procedures that must be followed."
  },
  {
    "type": "Title",
    "element_id": "5756fb398995bb6518a87637f24f426e",
    "metadata": {
      "data_source": {
        "url": "abfs://container1/IRS-form-1987.png",
        "version": 328871203465633719836776597535876541325,
        "record_locator": {
          "protocol": "abfs",
          "remote_file_path": "container1/IRS-form-1987.png"
        },
        "date_created": "2023-03-10T09:44:55+00:00",
        "date_modified": "2023-03-10T09:44:55+00:00"
      },
      "filetype": "image/png",
      "page_number": 1
    },
    "text": "Time and Place for Filing"
  },
  {
    "type": "NarrativeText",
    "element_id": "83042962477fa38e403e861f8edfdd4b",
    "metadata": {
      "data_source": {
        "url": "abfs://container1/IRS-form-1987.png",
        "version": 328871203465633719836776597535876541325,
        "record_locator": {
          "protocol": "abfs",
          "remote_file_path": "container1/IRS-form-1987.png"
        },
        "date_created": "2023-03-10T09:44:55+00:00",
        "date_modified": "2023-03-10T09:44:55+00:00"
      },
      "filetype": "image/png",
      "page_number": 1
    },
    "text": "Generally, applicants must file this form within the first 180 days of the tax year in which itis desired to make the change. Taxpayers, other than exempt organizations, should file Form 3115 with the Commissioner of Internal Revenue, Attention: CC:C:4, 1111 Constitution Avenue, NW, Washington, DC 20224, Exempt organizations should file with the Assistant Commissioner (Employee Plans and Exempt Organizations), 1111 Constitution Avenue, NW, Washington, DC 20224. You should normally receive an acknowledgment of receipt of your application within 30 days. If you do not hear from IRS within 30 days of submitting your completed Form 3115, you may inquire as to the receipt of your application by writing to: Control Clerk, CC:C:4, Internal Revenue Service, Room 5040, 1111 Constitution Avenue, NW, Washington, DC 20224."
  },
  {
    "type": "NarrativeText",
    "element_id": "df0e66d1a434e95e4051ddcb968c94c9",
    "metadata": {
      "data_source": {
        "url": "abfs://container1/IRS-form-1987.png",
        "version": 328871203465633719836776597535876541325,
        "record_locator": {
          "protocol": "abfs",
          "remote_file_path": "container1/IRS-form-1987.png"
        },
        "date_created": "2023-03-10T09:44:55+00:00",
        "date_modified": "2023-03-10T09:44:55+00:00"
      },
      "filetype": "image/png",
      "page_number": 1
    },
    "text": "See section 5.03 of Rev. Proc. 84-74 for filing an early application, Note: If this form is being filed in accordance with Rey. Proc. 74-11, see Section G below."
  },
  {
    "type": "Title",
    "element_id": "a4316c02df07840f1beb56609cb09735",
    "metadata": {
      "data_source": {
        "url": "abfs://container1/IRS-form-1987.png",
        "version": 328871203465633719836776597535876541325,
        "record_locator": {
          "protocol": "abfs",
          "remote_file_path": "container1/IRS-form-1987.png"
        },
        "date_created": "2023-03-10T09:44:55+00:00",
        "date_modified": "2023-03-10T09:44:55+00:00"
      },
      "filetype": "image/png",
      "page_number": 1
    },
    "text": "Late Applications"
  },
  {
    "type": "NarrativeText",
    "element_id": "8474975a0cd563b9feee81d0e540ffd3",
    "metadata": {
      "data_source": {
        "url": "abfs://container1/IRS-form-1987.png",
        "version": 328871203465633719836776597535876541325,
        "record_locator": {
          "protocol": "abfs",
          "remote_file_path": "container1/IRS-form-1987.png"
        },
        "date_created": "2023-03-10T09:44:55+00:00",
        "date_modified": "2023-03-10T09:44:55+00:00"
      },
      "filetype": "image/png",
      "page_number": 1
    },
    "text": "If your application is filed after the 180-day period, itis late. The application will be considered for processing only upon a showing of “good cause” and if it can be shown to the satisfaction of the Commissioner that granting you an extension will not jeopardize the Government's interests. For further information, see Rev. Proc. 79-63."
  },
  {
    "type": "Title",
    "element_id": "025a65465b6fd9635316e92633b24c7e",
    "metadata": {
      "data_source": {
        "url": "abfs://container1/IRS-form-1987.png",
        "version": 328871203465633719836776597535876541325,
        "record_locator": {
          "protocol": "abfs",
          "remote_file_path": "container1/IRS-form-1987.png"
        },
        "date_created": "2023-03-10T09:44:55+00:00",
        "date_modified": "2023-03-10T09:44:55+00:00"
      },
      "filetype": "image/png",
      "page_number": 1
    },
    "text": "Identifying Number"
  },
  {
    "type": "NarrativeText",
    "element_id": "ec3c2d03b846d2a186fc9a8f318f688b",
    "metadata": {
      "data_source": {
        "url": "abfs://container1/IRS-form-1987.png",
        "version": 328871203465633719836776597535876541325,
        "record_locator": {
          "protocol": "abfs",
          "remote_file_path": "container1/IRS-form-1987.png"
        },
        "date_created": "2023-03-10T09:44:55+00:00",
        "date_modified": "2023-03-10T09:44:55+00:00"
      },
      "filetype": "image/png",
      "page_number": 1
    },
    "text": "Individuals. —An individual should enter his or her social security number in this block. If the application is made on behalf of a husband and wife who file their income tax return jointly, enter the social security numbers of both."
  },
  {
    "type": "NarrativeText",
    "element_id": "9240bfa889b87dc2fb3fa746ca4eeeb4",
    "metadata": {
      "data_source": {
        "url": "abfs://container1/IRS-form-1987.png",
        "version": 328871203465633719836776597535876541325,
        "record_locator": {
          "protocol": "abfs",
          "remote_file_path": "container1/IRS-form-1987.png"
        },
        "date_created": "2023-03-10T09:44:55+00:00",
        "date_modified": "2023-03-10T09:44:55+00:00"
      },
      "filetype": "image/png",
      "page_number": 1
    },
    "text": "Others.-—The employer identification number of an applicant other than an individual should be entered in this block,"
  },
  {
    "type": "Title",
    "element_id": "55d4f33b09f24dd3b27865a5f34bfeb9",
    "metadata": {
      "data_source": {
        "url": "abfs://container1/IRS-form-1987.png",
        "version": 328871203465633719836776597535876541325,
        "record_locator": {
          "protocol": "abfs",
          "remote_file_path": "container1/IRS-form-1987.png"
        },
        "date_created": "2023-03-10T09:44:55+00:00",
        "date_modified": "2023-03-10T09:44:55+00:00"
      },
      "filetype": "image/png",
      "page_number": 1
    },
    "text": "Signature tea"
  },
  {
<<<<<<< HEAD
=======
    "type": "ListItem",
    "element_id": "f8e8c87d2e958a23153d7f25b159f0ee",
    "metadata": {
      "data_source": {
        "url": "abfs://container1/IRS-form-1987.png",
        "version": 328871203465633719836776597535876541325,
        "record_locator": {
          "protocol": "abfs",
          "remote_file_path": "container1/IRS-form-1987.png"
        },
        "date_created": "2023-03-10T09:44:55+00:00",
        "date_modified": "2023-03-10T09:44:55+00:00"
      },
      "filetype": "image/png",
      "page_number": 1
    },
    "text": "Individuals.—An individual desiring the change should sign the application. Ifthe application pertains to a husband and wife filing a joint Income tax return, the names of both should appear in the heading and both should sign Partnerships.—The form should be signed with the partnership name followed by the signature of one of the general partners and the words “General Partner.” Corporations, cooperatives, and insurance companies.—The form should show the name of the corporation, cooperative, or insurance Company and the signature of the president, vice president, treasurer, assistant treasurer, or chief accounting officer (such as tax officer) authorized tosign, and his or her official title. Receivers, trustees, or assignees must sign any application they are required to file, For a subsidiary corporation filing a consolidated return with its parent, the form should be signed by an officer of the parent corporation, Fiduciaries.—The-form should show the name of the estate or trust and be signed by the fiduciary, personal representative, executor, executrix, administrator, administratrx, etc’, having legal authority to'sign, and his or her ttle. Preparer other than partner, officer, etc.—The signature of the individual preparing the application should appear in the space provided on page 6."
  },
  {
>>>>>>> 5b994f37
    "type": "NarrativeText",
    "element_id": "35f1273e073cf159019550bc35b6692c",
    "metadata": {
      "data_source": {
        "url": "abfs://container1/IRS-form-1987.png",
        "version": 328871203465633719836776597535876541325,
        "record_locator": {
          "protocol": "abfs",
          "remote_file_path": "container1/IRS-form-1987.png"
        },
        "date_created": "2023-03-10T09:44:55+00:00",
        "date_modified": "2023-03-10T09:44:55+00:00"
      },
      "filetype": "image/png",
      "page_number": 1
    },
    "text": "Ifthe individual or firm is also authorized to represent the applicant before the IRS, receive a copy of the requested ruling, or perform any other act(s), the power of attorney must reflect such authorization(s)."
  },
  {
    "type": "Title",
    "element_id": "8b06cd6e2bf7fc15130d5d9ed7e66283",
    "metadata": {
      "data_source": {
        "url": "abfs://container1/IRS-form-1987.png",
        "version": 328871203465633719836776597535876541325,
        "record_locator": {
          "protocol": "abfs",
          "remote_file_path": "container1/IRS-form-1987.png"
        },
        "date_created": "2023-03-10T09:44:55+00:00",
        "date_modified": "2023-03-10T09:44:55+00:00"
      },
      "filetype": "image/png",
      "page_number": 1
    },
    "text": "Affiliated Groups"
  },
  {
    "type": "NarrativeText",
    "element_id": "762e2a39ed1a3ef5d3d4c83dd5dcc0e8",
    "metadata": {
      "data_source": {
        "url": "abfs://container1/IRS-form-1987.png",
        "version": 328871203465633719836776597535876541325,
        "record_locator": {
          "protocol": "abfs",
          "remote_file_path": "container1/IRS-form-1987.png"
        },
        "date_created": "2023-03-10T09:44:55+00:00",
        "date_modified": "2023-03-10T09:44:55+00:00"
      },
      "filetype": "image/png",
      "page_number": 1
    },
    "text": "Taxpayers that are members of an affiliated group filing a consolidated return that seeks to Change to the same accounting method for more than one member of the group must file a separate Form 3115 for each such member."
  },
  {
    "type": "Title",
    "element_id": "58703de56debc34a1d68e6ed6f8fd067",
    "metadata": {
      "data_source": {
        "url": "abfs://container1/IRS-form-1987.png",
        "version": 328871203465633719836776597535876541325,
        "record_locator": {
          "protocol": "abfs",
          "remote_file_path": "container1/IRS-form-1987.png"
        },
        "date_created": "2023-03-10T09:44:55+00:00",
        "date_modified": "2023-03-10T09:44:55+00:00"
      },
      "filetype": "image/png",
      "page_number": 1
    },
    "text": "Specific Instructions Section A"
  },
  {
    "type": "NarrativeText",
    "element_id": "5e7793489f88d7c9187dad66e787898f",
    "metadata": {
      "data_source": {
        "url": "abfs://container1/IRS-form-1987.png",
        "version": 328871203465633719836776597535876541325,
        "record_locator": {
          "protocol": "abfs",
          "remote_file_path": "container1/IRS-form-1987.png"
        },
        "date_created": "2023-03-10T09:44:55+00:00",
        "date_modified": "2023-03-10T09:44:55+00:00"
      },
      "filetype": "image/png",
      "page_number": 1
    },
    "text": "Item 5a, page 1.—“Taxable income or (loss) from operations” is to be entered before application of any net operating loss deduction under section 172(a) Item 6, page 2.—The term “gross receipts” Includes total sales (net of returns and allowances) and all amounts received for services. in addition, gross receipts include any income from investments and from incidental or outside sources (e.g., interest, dividends, rents, royalties, and annuities). However, if you area resaler of personal property, exclude from gross receipts any amounts not derived in the ordinary course of a trade or business. Gross receipts do not include amounts received for sales taxes if, tunder the applicable state or local law, the taxis legally imposed on the purchaser of the good or service, and the taxpayer merely collects and remits the tax to the taxing authority. Item 7b, page 2.—If item 7b 1s \"Yes,\" indicate ona separate sheet the following for each separate trade or business: Nature of business"
  }
]<|MERGE_RESOLUTION|>--- conflicted
+++ resolved
@@ -532,27 +532,6 @@
     "text": "Others.-—The employer identification number of an applicant other than an individual should be entered in this block,"
   },
   {
-    "type": "Title",
-    "element_id": "55d4f33b09f24dd3b27865a5f34bfeb9",
-    "metadata": {
-      "data_source": {
-        "url": "abfs://container1/IRS-form-1987.png",
-        "version": 328871203465633719836776597535876541325,
-        "record_locator": {
-          "protocol": "abfs",
-          "remote_file_path": "container1/IRS-form-1987.png"
-        },
-        "date_created": "2023-03-10T09:44:55+00:00",
-        "date_modified": "2023-03-10T09:44:55+00:00"
-      },
-      "filetype": "image/png",
-      "page_number": 1
-    },
-    "text": "Signature tea"
-  },
-  {
-<<<<<<< HEAD
-=======
     "type": "ListItem",
     "element_id": "f8e8c87d2e958a23153d7f25b159f0ee",
     "metadata": {
@@ -572,7 +551,6 @@
     "text": "Individuals.—An individual desiring the change should sign the application. Ifthe application pertains to a husband and wife filing a joint Income tax return, the names of both should appear in the heading and both should sign Partnerships.—The form should be signed with the partnership name followed by the signature of one of the general partners and the words “General Partner.” Corporations, cooperatives, and insurance companies.—The form should show the name of the corporation, cooperative, or insurance Company and the signature of the president, vice president, treasurer, assistant treasurer, or chief accounting officer (such as tax officer) authorized tosign, and his or her official title. Receivers, trustees, or assignees must sign any application they are required to file, For a subsidiary corporation filing a consolidated return with its parent, the form should be signed by an officer of the parent corporation, Fiduciaries.—The-form should show the name of the estate or trust and be signed by the fiduciary, personal representative, executor, executrix, administrator, administratrx, etc’, having legal authority to'sign, and his or her ttle. Preparer other than partner, officer, etc.—The signature of the individual preparing the application should appear in the space provided on page 6."
   },
   {
->>>>>>> 5b994f37
     "type": "NarrativeText",
     "element_id": "35f1273e073cf159019550bc35b6692c",
     "metadata": {
