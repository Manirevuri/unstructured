[
  {
    "type": "UncategorizedText",
    "element_id": "411475bc1827e3ee2336cb0f8288b042",
    "metadata": {
      "data_source": {},
      "filetype": "application/pdf",
      "page_number": 1
    },
    "text": "Data in Brief 22 (2019) 484-487"
  },
  {
    "type": "NarrativeText",
    "element_id": "b0658ce9dccc0acba9a472c2bb992cc9",
    "metadata": {
      "data_source": {},
      "filetype": "application/pdf",
      "page_number": 1
    },
    "text": "Contents lists available at ScienceDirect"
  },
  {
    "type": "Title",
    "element_id": "f2fe9c33b7e8535efebf7c20ebce297c",
    "metadata": {
      "data_source": {},
      "filetype": "application/pdf",
      "page_number": 1
    },
    "text": "Data in Brief"
  },
  {
<<<<<<< HEAD
    "type": "NarrativeText",
=======
    "type": "Title",
>>>>>>> ad59a879
    "element_id": "0ca3f075fdccf9232449ff461b63ceb9",
    "metadata": {
      "data_source": {},
      "filetype": "application/pdf",
      "page_number": 1
    },
    "text": "journal homepage: www.elsevier.com/locate/dib"
  },
  {
    "type": "Title",
    "element_id": "0ccb3a9876bbc64a1ca09fa40c4f844d",
    "metadata": {
      "data_source": {},
      "filetype": "application/pdf",
      "page_number": 1
    },
    "text": "Data Article"
  },
  {
    "type": "Title",
    "element_id": "4a7569e80133c37eb90758771086bca6",
    "metadata": {
      "data_source": {},
      "filetype": "application/pdf",
      "page_number": 1
    },
    "text": "A benchmark dataset for the multiple depot vehicle scheduling problem"
  },
  {
    "type": "Title",
    "element_id": "77b037daa0a8a3f7349bd57dda36499f",
    "metadata": {
      "data_source": {},
      "filetype": "application/pdf",
      "page_number": 1
    },
    "text": "(eee"
  },
  {
    "type": "NarrativeText",
    "element_id": "edcf401397c58b8ecbeebc984599fec5",
    "metadata": {
      "data_source": {},
      "filetype": "application/pdf",
      "page_number": 1
    },
    "text": "Sarang Kulkarni*”“*, Mohan Krishnamoorthy ““, Abhiram Ranade ‘, Andreas T. Ernst‘, Rahul Patil >"
  },
  {
    "type": "NarrativeText",
    "element_id": "0b413bee97b39a7f0ff101c7b4669b12",
    "metadata": {
      "data_source": {},
      "filetype": "application/pdf",
      "page_number": 1
    },
    "text": "* IITB-Monash Research Academy, IIT Bombay, Powai, Mumbai 400076, India > SIM School of Management, IIT Bombay, Powai, Mumbai 400076, India £ School of Mathematical Sciences, Monash University, Clayton, VIC 3800, Australia 4 Department of Mechanical and Aerospace Engineering, Monash University, Clayton, VIC 3800, Australia © School of Information Technology and Electrical Engineering, The University of Queensland, QLD 4072, Australia ' Department of Computer Science and Engineering, IIT Bombay, Powai, Mumbai 400076, India"
  },
  {
    "type": "Title",
    "element_id": "3d71760ba4f1cc95873ee36178f97d82",
    "metadata": {
      "data_source": {},
      "filetype": "application/pdf",
      "page_number": 1
    },
    "text": "ARTICLE INFO"
  },
  {
    "type": "Title",
    "element_id": "3d1626989d3e923485561f1e5bdeaa58",
    "metadata": {
      "data_source": {},
      "filetype": "application/pdf",
      "page_number": 1
    },
    "text": "ABSTRACT"
  },
  {
    "type": "UncategorizedText",
    "element_id": "ed0a4666ce85e6310a0984f37e0e98f8",
    "metadata": {
      "data_source": {},
      "filetype": "application/pdf",
      "page_number": 1
    },
    "text": "Article history: Received 21 November 2018 Received in revised form 13 December 2018 Accepted 15 December 2018 Available online 18 December 2018"
  },
  {
    "type": "NarrativeText",
    "element_id": "5699b1dde6562ae081b6a3c98b79efe9",
    "metadata": {
      "data_source": {},
      "filetype": "application/pdf",
      "page_number": 1
    },
    "text": "This data article presents a description of a benchmark dataset for the multiple depot vehicle scheduling problem (MDVSP). The MDVSP is to assign vehicles from different depots to timetabled trips to minimize the total cost of empty travel and waiting. The dataset has been developed to evaluate the heuristics of the MDVSP that are presented in “A new formulation and a column generation-based heuristic for the multiple depot vehicle sche- duling problem” (Kulkarni et al., 2018). The dataset contains 60 problem instances of varying size. Researchers can use the dataset to evaluate the future algorithms for the MDVSP and compare the performance with the existing algorithms. The dataset includes a program that can be used to generate new problem instances of the MDVSP. © 2018 Published by Elsevier Inc. This is an open access article"
  },
  {
    "type": "NarrativeText",
    "element_id": "00d66a641876ad322f94181c369b00d8",
    "metadata": {
      "data_source": {},
      "filetype": "application/pdf",
      "page_number": 1
    },
    "text": "© 2018 Published by Elsevier Inc. This is an open access article under the CC BY-NC-ND license (http://creativecommons.org/licenses/by-nc-nd/4.0/)."
  },
  {
    "type": "UncategorizedText",
    "element_id": "308bf87d11665fe0c31b59dbb2c1dcec",
    "metadata": {
      "data_source": {},
      "filetype": "application/pdf",
      "page_number": 1
    },
    "text": "DOI of original article: https://doi.org/10.1016/j.trb.2018.11.007 * Corresponding author at: IITB-Monash Research Academy, IIT Bombay, Powai, Mumbai 400076, India."
  },
  {
    "type": "Title",
    "element_id": "5810d7d862f5f5d65e257a3ed9b102ac",
    "metadata": {
      "data_source": {},
      "filetype": "application/pdf",
      "page_number": 1
    },
    "text": "E-mail address: sarangkulkarni@iitb.ac.in (S. Kulkarni)."
  },
  {
    "type": "NarrativeText",
    "element_id": "c31aeea6bb5d1d650b0380b977c80d55",
    "metadata": {
      "data_source": {},
      "filetype": "application/pdf",
      "page_number": 1
    },
    "text": "https://doi.org/10.1016/j.dib.2018.12.055 2352-3409/© 2018 Published by Elsevier Inc. This is an open access article under the CC BY-NC-ND license (http://creativecommons.org/licenses/by-nc-nd/4.0/)."
  },
  {
    "type": "NarrativeText",
    "element_id": "0572378a231126c796348673bceeea2a",
    "metadata": {
      "data_source": {},
      "filetype": "application/pdf",
      "page_number": 2
    },
    "text": "S. Kulkarni et al. / Data in Brief 22 (2019) 484-487"
  },
  {
    "type": "UncategorizedText",
    "element_id": "5844a72aee9269a68da28cae55c706d8",
    "metadata": {
      "data_source": {},
      "filetype": "application/pdf",
      "page_number": 2
    },
    "text": "485"
  },
  {
    "type": "Title",
    "element_id": "870033d9346786bb23c2ef85cd16e8c3",
    "metadata": {
      "data_source": {},
      "filetype": "application/pdf",
      "page_number": 2
    },
    "text": "Specifications table"
  },
  {
    "type": "Title",
    "element_id": "41e0fa358cefcadbb2633ec45ff2d129",
    "metadata": {
      "data_source": {},
      "filetype": "application/pdf",
      "page_number": 2
    },
    "text": "Data format Experimental factors"
  },
  {
    "type": "Title",
    "element_id": "27d70c97431a2bec06d0a89368489dfb",
    "metadata": {
      "data_source": {},
      "filetype": "application/pdf",
      "page_number": 2
    },
    "text": "Experimental features Data source location Data accessibility Related research article"
  },
  {
    "type": "NarrativeText",
    "element_id": "d73eb61849f82eb6a4ebf54e3dea2205",
    "metadata": {
      "data_source": {},
      "filetype": "application/pdf",
      "page_number": 2
    },
    "text": "Subject area Operations research More specific subject area Vehicle scheduling Type of data Tables, text files How data were acquired Artificially generated"
  },
  {
    "type": "ListItem",
    "element_id": "808e5657db1c350aec6c8998085ac54a",
    "metadata": {
      "data_source": {},
      "filetype": "application/pdf",
      "page_number": 2
    },
    "text": "Vehicle scheduling Tables, text files Artificially generated by a C++ program on Intel\" Xeon” CPU E5- 2670 v2 with Linux operating system. Raw Sixty randomly generated instances of the MDVSP with the number of depots in (8, 12, 16) and the number of trips in (1500, 2000, 2500, 3000) Randomly generated instances IITB-Monash Research Academy, IIT Bombay, Powai, Mumbai, India. Data can be downloaded from https://orlib.uqcloud.net/ Kulkarni, S., Krishnamoorthy, M., Ranade, A., Ernst, A.T. and Patil, R., 2018. A new formulation and a column generation-based heuristic for the multiple depot vehicle scheduling problem. Transportation Research Part B: Methodological, 118, pp. 457-487 [3]."
  },
  {
    "type": "Title",
    "element_id": "596eda178f8c5adefbae7cfe1bec78c3",
    "metadata": {
      "data_source": {},
      "filetype": "application/pdf",
      "page_number": 2
    },
    "text": "Value of the data"
  },
  {
<<<<<<< HEAD
    "type": "NarrativeText",
    "element_id": "467d93043002622ce81acca3c0cb583c",
    "metadata": {
      "data_source": {},
      "filetype": "application/pdf",
      "page_number": 2
    },
    "text": "© The dataset contains 60 different problem instances of the MDVSP that can be used to evaluate the"
  },
  {
    "type": "Title",
    "element_id": "bd7d750cb9f652c80c17a264072b8858",
=======
    "type": "ListItem",
    "element_id": "510d0bce379a0d3ba5ff46d536bdb7c5",
>>>>>>> ad59a879
    "metadata": {
      "data_source": {},
      "filetype": "application/pdf",
      "page_number": 2
    },
    "text": "© The dataset contains 60 different problem instances of the MDVSP that can be used to evaluate the performance of the algorithms for the MDVSP. © The data provide all the information that is required to model the MDVSP by using the existing mathematical formulations. e All the problem instances are available for use without any restrictions. e The benchmark solutions and solution time for the problem instances are presented in [3] and can be used for the comparison. © The dataset includes a program that can generate similar problem instances of different sizes."
  },
  {
    "type": "NarrativeText",
<<<<<<< HEAD
    "element_id": "64caae148856359a1f67a7e3e1d3ef0f",
=======
    "element_id": "f2fdefc49840022ffb3a88bd4a3512d0",
>>>>>>> ad59a879
    "metadata": {
      "data_source": {},
      "filetype": "application/pdf",
      "page_number": 2
    },
<<<<<<< HEAD
    "text": "© The data provide all the information that is required to model the MDVSP by using the existing"
  },
  {
    "type": "Title",
    "element_id": "68d39f7bcfe99749cc221fa901314626",
    "metadata": {
      "data_source": {},
      "filetype": "application/pdf",
      "page_number": 2
    },
    "text": "mathematical formulations."
  },
  {
    "type": "NarrativeText",
    "element_id": "f3c5ed1c1de057195ad9a900adbbb7f3",
    "metadata": {
      "data_source": {},
      "filetype": "application/pdf",
      "page_number": 2
    },
    "text": "e All the problem instances are available for use without any restrictions. e The benchmark solutions and solution time for the problem instances are presented in [3] and can"
  },
  {
    "type": "NarrativeText",
    "element_id": "24d7f2ed4386a169639b93a5bf03fd79",
    "metadata": {
      "data_source": {},
      "filetype": "application/pdf",
      "page_number": 2
    },
    "text": "be used for the comparison."
  },
  {
    "type": "NarrativeText",
    "element_id": "7c65dd387d814178eedf5ad13d1cf394",
    "metadata": {
      "data_source": {},
      "filetype": "application/pdf",
      "page_number": 2
    },
    "text": "© The dataset includes a program that can generate similar problem instances of different sizes."
  },
  {
    "type": "ListItem",
=======
    "text": "(cid:2) The dataset contains 60 different problem instances of the MDVSP that can be used to evaluate the"
  },
  {
    "type": "Title",
>>>>>>> ad59a879
    "element_id": "c2b2b778d53cc9a1cb4dc340476bc5aa",
    "metadata": {
      "data_source": {},
      "filetype": "application/pdf",
      "page_number": 2
    },
    "text": "1. Data"
  },
  {
<<<<<<< HEAD
    "type": "NarrativeText",
    "element_id": "41ce7670e476aaf9a595bc28c13dbba0",
    "metadata": {
      "data_source": {},
      "filetype": "application/pdf",
      "page_number": 2
    },
    "text": "The dataset contains 60 different problem instances of the multiple depot vehicle scheduling pro- blem (MDVSP). Each problem instance is provided in a separate file. Each file is named as ‘RN-m-n-k.dat’, where ‘m’, ‘n’, and ‘k’ denote the number of depots, the number of trips, and the instance number"
  },
  {
    "type": "Title",
    "element_id": "10c22bcf4c768b515be4e94bcafc71bf",
    "metadata": {
      "data_source": {},
      "filetype": "application/pdf",
      "page_number": 2
    },
    "text": "for"
  },
  {
    "type": "NarrativeText",
    "element_id": "a18c70d23b71c51ddfe33311232c241c",
    "metadata": {
      "data_source": {},
      "filetype": "application/pdf",
      "page_number": 2
    },
    "text": "‘RN-8-1500-01.dat’, is the first problem instance with 8 depots and 1500 trips. For the number of depots, m, we used three values, 8, 12, and 16. The four values for the number of trips, n, are 1500, 2000, 2500, and 3000. For each size, (m,n), five instances are provided. The dataset can be downloaded from https://orlib.uqcloud.net."
  },
  {
    "type": "UncategorizedText",
    "element_id": "aea66a7c89c6de4d3e3ed6c1ada31104",
    "metadata": {
      "data_source": {},
      "filetype": "application/pdf",
      "page_number": 2
    },
    "text": "the size,"
  },
  {
    "type": "UncategorizedText",
    "element_id": "e7f004fd2c94425dc8d0d311092fcb2a",
    "metadata": {
      "data_source": {},
      "filetype": "application/pdf",
      "page_number": 2
    },
    "text": "‘(m,n)’,"
  },
  {
    "type": "UncategorizedText",
    "element_id": "0b113c91aaaf031e5d7b74747e1b4153",
    "metadata": {
      "data_source": {},
      "filetype": "application/pdf",
      "page_number": 2
    },
    "text": "respectively. For example,"
  },
  {
    "type": "UncategorizedText",
    "element_id": "6dd3e9101394a1fbacb451c4c9ba03b9",
=======
    "type": "ListItem",
    "element_id": "86e53159056da85c215281a9c68d46b9",
>>>>>>> ad59a879
    "metadata": {
      "data_source": {},
      "filetype": "application/pdf",
      "page_number": 2
    },
    "text": "For each problem instance, the following information is provided: The number of depots (m), The number of trips (n), The number of locations (I), The number of vehicles at each depot, For each tripie 1,2,...,n,a start time, ft}, an end time, ff, a start location, i, and an end location, i, and"
  },
  {
    "type": "NarrativeText",
<<<<<<< HEAD
    "element_id": "55e5e47e7c3b51a551ee7d7fc298a74c",
    "metadata": {
      "data_source": {},
      "filetype": "application/pdf",
      "page_number": 2
    },
    "text": "For each problem instance, the following information is provided: The number of depots (m), The number of trips (n), The number of locations (I), The number of vehicles at each depot, For each tripie 1,2,...,n,a start time, ft}, an end time, ff, a start"
  },
  {
    "type": "UncategorizedText",
    "element_id": "ffca5730b15c639de670b788cb10694f",
    "metadata": {
      "data_source": {},
      "filetype": "application/pdf",
      "page_number": 2
    },
    "text": "ft}, an end time, ff,"
  },
  {
    "type": "UncategorizedText",
    "element_id": "b0b8afbfad3dd35c6fba89e5594cc6b1",
    "metadata": {
      "data_source": {},
      "filetype": "application/pdf",
      "page_number": 2
    },
    "text": "ff, a start location, i,"
  },
  {
    "type": "UncategorizedText",
    "element_id": "6c2e278223ac6ddcb2b13f4a796a5740",
=======
    "element_id": "07732da32c53fed3ffd5342c61ab643b",
>>>>>>> ad59a879
    "metadata": {
      "data_source": {},
      "filetype": "application/pdf",
      "page_number": 2
    },
<<<<<<< HEAD
    "text": "i, and an end location, i,"
  },
  {
    "type": "Title",
    "element_id": "6201111b83a0cb5b0922cb37cc442b9a",
    "metadata": {
      "data_source": {},
      "filetype": "application/pdf",
      "page_number": 2
    },
    "text": "and"
=======
    "text": "The dataset contains 60 different problem instances of the multiple depot vehicle scheduling pro- blem (MDVSP). Each problem instance is provided in a separate ﬁle. Each ﬁle is named as ‘RN-m-n-k.dat’, where ‘m’, ‘n’, and ‘k’ denote the number of depots, the number of trips, and the instance number ‘RN-8–1500-01.dat’, for is the ﬁrst problem instance with 8 depots and 1500 trips. For the number of depots, m, we used three values, 8, 12, and 16. The four values for the number of trips, n, are 1500, 2000, 2500, and 3000. For each size, ðm; nÞ, ﬁve instances are provided. The dataset can be downloaded from https://orlib.uqcloud.net."
>>>>>>> ad59a879
  },
  {
    "type": "NarrativeText",
    "element_id": "eb21bd15b23d5be59290e5a063011a28",
    "metadata": {
      "data_source": {},
      "filetype": "application/pdf",
      "page_number": 2
    },
    "text": "e The travel time, 6j, between any two locations i,j ¢1,...,1."
  },
  {
    "type": "NarrativeText",
    "element_id": "dab070cacfbf18590b72f6cecc1abe8a",
    "metadata": {
      "data_source": {},
      "filetype": "application/pdf",
      "page_number": 2
    },
    "text": "All times are in minutes and integers. The planning duration is from 5 a.m. to around midnight. Each instance has two classes of trips, short trips and long trips, with 40% short trips and 60% long trips. The duration of a short trip is less than a total of 45 min and the travel time between the start"
  },
  {
    "type": "UncategorizedText",
    "element_id": "86b700fab5db37977a73700b53a0654b",
    "metadata": {
      "data_source": {},
      "filetype": "application/pdf",
      "page_number": 3
    },
    "text": "486"
  },
  {
    "type": "NarrativeText",
    "element_id": "0572378a231126c796348673bceeea2a",
    "metadata": {
      "data_source": {},
      "filetype": "application/pdf",
      "page_number": 3
    },
    "text": "S. Kulkarni et al. / Data in Brief 22 (2019) 484-487"
  },
  {
    "type": "NarrativeText",
    "element_id": "021375fbdeffc3737d71b870163ede59",
    "metadata": {
      "data_source": {},
      "filetype": "application/pdf",
      "page_number": 3
    },
    "text": "and end location of the trip. A long trip is about 3-5h in duration and has the same start and end location. For all instances, m <| and the locations 1, ...,m correspond to depots, while the remaining locations only appear as trip start and end locations."
  },
  {
    "type": "NarrativeText",
    "element_id": "694b9c582265698bf49806b056c64adc",
    "metadata": {
      "data_source": {},
      "filetype": "application/pdf",
      "page_number": 3
    },
    "text": "j , the vehicle must travel empty from le j (cid:3)te i Þ. A schedule is given by the sequence in which a vehicle can cover the trips. The MDVSP is to determine the minimum number of schedules to cover all trips that minimizes total time in waiting and empty travel. The following requirements must be satisﬁed:"
  },
  {
    "type": "NarrativeText",
<<<<<<< HEAD
    "element_id": "47c21f26584dd9995a0a2c4026988b4a",
=======
    "element_id": "a18dff87ecdbfa5d5d8a1ed56f7ce734",
>>>>>>> ad59a879
    "metadata": {
      "data_source": {},
      "filetype": "application/pdf",
      "page_number": 3
    },
<<<<<<< HEAD
    "text": "A trip j can be covered after trip i by the same vehicle, if t}"
  },
  {
    "type": "NarrativeText",
    "element_id": "b6561e2477adcd104707e5ac4e42fd6f",
    "metadata": {
      "data_source": {},
      "filetype": "application/pdf",
      "page_number": 3
    },
    "text": "I; to hi."
  },
  {
    "type": "NarrativeText",
    "element_id": "9ea23d94f2a80ecb0835c17964869101",
    "metadata": {
      "data_source": {},
      "filetype": "application/pdf",
      "page_number": 3
    },
    "text": "after trip i by the same vehicle, if t} > tf +5ee- If lh 4 f, the vehicle hi. otherwise, the vehicle may require waiting at I; for the duration of (Gj"
  },
  {
    "type": "Title",
    "element_id": "60d42c2dab3bfe9586cc04e7e4dcaaef",
    "metadata": {
      "data_source": {},
      "filetype": "application/pdf",
      "page_number": 3
    },
    "text": "> tf"
  },
  {
    "type": "UncategorizedText",
    "element_id": "d37a2206fe6fa0e14a2c2c8d7eed0b58",
    "metadata": {
      "data_source": {},
      "filetype": "application/pdf",
      "page_number": 3
    },
    "text": "4 f,"
  },
  {
    "type": "Title",
    "element_id": "4137b01e139589b7a1d3b3fc4da031d8",
    "metadata": {
      "data_source": {},
      "filetype": "application/pdf",
      "page_number": 3
    },
    "text": "must"
=======
    "text": "A trip j can be covered after trip i by the same vehicle, if ts j"
>>>>>>> ad59a879
  },
  {
    "type": "ListItem",
    "element_id": "2d6b506bd58a7dd7bbf1c8599ef630c8",
    "metadata": {
      "data_source": {},
      "filetype": "application/pdf",
      "page_number": 3
    },
    "text": "1. Each schedule should start and end at the same depot. 2. Each trip should be covered by only one vehicle. 3. The number of schedules that start from a depot should not exceed the number of vehicles at"
  },
  {
    "type": "Title",
    "element_id": "e46a5a30f05d06e82d8b7d10448de683",
    "metadata": {
      "data_source": {},
      "filetype": "application/pdf",
      "page_number": 3
    },
    "text": "the depot."
  },
  {
    "type": "NarrativeText",
<<<<<<< HEAD
    "element_id": "31fe8ed4674c8889ee9c149871681148",
=======
    "element_id": "1c59f2a7ce8a3fa55810df93d58e636e",
>>>>>>> ad59a879
    "metadata": {
      "data_source": {},
      "filetype": "application/pdf",
      "page_number": 3
    },
<<<<<<< HEAD
    "text": "A sufficient number of vehicles are provided to maintain the feasibility of an instance. For each instance size (m,n), Table 1 provides the average of the number of locations, the number of times, the number of vehicles, and the number of possible empty travels, over five instances. The number of locations includes m distinct locations for depots and the number of locations at which various trips start or end. The number of times includes the start and the end time of the planning horizon and the start/end times for the trips. The number of vehicles is the total number of vehicles from all the depots. The number of possible empty travels is the number of possible connections between trips that require a vehicle travelling empty between two consecutive trips in a schedule."
  },
  {
    "type": "NarrativeText",
    "element_id": "dae3a4c52c8b6b468245ad0d5303ecb6",
=======
    "text": "A sufﬁcient number of vehicles are provided to maintain the feasibility of an instance. For each instance size ðm; nÞ, Table 1 provides the average of the number of locations, the number of times, the number of vehicles, and the number of possible empty travels, over ﬁve instances. The number of locations includes m distinct locations for depots and the number of locations at which various trips start or end. The number of times includes the start and the end time of the planning horizon and the start/end times for the trips. The number of vehicles is the total number of vehicles from all the depots. The number of possible empty travels is the number of possible connections between trips that require a vehicle travelling empty between two consecutive trips in a schedule."
  },
  {
    "type": "NarrativeText",
    "element_id": "e731dc92fddc0512e142bfb2bed62bbf",
>>>>>>> ad59a879
    "metadata": {
      "data_source": {},
      "filetype": "application/pdf",
      "page_number": 3
    },
<<<<<<< HEAD
    "text": "The description of the file for each problem instance is presented in Table 2. The first line in the file provides the number of depots (m), the number of trips, (n), and the number of locations (I), in the problem instance. The next n lines present the information for n trips. Each line corresponds to a trip, ie{1,...,n}, and provides the start location, the start time, the end location, and the end time of trip i. The next | lines present the travel times between any two locations, i,j e {1, wal}."
  },
  {
    "type": "NarrativeText",
    "element_id": "ec1c912bb5d60d59cf12b77e79f6a49c",
=======
    "text": "The dataset also includes a program ‘GenerateInstance.cpp’ that can be used to generate new instances. The program takes three inputs, the number of depots ðmÞ, the number of trips ðnÞ, and the number of instances for each size ðm; nÞ."
  },
  {
    "type": "NarrativeText",
    "element_id": "92b491d0e108ec13f263b16646ecac65",
>>>>>>> ad59a879
    "metadata": {
      "data_source": {},
      "filetype": "application/pdf",
      "page_number": 3
    },
<<<<<<< HEAD
    "text": "The dataset also includes a program ‘Generatelnstance.cpp’ that can be used to generate new instances. The program takes three inputs, the number of depots (m), the number of trips (n), and the number of instances for each size (m,n)."
=======
    "text": "The description of the file for each problem instance is presented in Table 2. The first line in the file provides the number of depots (m), the number of trips, (n), and the number of locations (I), in the problem instance. The next n lines present the information for n trips. Each line corresponds to a trip, ie{1,...,n}, and provides the start location, the start time, the end location, and the end time of trip i. The next | lines present the travel times between any two locations, i,j e {1, wal}. The dataset also includes a program ‘Generatelnstance.cpp’ that can be used to generate new instances. The program takes three inputs, the number of depots (m), the number of trips (n), and the"
>>>>>>> ad59a879
  },
  {
    "type": "UncategorizedText",
    "element_id": "d8e33a2b60213fb3cebaf5c3a36b0b63",
    "metadata": {
      "data_source": {},
      "filetype": "application/pdf",
      "page_number": 3
    },
    "text": "Table 1 Average number of locations, times, vehicles and empty travels for each instance size."
  },
  {
    "type": "UncategorizedText",
    "element_id": "616802652f047adfd99ca129a7941db8",
    "metadata": {
      "data_source": {},
      "filetype": "application/pdf",
      "page_number": 3
    },
    "text": "(8, 1500) (8, 2000) (8, 2500) (8, 3000) (12, 1500) (12, 2000) (12, 2500) (12, 3000) (16, 1500) (16, 2000) (16, 2500) ) (16, 3000"
  },
  {
    "type": "Title",
    "element_id": "0580daab1f34babd90ca1aaa345984f1",
    "metadata": {
      "data_source": {},
      "filetype": "application/pdf",
      "page_number": 3
    },
    "text": "Instance size (m, n)"
  },
  {
    "type": "Table",
    "element_id": "1d8fd023cd0978f7a6500815d2ad0ef6",
    "metadata": {
      "data_source": {},
      "filetype": "application/pdf",
      "page_number": 3
    },
    "text": "Instance size (m, n) Average number of Locations Times Vehicles Possible empty travels (8, 1500) 568.40 975.20 652.20 668,279.40 (8, 2000) 672.80 1048.00 857.20 1,195,844.80 (8, 2500) 923.40 1078.00 1082.40 1,866,175.20 (8, 3000) 977.00 1113.20 1272.80 2,705,617.00 (12, 1500) 566.00 994.00 642.00 674,191.00 (12, 2000) 732.60 1040.60 861.20 1,199,659.80 (12, 2500) 875.00 1081.00 1096.00 1,878,745.20 (12, 3000) 1119.60 1107.40 1286.20 2,711,180.40 (16, 1500) 581.80 985.40 667.80 673,585.80 (16, 2000) 778.00 1040.60 872.40 1,200,560.80 (16, 2500) 879.00 1083.20 1076.40 1,879,387.00 ) (16, 3000 1087.20 1101.60 1284.60 2,684,983.60"
  },
  {
    "type": "UncategorizedText",
    "element_id": "1cb85e5f94671526c0cf38dc533f87e0",
    "metadata": {
      "data_source": {},
      "filetype": "application/pdf",
      "page_number": 3
    },
    "text": "568.40 672.80 923.40 977.00 566.00 732.60 875.00 1119.60 581.80 778.00 879.00 1087.20"
  },
  {
    "type": "Title",
    "element_id": "47a68d3aa70030f2e7886e3f1cb07c69",
    "metadata": {
      "data_source": {},
      "filetype": "application/pdf",
      "page_number": 3
    },
    "text": "Average number of"
  },
  {
    "type": "Title",
    "element_id": "0c0fd31c67d414997f9e4ea6442d2491",
    "metadata": {
      "data_source": {},
      "filetype": "application/pdf",
      "page_number": 3
    },
    "text": "Times"
  },
  {
    "type": "UncategorizedText",
    "element_id": "a301c0244e4c6b948f1594f7e90277dd",
    "metadata": {
      "data_source": {},
      "filetype": "application/pdf",
      "page_number": 3
    },
    "text": "975.20 1048.00 1078.00 1113.20 994.00 1040.60 1081.00 1107.40 985.40 1040.60 1083.20 1101.60"
  },
  {
    "type": "UncategorizedText",
    "element_id": "0c4fb5c1a2bbb7af3d2deb3d323598f1",
    "metadata": {
      "data_source": {},
      "filetype": "application/pdf",
      "page_number": 3
    },
    "text": "652.20 857.20 1082.40 1272.80 642.00 861.20 1096.00 1286.20 667.80 872.40 1076.40 1284.60"
  },
  {
    "type": "UncategorizedText",
    "element_id": "4a30645cb68832ec26e551345d9cff0a",
    "metadata": {
      "data_source": {},
      "filetype": "application/pdf",
      "page_number": 3
    },
    "text": "668,279.40 1,195,844.80 1,866,175.20 2,705,617.00 674,191.00 1,199,659.80 1,878,745.20 2,711,180.40 673,585.80 1,200,560.80 1,879,387.00 2,684,983.60"
  },
  {
    "type": "Title",
    "element_id": "68ec9a56bde1cd8ea67340bf9cb829cb",
    "metadata": {
      "data_source": {},
      "filetype": "application/pdf",
      "page_number": 3
    },
    "text": "Possible empty travels"
  },
  {
    "type": "NarrativeText",
    "element_id": "0572378a231126c796348673bceeea2a",
    "metadata": {
      "data_source": {},
      "filetype": "application/pdf",
      "page_number": 4
    },
    "text": "S. Kulkarni et al. / Data in Brief 22 (2019) 484-487"
  },
  {
    "type": "UncategorizedText",
    "element_id": "9b19f9ab816598a0809e4afd5d60800f",
    "metadata": {
      "data_source": {},
      "filetype": "application/pdf",
      "page_number": 4
    },
    "text": "487"
  },
  {
    "type": "Title",
    "element_id": "37cf6a9695ab96953b8256928e5ed68e",
    "metadata": {
      "data_source": {},
      "filetype": "application/pdf",
      "page_number": 4
    },
    "text": "Table 2 Description of file format for each problem instance."
  },
  {
    "type": "NarrativeText",
    "element_id": "444f48f6d4f0ee6d3a04b7bf76218980",
    "metadata": {
      "data_source": {},
      "filetype": "application/pdf",
      "page_number": 4
    },
    "text": "Number of Number of columns in Description lines each line"
  },
  {
    "type": "UncategorizedText",
    "element_id": "05f82fa1685502a356c0894aa45b404d",
    "metadata": {
      "data_source": {},
      "filetype": "application/pdf",
      "page_number": 4
    },
    "text": "1 1 n"
  },
  {
    "type": "Title",
    "element_id": "a83dd0ccbffe39d071cc317ddf6e97f5",
    "metadata": {
      "data_source": {},
      "filetype": "application/pdf",
      "page_number": 4
    },
    "text": "I"
  },
  {
    "type": "UncategorizedText",
    "element_id": "ea661ceae235dff310398cd2e921e9d8",
    "metadata": {
      "data_source": {},
      "filetype": "application/pdf",
      "page_number": 4
    },
    "text": "3 m 4"
  },
  {
    "type": "Title",
    "element_id": "a83dd0ccbffe39d071cc317ddf6e97f5",
    "metadata": {
      "data_source": {},
      "filetype": "application/pdf",
      "page_number": 4
    },
    "text": "I"
  },
  {
<<<<<<< HEAD
    "type": "Title",
    "element_id": "336074805fc853987abe6f7fe3ad97a6",
    "metadata": {
      "data_source": {},
      "filetype": "application/pdf",
      "page_number": 4
    },
    "text": "time"
  },
  {
    "type": "NarrativeText",
    "element_id": "78f6ff03dfac8dfb7f319de1e369590d",
    "metadata": {
      "data_source": {},
      "filetype": "application/pdf",
      "page_number": 4
    },
    "text": "The number of depots, the number of trips, and the number of locations. The number of vehicles rg at each depot d. One line for each trip, i= 1,2, ...,n. Each line provides the start location and the end time ¢¢ for the corresponding trip. Each element, 6j, where i,j ¢ 1,2, ...,1, refers to the travel time between location i and location j."
  },
  {
    "type": "Title",
    "element_id": "39654be12bca5884e2572b9b85f3f964",
=======
    "type": "ListItem",
    "element_id": "f096a8499e50cac1f45ceb8340dace5a",
>>>>>>> ad59a879
    "metadata": {
      "data_source": {},
      "filetype": "application/pdf",
      "page_number": 4
    },
<<<<<<< HEAD
    "text": "¢%, the end location [F"
  },
  {
    "type": "Title",
    "element_id": "e059379e2d53cdd008960e63494bd1ed",
    "metadata": {
      "data_source": {},
      "filetype": "application/pdf",
      "page_number": 4
    },
    "text": "[?, the start"
  },
  {
    "type": "ListItem",
=======
    "text": "The number of depots, the number of trips, and the number of locations. The number of vehicles rd at each depot d. One line for each trip, i ¼ 1; 2; …; n. Each line provides the start location ls time ts i and the end time te i for the corresponding trip. Each element, δij; where i; j A 1; 2; …; l, refers to the travel time between location i and location j."
  },
  {
    "type": "Title",
>>>>>>> ad59a879
    "element_id": "764eef872135149aaf95224bab69c844",
    "metadata": {
      "data_source": {},
      "filetype": "application/pdf",
      "page_number": 4
    },
    "text": "2. Experimental design, materials, and methods"
  },
  {
    "type": "NarrativeText",
    "element_id": "cfd640766bf0c2b995b2f4dab227edd2",
    "metadata": {
      "data_source": {},
      "filetype": "application/pdf",
      "page_number": 4
    },
    "text": "The procedure presented by Carpaneto et al. in [1] is used to generate the problem instances. The same procedure has been used by Pepin et al. in [4] to generate the benchmark dataset of the MDVSP. A detailed description of the procedure is presented in [3]."
  },
  {
    "type": "NarrativeText",
    "element_id": "963f3b157cdb2b3c616d9f6321b94fa0",
    "metadata": {
      "data_source": {},
      "filetype": "application/pdf",
      "page_number": 4
    },
    "text": "description procedure presented [3]. Our dataset provides start/end location and time of trips as well as the travel time between any two locations. The location and time information is required to model the MDVSP on a time-space network. The feasible connections and the cost of connections between the trips can be obtained as discussed in [3]. Thus, the dataset has all the information that is required to model the MDVSP on the time-space network (see [2]) as well as the connection-network (see [5]). The benchmark solutions for all the problem instances are presented in [3]."
  },
  {
    "type": "NarrativeText",
    "element_id": "d202816913e482abce90d70d88f202c3",
    "metadata": {
      "data_source": {},
      "filetype": "application/pdf",
      "page_number": 4
    },
    "text": "Transparency document. Supporting information"
  },
  {
    "type": "NarrativeText",
    "element_id": "d434a0e19d0d34e92936b9566e1ebb45",
    "metadata": {
      "data_source": {},
      "filetype": "application/pdf",
      "page_number": 4
    },
    "text": "Transparency document associated with this article can be found in the online version at https://doi."
  },
  {
    "type": "UncategorizedText",
    "element_id": "fa783fbedd3cbd108b99d04da7fb7e8b",
    "metadata": {
      "data_source": {},
      "filetype": "application/pdf",
      "page_number": 4
    },
    "text": "org/10.1016/j.dib.2018.12.055."
  },
  {
    "type": "Title",
    "element_id": "69824d3b0e70ca6aaa0da1613b65fd91",
    "metadata": {
      "data_source": {},
      "filetype": "application/pdf",
      "page_number": 4
    },
    "text": "References"
  },
  {
    "type": "NarrativeText",
<<<<<<< HEAD
    "element_id": "5a1d84f7d74fc4ceeacb634d524cc041",
    "metadata": {
      "data_source": {},
      "filetype": "application/pdf",
      "page_number": 4
    },
    "text": "[1] G. Carpaneto, M. Dell'Amico, M. Fischetti, P. Toth, A branch and bound algorithm for the multiple depot vehicle scheduling"
  },
  {
    "type": "UncategorizedText",
    "element_id": "c745eccc2491317da37fbb1c994c8b79",
    "metadata": {
      "data_source": {},
      "filetype": "application/pdf",
      "page_number": 4
    },
    "text": "problem, Networks 19 (5) (1989) 531-548."
  },
  {
    "type": "NarrativeText",
    "element_id": "f0a004884a47e4beeea8f759bbcded59",
    "metadata": {
      "data_source": {},
      "filetype": "application/pdf",
      "page_number": 4
    },
    "text": "[2] N. Kliewer, T. Mellouli, L. Suhl, A time-space network based exact optimization model for multi-depot bus scheduling, Eur."
  },
  {
    "type": "UncategorizedText",
    "element_id": "61f29303b0294bb39aec6721f1e3022d",
    "metadata": {
      "data_source": {},
      "filetype": "application/pdf",
      "page_number": 4
    },
    "text": "J. Oper. Res. 175 (3) (2006) 1616-1627."
  },
  {
    "type": "UncategorizedText",
    "element_id": "64cd13c78330953bd999d37dacbeaf0e",
    "metadata": {
      "data_source": {},
      "filetype": "application/pdf",
      "page_number": 4
    },
    "text": "[3] S. Kulkarni, M. Krishnamoorthy, A. Ranade, A.T. Ernst, R. Patil, A new formulation and a column generation-based heuristic"
  },
  {
    "type": "NarrativeText",
    "element_id": "5be1ebcceece0eff157903caf44c20a0",
    "metadata": {
      "data_source": {},
      "filetype": "application/pdf",
      "page_number": 4
    },
    "text": "for the multiple depot vehicle scheduling problem, Transp. Res. Part B Methodol. 118 (2018) 457-487."
  },
  {
    "type": "NarrativeText",
    "element_id": "53970060a94f98b02ba4346e8fbb86a7",
    "metadata": {
      "data_source": {},
      "filetype": "application/pdf",
      "page_number": 4
    },
    "text": "[4] A.S. Pepin, G. Desaulniers, A. Hertz, D. Huisman, A comparison of five heuristics for the multiple depot vehicle scheduling"
  },
  {
    "type": "UncategorizedText",
    "element_id": "aa252076bc877d1ba2b95aa13b73ff72",
    "metadata": {
      "data_source": {},
      "filetype": "application/pdf",
      "page_number": 4
    },
    "text": "problem, J. Sched. 12 (1) (2009) 17."
  },
  {
    "type": "UncategorizedText",
    "element_id": "2e00441177bee9377583470218bea299",
    "metadata": {
      "data_source": {},
      "filetype": "application/pdf",
      "page_number": 4
    },
    "text": "[5] C.C. Ribeiro, F. Soumis, A column generation approach to the multiple-depot vehicle scheduling problem, Oper. Res. 42 (1)"
  },
  {
    "type": "UncategorizedText",
    "element_id": "b4c08d2cb37e4fcb0e16cc517b7335e0",
=======
    "element_id": "ba0af0b44e7cc27de119a1771c07dfc2",
>>>>>>> ad59a879
    "metadata": {
      "data_source": {},
      "filetype": "application/pdf",
      "page_number": 4
    },
<<<<<<< HEAD
    "text": "(1994) 41-52."
=======
    "text": "[1] G. Carpaneto, M. Dell'Amico, M. Fischetti, P. Toth, A branch and bound algorithm for the multiple depot vehicle scheduling problem, Networks 19 (5) (1989) 531-548. [2] N. Kliewer, T. Mellouli, L. Suhl, A time-space network based exact optimization model for multi-depot bus scheduling, Eur. J. Oper. Res. 175 (3) (2006) 1616-1627. [3] S. Kulkarni, M. Krishnamoorthy, A. Ranade, A.T. Ernst, R. Patil, A new formulation and a column generation-based heuristic for the multiple depot vehicle scheduling problem, Transp. Res. Part B Methodol. 118 (2018) 457-487. [4] A.S. Pepin, G. Desaulniers, A. Hertz, D. Huisman, A comparison of five heuristics for the multiple depot vehicle scheduling problem, J. Sched. 12 (1) (2009) 17. [5] C.C. Ribeiro, F. Soumis, A column generation approach to the multiple-depot vehicle scheduling problem, Oper. Res. 42 (1) (1994) 41-52."
>>>>>>> ad59a879
  }
]<|MERGE_RESOLUTION|>--- conflicted
+++ resolved
@@ -30,11 +30,7 @@
     "text": "Data in Brief"
   },
   {
-<<<<<<< HEAD
-    "type": "NarrativeText",
-=======
-    "type": "Title",
->>>>>>> ad59a879
+    "type": "NarrativeText",
     "element_id": "0ca3f075fdccf9232449ff461b63ceb9",
     "metadata": {
       "data_source": {},
@@ -254,23 +250,8 @@
     "text": "Value of the data"
   },
   {
-<<<<<<< HEAD
-    "type": "NarrativeText",
-    "element_id": "467d93043002622ce81acca3c0cb583c",
-    "metadata": {
-      "data_source": {},
-      "filetype": "application/pdf",
-      "page_number": 2
-    },
-    "text": "© The dataset contains 60 different problem instances of the MDVSP that can be used to evaluate the"
-  },
-  {
-    "type": "Title",
-    "element_id": "bd7d750cb9f652c80c17a264072b8858",
-=======
     "type": "ListItem",
     "element_id": "510d0bce379a0d3ba5ff46d536bdb7c5",
->>>>>>> ad59a879
     "metadata": {
       "data_source": {},
       "filetype": "application/pdf",
@@ -280,17 +261,32 @@
   },
   {
     "type": "NarrativeText",
-<<<<<<< HEAD
+    "element_id": "467d93043002622ce81acca3c0cb583c",
+    "metadata": {
+      "data_source": {},
+      "filetype": "application/pdf",
+      "page_number": 2
+    },
+    "text": "© The dataset contains 60 different problem instances of the MDVSP that can be used to evaluate the"
+  },
+  {
+    "type": "Title",
+    "element_id": "bd7d750cb9f652c80c17a264072b8858",
+    "metadata": {
+      "data_source": {},
+      "filetype": "application/pdf",
+      "page_number": 2
+    },
+    "text": "performance of the algorithms for the MDVSP."
+  },
+  {
+    "type": "NarrativeText",
     "element_id": "64caae148856359a1f67a7e3e1d3ef0f",
-=======
-    "element_id": "f2fdefc49840022ffb3a88bd4a3512d0",
->>>>>>> ad59a879
-    "metadata": {
-      "data_source": {},
-      "filetype": "application/pdf",
-      "page_number": 2
-    },
-<<<<<<< HEAD
+    "metadata": {
+      "data_source": {},
+      "filetype": "application/pdf",
+      "page_number": 2
+    },
     "text": "© The data provide all the information that is required to model the MDVSP by using the existing"
   },
   {
@@ -335,12 +331,6 @@
   },
   {
     "type": "ListItem",
-=======
-    "text": "(cid:2) The dataset contains 60 different problem instances of the MDVSP that can be used to evaluate the"
-  },
-  {
-    "type": "Title",
->>>>>>> ad59a879
     "element_id": "c2b2b778d53cc9a1cb4dc340476bc5aa",
     "metadata": {
       "data_source": {},
@@ -350,73 +340,8 @@
     "text": "1. Data"
   },
   {
-<<<<<<< HEAD
-    "type": "NarrativeText",
-    "element_id": "41ce7670e476aaf9a595bc28c13dbba0",
-    "metadata": {
-      "data_source": {},
-      "filetype": "application/pdf",
-      "page_number": 2
-    },
-    "text": "The dataset contains 60 different problem instances of the multiple depot vehicle scheduling pro- blem (MDVSP). Each problem instance is provided in a separate file. Each file is named as ‘RN-m-n-k.dat’, where ‘m’, ‘n’, and ‘k’ denote the number of depots, the number of trips, and the instance number"
-  },
-  {
-    "type": "Title",
-    "element_id": "10c22bcf4c768b515be4e94bcafc71bf",
-    "metadata": {
-      "data_source": {},
-      "filetype": "application/pdf",
-      "page_number": 2
-    },
-    "text": "for"
-  },
-  {
-    "type": "NarrativeText",
-    "element_id": "a18c70d23b71c51ddfe33311232c241c",
-    "metadata": {
-      "data_source": {},
-      "filetype": "application/pdf",
-      "page_number": 2
-    },
-    "text": "‘RN-8-1500-01.dat’, is the first problem instance with 8 depots and 1500 trips. For the number of depots, m, we used three values, 8, 12, and 16. The four values for the number of trips, n, are 1500, 2000, 2500, and 3000. For each size, (m,n), five instances are provided. The dataset can be downloaded from https://orlib.uqcloud.net."
-  },
-  {
-    "type": "UncategorizedText",
-    "element_id": "aea66a7c89c6de4d3e3ed6c1ada31104",
-    "metadata": {
-      "data_source": {},
-      "filetype": "application/pdf",
-      "page_number": 2
-    },
-    "text": "the size,"
-  },
-  {
-    "type": "UncategorizedText",
-    "element_id": "e7f004fd2c94425dc8d0d311092fcb2a",
-    "metadata": {
-      "data_source": {},
-      "filetype": "application/pdf",
-      "page_number": 2
-    },
-    "text": "‘(m,n)’,"
-  },
-  {
-    "type": "UncategorizedText",
-    "element_id": "0b113c91aaaf031e5d7b74747e1b4153",
-    "metadata": {
-      "data_source": {},
-      "filetype": "application/pdf",
-      "page_number": 2
-    },
-    "text": "respectively. For example,"
-  },
-  {
-    "type": "UncategorizedText",
-    "element_id": "6dd3e9101394a1fbacb451c4c9ba03b9",
-=======
     "type": "ListItem",
     "element_id": "86e53159056da85c215281a9c68d46b9",
->>>>>>> ad59a879
     "metadata": {
       "data_source": {},
       "filetype": "application/pdf",
@@ -426,7 +351,56 @@
   },
   {
     "type": "NarrativeText",
-<<<<<<< HEAD
+    "element_id": "07732da32c53fed3ffd5342c61ab643b",
+    "metadata": {
+      "data_source": {},
+      "filetype": "application/pdf",
+      "page_number": 2
+    },
+    "text": "‘RN-8-1500-01.dat’, is the first problem instance with 8 depots and 1500 trips. For the number of depots, m, we used three values, 8, 12, and 16. The four values for the number of trips, n, are 1500, 2000, 2500, and 3000. For each size, (m,n), five instances are provided. The dataset can be downloaded from https://orlib.uqcloud.net."
+  },
+  {
+    "type": "UncategorizedText",
+    "element_id": "aea66a7c89c6de4d3e3ed6c1ada31104",
+    "metadata": {
+      "data_source": {},
+      "filetype": "application/pdf",
+      "page_number": 2
+    },
+    "text": "the size,"
+  },
+  {
+    "type": "UncategorizedText",
+    "element_id": "e7f004fd2c94425dc8d0d311092fcb2a",
+    "metadata": {
+      "data_source": {},
+      "filetype": "application/pdf",
+      "page_number": 2
+    },
+    "text": "‘(m,n)’,"
+  },
+  {
+    "type": "UncategorizedText",
+    "element_id": "0b113c91aaaf031e5d7b74747e1b4153",
+    "metadata": {
+      "data_source": {},
+      "filetype": "application/pdf",
+      "page_number": 2
+    },
+    "text": "respectively. For example,"
+  },
+  {
+    "type": "UncategorizedText",
+    "element_id": "6dd3e9101394a1fbacb451c4c9ba03b9",
+    "metadata": {
+      "data_source": {},
+      "filetype": "application/pdf",
+      "page_number": 2
+    },
+    "text": "the problem instance,"
+  },
+  {
+    "type": "NarrativeText",
     "element_id": "55e5e47e7c3b51a551ee7d7fc298a74c",
     "metadata": {
       "data_source": {},
@@ -458,15 +432,11 @@
   {
     "type": "UncategorizedText",
     "element_id": "6c2e278223ac6ddcb2b13f4a796a5740",
-=======
-    "element_id": "07732da32c53fed3ffd5342c61ab643b",
->>>>>>> ad59a879
-    "metadata": {
-      "data_source": {},
-      "filetype": "application/pdf",
-      "page_number": 2
-    },
-<<<<<<< HEAD
+    "metadata": {
+      "data_source": {},
+      "filetype": "application/pdf",
+      "page_number": 2
+    },
     "text": "i, and an end location, i,"
   },
   {
@@ -478,9 +448,6 @@
       "page_number": 2
     },
     "text": "and"
-=======
-    "text": "The dataset contains 60 different problem instances of the multiple depot vehicle scheduling pro- blem (MDVSP). Each problem instance is provided in a separate ﬁle. Each ﬁle is named as ‘RN-m-n-k.dat’, where ‘m’, ‘n’, and ‘k’ denote the number of depots, the number of trips, and the instance number ‘RN-8–1500-01.dat’, for is the ﬁrst problem instance with 8 depots and 1500 trips. For the number of depots, m, we used three values, 8, 12, and 16. The four values for the number of trips, n, are 1500, 2000, 2500, and 3000. For each size, ðm; nÞ, ﬁve instances are provided. The dataset can be downloaded from https://orlib.uqcloud.net."
->>>>>>> ad59a879
   },
   {
     "type": "NarrativeText",
@@ -544,17 +511,12 @@
   },
   {
     "type": "NarrativeText",
-<<<<<<< HEAD
     "element_id": "47c21f26584dd9995a0a2c4026988b4a",
-=======
-    "element_id": "a18dff87ecdbfa5d5d8a1ed56f7ce734",
->>>>>>> ad59a879
-    "metadata": {
-      "data_source": {},
-      "filetype": "application/pdf",
-      "page_number": 3
-    },
-<<<<<<< HEAD
+    "metadata": {
+      "data_source": {},
+      "filetype": "application/pdf",
+      "page_number": 3
+    },
     "text": "A trip j can be covered after trip i by the same vehicle, if t}"
   },
   {
@@ -606,9 +568,6 @@
       "page_number": 3
     },
     "text": "must"
-=======
-    "text": "A trip j can be covered after trip i by the same vehicle, if ts j"
->>>>>>> ad59a879
   },
   {
     "type": "ListItem",
@@ -632,57 +591,43 @@
   },
   {
     "type": "NarrativeText",
-<<<<<<< HEAD
     "element_id": "31fe8ed4674c8889ee9c149871681148",
-=======
-    "element_id": "1c59f2a7ce8a3fa55810df93d58e636e",
->>>>>>> ad59a879
-    "metadata": {
-      "data_source": {},
-      "filetype": "application/pdf",
-      "page_number": 3
-    },
-<<<<<<< HEAD
+    "metadata": {
+      "data_source": {},
+      "filetype": "application/pdf",
+      "page_number": 3
+    },
     "text": "A sufficient number of vehicles are provided to maintain the feasibility of an instance. For each instance size (m,n), Table 1 provides the average of the number of locations, the number of times, the number of vehicles, and the number of possible empty travels, over five instances. The number of locations includes m distinct locations for depots and the number of locations at which various trips start or end. The number of times includes the start and the end time of the planning horizon and the start/end times for the trips. The number of vehicles is the total number of vehicles from all the depots. The number of possible empty travels is the number of possible connections between trips that require a vehicle travelling empty between two consecutive trips in a schedule."
   },
   {
     "type": "NarrativeText",
     "element_id": "dae3a4c52c8b6b468245ad0d5303ecb6",
-=======
-    "text": "A sufﬁcient number of vehicles are provided to maintain the feasibility of an instance. For each instance size ðm; nÞ, Table 1 provides the average of the number of locations, the number of times, the number of vehicles, and the number of possible empty travels, over ﬁve instances. The number of locations includes m distinct locations for depots and the number of locations at which various trips start or end. The number of times includes the start and the end time of the planning horizon and the start/end times for the trips. The number of vehicles is the total number of vehicles from all the depots. The number of possible empty travels is the number of possible connections between trips that require a vehicle travelling empty between two consecutive trips in a schedule."
-  },
-  {
-    "type": "NarrativeText",
-    "element_id": "e731dc92fddc0512e142bfb2bed62bbf",
->>>>>>> ad59a879
-    "metadata": {
-      "data_source": {},
-      "filetype": "application/pdf",
-      "page_number": 3
-    },
-<<<<<<< HEAD
+    "metadata": {
+      "data_source": {},
+      "filetype": "application/pdf",
+      "page_number": 3
+    },
     "text": "The description of the file for each problem instance is presented in Table 2. The first line in the file provides the number of depots (m), the number of trips, (n), and the number of locations (I), in the problem instance. The next n lines present the information for n trips. Each line corresponds to a trip, ie{1,...,n}, and provides the start location, the start time, the end location, and the end time of trip i. The next | lines present the travel times between any two locations, i,j e {1, wal}."
   },
   {
     "type": "NarrativeText",
     "element_id": "ec1c912bb5d60d59cf12b77e79f6a49c",
-=======
-    "text": "The dataset also includes a program ‘GenerateInstance.cpp’ that can be used to generate new instances. The program takes three inputs, the number of depots ðmÞ, the number of trips ðnÞ, and the number of instances for each size ðm; nÞ."
+    "metadata": {
+      "data_source": {},
+      "filetype": "application/pdf",
+      "page_number": 3
+    },
+    "text": "The dataset also includes a program ‘Generatelnstance.cpp’ that can be used to generate new instances. The program takes three inputs, the number of depots (m), the number of trips (n), and the number of instances for each size (m,n)."
   },
   {
     "type": "NarrativeText",
     "element_id": "92b491d0e108ec13f263b16646ecac65",
->>>>>>> ad59a879
-    "metadata": {
-      "data_source": {},
-      "filetype": "application/pdf",
-      "page_number": 3
-    },
-<<<<<<< HEAD
-    "text": "The dataset also includes a program ‘Generatelnstance.cpp’ that can be used to generate new instances. The program takes three inputs, the number of depots (m), the number of trips (n), and the number of instances for each size (m,n)."
-=======
+    "metadata": {
+      "data_source": {},
+      "filetype": "application/pdf",
+      "page_number": 3
+    },
     "text": "The description of the file for each problem instance is presented in Table 2. The first line in the file provides the number of depots (m), the number of trips, (n), and the number of locations (I), in the problem instance. The next n lines present the information for n trips. Each line corresponds to a trip, ie{1,...,n}, and provides the start location, the start time, the end location, and the end time of trip i. The next | lines present the travel times between any two locations, i,j e {1, wal}. The dataset also includes a program ‘Generatelnstance.cpp’ that can be used to generate new instances. The program takes three inputs, the number of depots (m), the number of trips (n), and the"
->>>>>>> ad59a879
   },
   {
     "type": "UncategorizedText",
@@ -875,7 +820,6 @@
     "text": "I"
   },
   {
-<<<<<<< HEAD
     "type": "Title",
     "element_id": "336074805fc853987abe6f7fe3ad97a6",
     "metadata": {
@@ -898,36 +842,35 @@
   {
     "type": "Title",
     "element_id": "39654be12bca5884e2572b9b85f3f964",
-=======
+    "metadata": {
+      "data_source": {},
+      "filetype": "application/pdf",
+      "page_number": 4
+    },
+    "text": "¢%, the end location [F"
+  },
+  {
+    "type": "Title",
+    "element_id": "e059379e2d53cdd008960e63494bd1ed",
+    "metadata": {
+      "data_source": {},
+      "filetype": "application/pdf",
+      "page_number": 4
+    },
+    "text": "[?, the start"
+  },
+  {
     "type": "ListItem",
     "element_id": "f096a8499e50cac1f45ceb8340dace5a",
->>>>>>> ad59a879
-    "metadata": {
-      "data_source": {},
-      "filetype": "application/pdf",
-      "page_number": 4
-    },
-<<<<<<< HEAD
-    "text": "¢%, the end location [F"
-  },
-  {
-    "type": "Title",
-    "element_id": "e059379e2d53cdd008960e63494bd1ed",
-    "metadata": {
-      "data_source": {},
-      "filetype": "application/pdf",
-      "page_number": 4
-    },
-    "text": "[?, the start"
-  },
-  {
-    "type": "ListItem",
-=======
+    "metadata": {
+      "data_source": {},
+      "filetype": "application/pdf",
+      "page_number": 4
+    },
     "text": "The number of depots, the number of trips, and the number of locations. The number of vehicles rd at each depot d. One line for each trip, i ¼ 1; 2; …; n. Each line provides the start location ls time ts i and the end time te i for the corresponding trip. Each element, δij; where i; j A 1; 2; …; l, refers to the travel time between location i and location j."
   },
   {
     "type": "Title",
->>>>>>> ad59a879
     "element_id": "764eef872135149aaf95224bab69c844",
     "metadata": {
       "data_source": {},
@@ -998,8 +941,7 @@
   },
   {
     "type": "NarrativeText",
-<<<<<<< HEAD
-    "element_id": "5a1d84f7d74fc4ceeacb634d524cc041",
+    "element_id": "ba0af0b44e7cc27de119a1771c07dfc2",
     "metadata": {
       "data_source": {},
       "filetype": "application/pdf",
@@ -1090,18 +1032,11 @@
   {
     "type": "UncategorizedText",
     "element_id": "b4c08d2cb37e4fcb0e16cc517b7335e0",
-=======
-    "element_id": "ba0af0b44e7cc27de119a1771c07dfc2",
->>>>>>> ad59a879
-    "metadata": {
-      "data_source": {},
-      "filetype": "application/pdf",
-      "page_number": 4
-    },
-<<<<<<< HEAD
+    "metadata": {
+      "data_source": {},
+      "filetype": "application/pdf",
+      "page_number": 4
+    },
     "text": "(1994) 41-52."
-=======
-    "text": "[1] G. Carpaneto, M. Dell'Amico, M. Fischetti, P. Toth, A branch and bound algorithm for the multiple depot vehicle scheduling problem, Networks 19 (5) (1989) 531-548. [2] N. Kliewer, T. Mellouli, L. Suhl, A time-space network based exact optimization model for multi-depot bus scheduling, Eur. J. Oper. Res. 175 (3) (2006) 1616-1627. [3] S. Kulkarni, M. Krishnamoorthy, A. Ranade, A.T. Ernst, R. Patil, A new formulation and a column generation-based heuristic for the multiple depot vehicle scheduling problem, Transp. Res. Part B Methodol. 118 (2018) 457-487. [4] A.S. Pepin, G. Desaulniers, A. Hertz, D. Huisman, A comparison of five heuristics for the multiple depot vehicle scheduling problem, J. Sched. 12 (1) (2009) 17. [5] C.C. Ribeiro, F. Soumis, A column generation approach to the multiple-depot vehicle scheduling problem, Oper. Res. 42 (1) (1994) 41-52."
->>>>>>> ad59a879
   }
 ]