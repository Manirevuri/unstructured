[
  {
    "type": "Title",
    "element_id": "30537dddb2f7525b398da1b2dfcf0255",
    "metadata": {
      "data_source": {
        "url": "s3://utic-dev-tech-fixtures/small-pdf-set/2023-Jan-economic-outlook.pdf",
        "version": 265756457651539296174748931590365722430,
        "record_locator": {
          "protocol": "s3",
          "remote_file_path": "utic-dev-tech-fixtures/small-pdf-set/2023-Jan-economic-outlook.pdf"
        },
        "date_modified": "2023-02-14T07:31:28"
      },
      "filetype": "application/pdf",
      "page_number": 1
    },
    "text": "INTERNATIONAL MONETARY FUND"
  },
  {
    "type": "Title",
    "element_id": "86ea6f300d673f87f5841379f956e24d",
    "metadata": {
      "data_source": {
        "url": "s3://utic-dev-tech-fixtures/small-pdf-set/2023-Jan-economic-outlook.pdf",
        "version": 265756457651539296174748931590365722430,
        "record_locator": {
          "protocol": "s3",
          "remote_file_path": "utic-dev-tech-fixtures/small-pdf-set/2023-Jan-economic-outlook.pdf"
        },
        "date_modified": "2023-02-14T07:31:28"
      },
      "filetype": "application/pdf",
      "page_number": 1
    },
    "text": "WORLD ECONOMIC OUTLOOK UPDATE Inflation Peaking amid Low Growth"
  },
  {
    "type": "UncategorizedText",
    "element_id": "98e636ffa4ea25e037f659685a56f41d",
    "metadata": {
      "data_source": {
        "url": "s3://utic-dev-tech-fixtures/small-pdf-set/2023-Jan-economic-outlook.pdf",
        "version": 265756457651539296174748931590365722430,
        "record_locator": {
          "protocol": "s3",
          "remote_file_path": "utic-dev-tech-fixtures/small-pdf-set/2023-Jan-economic-outlook.pdf"
        },
        "date_modified": "2023-02-14T07:31:28"
      },
      "filetype": "application/pdf",
      "page_number": 1
    },
    "text": "2023 JAN"
  },
  {
    "type": "Image",
    "element_id": "abcb617ca920c453f3e353e1e2d6885b",
    "metadata": {
      "data_source": {
        "url": "s3://utic-dev-tech-fixtures/small-pdf-set/2023-Jan-economic-outlook.pdf",
        "version": 265756457651539296174748931590365722430,
        "record_locator": {
          "protocol": "s3",
          "remote_file_path": "utic-dev-tech-fixtures/small-pdf-set/2023-Jan-economic-outlook.pdf"
        },
        "date_modified": "2023-02-14T07:31:28"
      },
      "filetype": "application/pdf",
      "page_number": 2
    },
    "text": "WORLD ECONOMIC OUTLOOK UPDATE"
  },
  {
    "type": "Title",
    "element_id": "85e4ff3addb38328ecc08ec49759def7",
    "metadata": {
      "data_source": {
        "url": "s3://utic-dev-tech-fixtures/small-pdf-set/2023-Jan-economic-outlook.pdf",
        "version": 265756457651539296174748931590365722430,
        "record_locator": {
          "protocol": "s3",
          "remote_file_path": "utic-dev-tech-fixtures/small-pdf-set/2023-Jan-economic-outlook.pdf"
        },
        "date_modified": "2023-02-14T07:31:28"
      },
      "filetype": "application/pdf",
      "page_number": 2
    },
    "text": "Inflation Peaking amid Low Growth"
  },
  {
<<<<<<< HEAD
    "type": "NarrativeText",
    "element_id": "8d19d3bc09f108fcc00152456143cc47",
=======
    "type": "ListItem",
    "element_id": "4f0cdff19ccd9010b64eff87ced8e0b7",
>>>>>>> ad59a879
    "metadata": {
      "data_source": {
        "url": "s3://utic-dev-tech-fixtures/small-pdf-set/2023-Jan-economic-outlook.pdf",
        "version": 265756457651539296174748931590365722430,
        "record_locator": {
          "protocol": "s3",
          "remote_file_path": "utic-dev-tech-fixtures/small-pdf-set/2023-Jan-economic-outlook.pdf"
        },
        "date_modified": "2023-02-14T07:31:28"
      },
      "filetype": "application/pdf",
      "page_number": 2
    },
<<<<<<< HEAD
    "text": "© Global growth is projected to fall from an estimated 3.4 percent in 2022 to 2.9 percent in 2023, then rise to 3.1 percent in 2024. The forecast for 2023 is 0.2 percentage point higher than predicted in the October 2022 World Economic Outlook (WEO) but below the historical (2000-19) average of 3.8 percent. The rise in central bank rates to fight inflation and Russia’s war in Ukraine continue to weigh on economic activity. The rapid spread of COVID-19 in China dampened growth in 2022, but the recent reopening has paved the way Jor a faster-than-expected recovery. Global inflation is expected to fall from 8.8 percent in 2022 to 6.6 percent in 2023 and 4.3 percent in 2024, still above pre-pandemic (2017-19) levels of about 3.5 percent."
  },
  {
    "type": "NarrativeText",
    "element_id": "68ea7447645cd7bea13aa5e55e922ede",
    "metadata": {
      "data_source": {
        "url": "s3://utic-dev-tech-fixtures/small-pdf-set/2023-Jan-economic-outlook.pdf",
        "version": 265756457651539296174748931590365722430,
        "record_locator": {
          "protocol": "s3",
          "remote_file_path": "utic-dev-tech-fixtures/small-pdf-set/2023-Jan-economic-outlook.pdf"
        },
        "date_modified": "2023-02-14T07:31:28"
      },
      "filetype": "application/pdf",
      "page_number": 2
    },
    "text": "© = The balance of risks remains tilted to the downside, but adverse risks have moderated since the October 2022"
  },
  {
    "type": "NarrativeText",
    "element_id": "74180a93b38b6808f8cff7439e5d16d2",
    "metadata": {
      "data_source": {
        "url": "s3://utic-dev-tech-fixtures/small-pdf-set/2023-Jan-economic-outlook.pdf",
        "version": 265756457651539296174748931590365722430,
        "record_locator": {
          "protocol": "s3",
          "remote_file_path": "utic-dev-tech-fixtures/small-pdf-set/2023-Jan-economic-outlook.pdf"
        },
        "date_modified": "2023-02-14T07:31:28"
      },
      "filetype": "application/pdf",
      "page_number": 2
    },
    "text": "WEO. On the upside, a stronger boost from pent-up demand in numerous economies or a faster fall in inflation are plausible. On the downside, severe health outcomes in China could hold back the recovery, Russia’s war in Ukraine could escalate, and tighter global financing conditions could worsen debt distress. Financial markets could also suddenly reprice in response to adverse inflation news, while further geopolitical fragmentation could hamper economic progress."
  },
  {
    "type": "NarrativeText",
    "element_id": "f3032e51b709235cfe24742aa777807b",
    "metadata": {
      "data_source": {
        "url": "s3://utic-dev-tech-fixtures/small-pdf-set/2023-Jan-economic-outlook.pdf",
        "version": 265756457651539296174748931590365722430,
        "record_locator": {
          "protocol": "s3",
          "remote_file_path": "utic-dev-tech-fixtures/small-pdf-set/2023-Jan-economic-outlook.pdf"
        },
        "date_modified": "2023-02-14T07:31:28"
      },
      "filetype": "application/pdf",
      "page_number": 2
    },
    "text": "© In most economies, amid the cost-of-living crisis, the priority remains achieving sustained disinflation. With"
  },
  {
    "type": "NarrativeText",
    "element_id": "9f5a3fe548f011e304fda9067caa0824",
    "metadata": {
      "data_source": {
        "url": "s3://utic-dev-tech-fixtures/small-pdf-set/2023-Jan-economic-outlook.pdf",
        "version": 265756457651539296174748931590365722430,
        "record_locator": {
          "protocol": "s3",
          "remote_file_path": "utic-dev-tech-fixtures/small-pdf-set/2023-Jan-economic-outlook.pdf"
        },
        "date_modified": "2023-02-14T07:31:28"
      },
      "filetype": "application/pdf",
      "page_number": 2
    },
    "text": "tighter monetary conditions and lower growth potentially affecting financial and debt stability, it is necessary to deploy macroprudential tools and strengthen debt restructuring frameworks. Accelerating COVID-19 vaccinations in China would safeguard the recovery, with positive cross-border spillovers. Fiscal support should be better targeted at those most affected by elevated food and energy prices, and broad-based fiscal relief measures should be withdrawn. Stronger multilateral cooperation is essential to preserve the gains from the rules-based multilateral system and to mitigate climate change by limiting emissions and raising green investment."
=======
    "text": "© Global growth is projected to fall from an estimated 3.4 percent in 2022 to 2.9 percent in 2023, then rise to 3.1 percent in 2024. The forecast for 2023 is 0.2 percentage point higher than predicted in the October 2022 World Economic Outlook (WEO) but below the historical (2000-19) average of 3.8 percent. The rise in central bank rates to fight inflation and Russia’s war in Ukraine continue to weigh on economic activity. The rapid spread of COVID-19 in China dampened growth in 2022, but the recent reopening has paved the way Jor a faster-than-expected recovery. Global inflation is expected to fall from 8.8 percent in 2022 to 6.6 percent in 2023 and 4.3 percent in 2024, still above pre-pandemic (2017-19) levels of about 3.5 percent. © = The balance of risks remains tilted to the downside, but adverse risks have moderated since the October 2022 WEO. On the upside, a stronger boost from pent-up demand in numerous economies or a faster fall in inflation are plausible. On the downside, severe health outcomes in China could hold back the recovery, Russia’s war in Ukraine could escalate, and tighter global financing conditions could worsen debt distress. Financial markets could also suddenly reprice in response to adverse inflation news, while further geopolitical fragmentation could hamper economic progress. © In most economies, amid the cost-of-living crisis, the priority remains achieving sustained disinflation. With tighter monetary conditions and lower growth potentially affecting financial and debt stability, it is necessary to deploy macroprudential tools and strengthen debt restructuring frameworks. Accelerating COVID-19 vaccinations in China would safeguard the recovery, with positive cross-border spillovers. Fiscal support should be better targeted at those most affected by elevated food and energy prices, and broad-based fiscal relief measures should be withdrawn. Stronger multilateral cooperation is essential to preserve the gains from the rules-based multilateral system and to mitigate climate change by limiting emissions and raising green investment."
>>>>>>> ad59a879
  },
  {
    "type": "Title",
    "element_id": "0953470500eb215048fd49263b8829a4",
    "metadata": {
      "data_source": {
        "url": "s3://utic-dev-tech-fixtures/small-pdf-set/2023-Jan-economic-outlook.pdf",
        "version": 265756457651539296174748931590365722430,
        "record_locator": {
          "protocol": "s3",
          "remote_file_path": "utic-dev-tech-fixtures/small-pdf-set/2023-Jan-economic-outlook.pdf"
        },
        "date_modified": "2023-02-14T07:31:28"
      },
      "filetype": "application/pdf",
      "page_number": 2
    },
    "text": "Forces Shaping the Outlook"
  },
  {
    "type": "NarrativeText",
    "element_id": "968162aa6cdc3927ef2b11bb03cdeb45",
    "metadata": {
      "data_source": {
        "url": "s3://utic-dev-tech-fixtures/small-pdf-set/2023-Jan-economic-outlook.pdf",
        "version": 265756457651539296174748931590365722430,
        "record_locator": {
          "protocol": "s3",
          "remote_file_path": "utic-dev-tech-fixtures/small-pdf-set/2023-Jan-economic-outlook.pdf"
        },
        "date_modified": "2023-02-14T07:31:28"
      },
      "filetype": "application/pdf",
      "page_number": 2
    },
    "text": "The global fight against inflation, Russia’s war in Ukraine, and a resurgence of COVID-19 in China weighed on global economic activity in 2022, and the first two factors will continue to do so in 2023."
  },
  {
    "type": "NarrativeText",
    "element_id": "94311daedd4b2e81d26c34bf6114f0fc",
    "metadata": {
      "data_source": {
        "url": "s3://utic-dev-tech-fixtures/small-pdf-set/2023-Jan-economic-outlook.pdf",
        "version": 265756457651539296174748931590365722430,
        "record_locator": {
          "protocol": "s3",
          "remote_file_path": "utic-dev-tech-fixtures/small-pdf-set/2023-Jan-economic-outlook.pdf"
        },
        "date_modified": "2023-02-14T07:31:28"
      },
      "filetype": "application/pdf",
      "page_number": 2
    },
    "text": "Despite these headwinds, real GDP was surprisingly strong in the third quarter of 2022 in numerous economies, including the United States, the euro area, and major emerging market and developing economies. The sources of these surprises were in many cases domestic: stronger-than-expected private consumption and investment amid tight labor markets and greater-than-anticipated fiscal support. Households spent mote to satisfy pent-up demand, particularly on services, partly by drawing down their stock of savings as economies reopened. Business investment rose to meet demand. On the supply side, easing bottlenecks and declining transportation costs reduced pressures on input prices and allowed for a rebound in previously constrained sectors, such as motor vehicles. Energy markets have adjusted faster than expected to the shock from Russia’s invasion of Ukraine."
  },
  {
    "type": "NarrativeText",
    "element_id": "297fbda9840bef97cc8d78126f20f405",
    "metadata": {
      "data_source": {
        "url": "s3://utic-dev-tech-fixtures/small-pdf-set/2023-Jan-economic-outlook.pdf",
        "version": 265756457651539296174748931590365722430,
        "record_locator": {
          "protocol": "s3",
          "remote_file_path": "utic-dev-tech-fixtures/small-pdf-set/2023-Jan-economic-outlook.pdf"
        },
        "date_modified": "2023-02-14T07:31:28"
      },
      "filetype": "application/pdf",
      "page_number": 2
    },
    "text": "In the fourth quarter of 2022, however, this uptick is estimated to have faded in most—though not all—major economies. US growth remains stronger than expected, with consumers continuing to spend from their stock of savings (the personal saving rate is at its lowest in more than 60 years, except for July 2005), unemployment near historic lows, and plentiful job opportunities. But elsewhere, high-frequency activity indicators (such as business and consumer sentiment, purchasing manager surveys, and mobility indicators) generally point to a slowdown."
  },
  {
    "type": "Title",
    "element_id": "b3080428cb4e8896623bf36c001e868a",
    "metadata": {
      "data_source": {
        "url": "s3://utic-dev-tech-fixtures/small-pdf-set/2023-Jan-economic-outlook.pdf",
        "version": 265756457651539296174748931590365722430,
        "record_locator": {
          "protocol": "s3",
          "remote_file_path": "utic-dev-tech-fixtures/small-pdf-set/2023-Jan-economic-outlook.pdf"
        },
        "date_modified": "2023-02-14T07:31:28"
      },
      "filetype": "application/pdf",
      "page_number": 2
    },
    "text": "International Monetary Fund | January 2023"
  },
  {
    "type": "UncategorizedText",
    "element_id": "6b86b273ff34fce19d6b804eff5a3f57",
    "metadata": {
      "data_source": {
        "url": "s3://utic-dev-tech-fixtures/small-pdf-set/2023-Jan-economic-outlook.pdf",
        "version": 265756457651539296174748931590365722430,
        "record_locator": {
          "protocol": "s3",
          "remote_file_path": "utic-dev-tech-fixtures/small-pdf-set/2023-Jan-economic-outlook.pdf"
        },
        "date_modified": "2023-02-14T07:31:28"
      },
      "filetype": "application/pdf",
      "page_number": 2
    },
    "text": "1"
  },
  {
    "type": "Title",
    "element_id": "95af4f3feb2d03b2310ce31abc0c435d",
    "metadata": {
      "data_source": {
        "url": "s3://utic-dev-tech-fixtures/small-pdf-set/2023-Jan-economic-outlook.pdf",
        "version": 265756457651539296174748931590365722430,
        "record_locator": {
          "protocol": "s3",
          "remote_file_path": "utic-dev-tech-fixtures/small-pdf-set/2023-Jan-economic-outlook.pdf"
        },
        "date_modified": "2023-02-14T07:31:28"
      },
      "filetype": "application/pdf",
      "page_number": 3
    },
    "text": "WORLD ECONOMIC OUTLOOK UPDATE, JANUARY 2023"
  },
  {
    "type": "NarrativeText",
    "element_id": "967cf164e213ae961f5e7922d85df533",
    "metadata": {
      "data_source": {
        "url": "s3://utic-dev-tech-fixtures/small-pdf-set/2023-Jan-economic-outlook.pdf",
        "version": 265756457651539296174748931590365722430,
        "record_locator": {
          "protocol": "s3",
          "remote_file_path": "utic-dev-tech-fixtures/small-pdf-set/2023-Jan-economic-outlook.pdf"
        },
        "date_modified": "2023-02-14T07:31:28"
      },
      "filetype": "application/pdf",
      "page_number": 3
    },
    "text": "COVID-19 deepens China’s slowdown. Economic activity in China slowed in the fourth quarter amid multiple large COVID-19 outbreaks in Beijing and other densely populated localities. Renewed lockdowns accompanied the outbreaks until the relaxation of COVID-19 restrictions in November and December, which paved the way for a full reopening. Real estate investment continued to contract, and developer restructuring is proceeding slowly, amid the lingering property market crisis. Developers have yet to deliver on a large backlog of presold housing, and downward pressute is building on house prices (so far limited by home price floors). The authorities have responded with additional monetary and fiscal policy easing, new vaccination targets for the elderly, and steps to support the completion of unfinished real estate projects. However, consumer and business sentiment remained subdued in late 2022. China’s slowdown has reduced global trade growth and international commodity prices."
  },
  {
    "type": "NarrativeText",
    "element_id": "3a7a32e96499a5ac591ede19964d7989",
    "metadata": {
      "data_source": {
        "url": "s3://utic-dev-tech-fixtures/small-pdf-set/2023-Jan-economic-outlook.pdf",
        "version": 265756457651539296174748931590365722430,
        "record_locator": {
          "protocol": "s3",
          "remote_file_path": "utic-dev-tech-fixtures/small-pdf-set/2023-Jan-economic-outlook.pdf"
        },
        "date_modified": "2023-02-14T07:31:28"
      },
      "filetype": "application/pdf",
      "page_number": 3
    },
    "text": "Monetary policy starts to bite. Signs are apparent that monetary policy tightening is starting to cool demand and inflation, but the full impact Figure 1. Twin Peaks? Headline and Core Inflation (Percent, year over year) is unlikely to be realized before 2024. Global _ wea noouniyy — United States —— Euro area headline inflation appeats to have peaked in ; ; the third quarter of 2022 (Figure 1). Prices of ‘e *- Headline Inflation fuel and nonfuel commodities have declined, 14 lowering headline inflation, notably in the 2 United States, the euro area, and Latin 8 America. But underlying (core) inflation has ‘ not yet peaked in most economies and remains 2 well above pre-pandemic levels. It has 3 j j ji fl jl f jl Jan. Jul. Jan. Jul. Jan. Jul. Jan. Jul. persisted amid second-round effects from earlier cost shocks and tight labor markets with robust wage growth as consumer demand has remained resilient. Medium-term inflation expectations generally remain anchored, but some gauges ate up. These developments have caused central banks to raise rates faster than expected, especially in the United States and the euro area, and to signal that rates will stay elevated for longer. Core inflation is declining 2019 19 20 20 21 21 22 22 16 — 2. Core Inflation in some economies that have completed their Jan Jul an.—~—Ssul~Ssdan.~—SWul, dan, tightening cycle—such as Brazil. Financial 2g 19 0 Jul. markets are displaying high sensitivity to inflation news, with equity markets rising following recent releases of lower inflation data in anticipation of interest rate cuts (Box 1), despite central banks’ communicating their resolve to tighten policy further. With the peak in US headline inflation and an acceleration in Sources: Haver Analytics; and IMF staff calculations. Note: The figure shows the developments in headline and core inflation across 18 advanced economies and 17 emerging market and developing economies. Core inflation is the change in prices for goods and services, but excluding those for food and energy (or the closest available measure). For the euro area (and other European countries for which the data are available), energy, food, alcohol, and tobacco are excluded. The gray bands depict the 10th to 90th percentiles of inflation across economies. rate hikes by several non-US central banks, the dollar has weakened since September but remains significantly stronger than a year ago."
  },
  {
    "type": "UncategorizedText",
    "element_id": "08d28ee438266d8b1695f246e6706867",
    "metadata": {
      "data_source": {
        "url": "s3://utic-dev-tech-fixtures/small-pdf-set/2023-Jan-economic-outlook.pdf",
        "version": 265756457651539296174748931590365722430,
        "record_locator": {
          "protocol": "s3",
          "remote_file_path": "utic-dev-tech-fixtures/small-pdf-set/2023-Jan-economic-outlook.pdf"
        },
        "date_modified": "2023-02-14T07:31:28"
      },
      "filetype": "application/pdf",
      "page_number": 3
    },
    "text": "‘e 14 2 8 ‘ 2 3"
  },
  {
    "type": "UncategorizedText",
    "element_id": "b17ef6d19c7a5b1ee83b907c595526dc",
    "metadata": {
      "data_source": {
        "url": "s3://utic-dev-tech-fixtures/small-pdf-set/2023-Jan-economic-outlook.pdf",
        "version": 265756457651539296174748931590365722430,
        "record_locator": {
          "protocol": "s3",
          "remote_file_path": "utic-dev-tech-fixtures/small-pdf-set/2023-Jan-economic-outlook.pdf"
        },
        "date_modified": "2023-02-14T07:31:28"
      },
      "filetype": "application/pdf",
      "page_number": 3
    },
    "text": "16"
  },
  {
    "type": "UncategorizedText",
    "element_id": "c7c72889cb49cf43d9bd1f892db1be2c",
    "metadata": {
      "data_source": {
        "url": "s3://utic-dev-tech-fixtures/small-pdf-set/2023-Jan-economic-outlook.pdf",
        "version": 265756457651539296174748931590365722430,
        "record_locator": {
          "protocol": "s3",
          "remote_file_path": "utic-dev-tech-fixtures/small-pdf-set/2023-Jan-economic-outlook.pdf"
        },
        "date_modified": "2023-02-14T07:31:28"
      },
      "filetype": "application/pdf",
      "page_number": 3
    },
    "text": "Jan. 2019"
  },
  {
    "type": "Title",
    "element_id": "eb318141efed00b68725106bc6fa8372",
    "metadata": {
      "data_source": {
        "url": "s3://utic-dev-tech-fixtures/small-pdf-set/2023-Jan-economic-outlook.pdf",
        "version": 265756457651539296174748931590365722430,
        "record_locator": {
          "protocol": "s3",
          "remote_file_path": "utic-dev-tech-fixtures/small-pdf-set/2023-Jan-economic-outlook.pdf"
        },
        "date_modified": "2023-02-14T07:31:28"
      },
      "filetype": "application/pdf",
      "page_number": 3
    },
    "text": "Jan 2g"
  },
  {
    "type": "Title",
    "element_id": "f9319b004c9919f1f9d9a9b584e16bc7",
    "metadata": {
      "data_source": {
        "url": "s3://utic-dev-tech-fixtures/small-pdf-set/2023-Jan-economic-outlook.pdf",
        "version": 265756457651539296174748931590365722430,
        "record_locator": {
          "protocol": "s3",
          "remote_file_path": "utic-dev-tech-fixtures/small-pdf-set/2023-Jan-economic-outlook.pdf"
        },
        "date_modified": "2023-02-14T07:31:28"
      },
      "filetype": "application/pdf",
      "page_number": 3
    },
    "text": "; ; *- Headline Inflation"
  },
  {
    "type": "ListItem",
    "element_id": "b790ab5fcad28bbedb50b568b3adeca2",
    "metadata": {
      "data_source": {
        "url": "s3://utic-dev-tech-fixtures/small-pdf-set/2023-Jan-economic-outlook.pdf",
        "version": 265756457651539296174748931590365722430,
        "record_locator": {
          "protocol": "s3",
          "remote_file_path": "utic-dev-tech-fixtures/small-pdf-set/2023-Jan-economic-outlook.pdf"
        },
        "date_modified": "2023-02-14T07:31:28"
      },
      "filetype": "application/pdf",
      "page_number": 3
    },
    "text": "2. Core Inflation"
  },
  {
    "type": "Title",
    "element_id": "9ad1df2c5cac6adc0623d1b48a9ef120",
    "metadata": {
      "data_source": {
        "url": "s3://utic-dev-tech-fixtures/small-pdf-set/2023-Jan-economic-outlook.pdf",
        "version": 265756457651539296174748931590365722430,
        "record_locator": {
          "protocol": "s3",
          "remote_file_path": "utic-dev-tech-fixtures/small-pdf-set/2023-Jan-economic-outlook.pdf"
        },
        "date_modified": "2023-02-14T07:31:28"
      },
      "filetype": "application/pdf",
      "page_number": 3
    },
    "text": "wea noouniyy"
  },
  {
    "type": "Title",
    "element_id": "646612b0a62b59fd13be769b4590a9ac",
    "metadata": {
      "data_source": {
        "url": "s3://utic-dev-tech-fixtures/small-pdf-set/2023-Jan-economic-outlook.pdf",
        "version": 265756457651539296174748931590365722430,
        "record_locator": {
          "protocol": "s3",
          "remote_file_path": "utic-dev-tech-fixtures/small-pdf-set/2023-Jan-economic-outlook.pdf"
        },
        "date_modified": "2023-02-14T07:31:28"
      },
      "filetype": "application/pdf",
      "page_number": 3
    },
    "text": "Jul. 19"
  },
  {
    "type": "Title",
    "element_id": "e42efbaf883589fd204bbfee64148958",
    "metadata": {
      "data_source": {
        "url": "s3://utic-dev-tech-fixtures/small-pdf-set/2023-Jan-economic-outlook.pdf",
        "version": 265756457651539296174748931590365722430,
        "record_locator": {
          "protocol": "s3",
          "remote_file_path": "utic-dev-tech-fixtures/small-pdf-set/2023-Jan-economic-outlook.pdf"
        },
        "date_modified": "2023-02-14T07:31:28"
      },
      "filetype": "application/pdf",
      "page_number": 3
    },
    "text": "Jul 19"
  },
  {
    "type": "Title",
    "element_id": "7a4f82ed474f82c26a8b867becaf89ba",
    "metadata": {
      "data_source": {
        "url": "s3://utic-dev-tech-fixtures/small-pdf-set/2023-Jan-economic-outlook.pdf",
        "version": 265756457651539296174748931590365722430,
        "record_locator": {
          "protocol": "s3",
          "remote_file_path": "utic-dev-tech-fixtures/small-pdf-set/2023-Jan-economic-outlook.pdf"
        },
        "date_modified": "2023-02-14T07:31:28"
      },
      "filetype": "application/pdf",
      "page_number": 3
    },
    "text": "Jan. 20"
  },
  {
    "type": "Title",
    "element_id": "6d2f5e3c057e12c92023d5501c3fd075",
    "metadata": {
      "data_source": {
        "url": "s3://utic-dev-tech-fixtures/small-pdf-set/2023-Jan-economic-outlook.pdf",
        "version": 265756457651539296174748931590365722430,
        "record_locator": {
          "protocol": "s3",
          "remote_file_path": "utic-dev-tech-fixtures/small-pdf-set/2023-Jan-economic-outlook.pdf"
        },
        "date_modified": "2023-02-14T07:31:28"
      },
      "filetype": "application/pdf",
      "page_number": 3
    },
    "text": "Jul. 20"
  },
  {
    "type": "Title",
    "element_id": "49dca65f362fee401292ed7ada96f962",
    "metadata": {
      "data_source": {
        "url": "s3://utic-dev-tech-fixtures/small-pdf-set/2023-Jan-economic-outlook.pdf",
        "version": 265756457651539296174748931590365722430,
        "record_locator": {
          "protocol": "s3",
          "remote_file_path": "utic-dev-tech-fixtures/small-pdf-set/2023-Jan-economic-outlook.pdf"
        },
        "date_modified": "2023-02-14T07:31:28"
      },
      "filetype": "application/pdf",
      "page_number": 3
    },
    "text": "United States"
  },
  {
    "type": "Title",
    "element_id": "f4a93992a1b09b3fa6200542fd6fde5a",
    "metadata": {
      "data_source": {
        "url": "s3://utic-dev-tech-fixtures/small-pdf-set/2023-Jan-economic-outlook.pdf",
        "version": 265756457651539296174748931590365722430,
        "record_locator": {
          "protocol": "s3",
          "remote_file_path": "utic-dev-tech-fixtures/small-pdf-set/2023-Jan-economic-outlook.pdf"
        },
        "date_modified": "2023-02-14T07:31:28"
      },
      "filetype": "application/pdf",
      "page_number": 3
    },
    "text": "Jan. 21"
  },
  {
    "type": "Title",
    "element_id": "81db94f58819ee2fd6c05ddef2082ccc",
    "metadata": {
      "data_source": {
        "url": "s3://utic-dev-tech-fixtures/small-pdf-set/2023-Jan-economic-outlook.pdf",
        "version": 265756457651539296174748931590365722430,
        "record_locator": {
          "protocol": "s3",
          "remote_file_path": "utic-dev-tech-fixtures/small-pdf-set/2023-Jan-economic-outlook.pdf"
        },
        "date_modified": "2023-02-14T07:31:28"
      },
      "filetype": "application/pdf",
      "page_number": 3
    },
    "text": "Jul. 21"
  },
  {
    "type": "UncategorizedText",
    "element_id": "17e935beaca11a525017ffaad729fef6",
    "metadata": {
      "data_source": {
        "url": "s3://utic-dev-tech-fixtures/small-pdf-set/2023-Jan-economic-outlook.pdf",
        "version": 265756457651539296174748931590365722430,
        "record_locator": {
          "protocol": "s3",
          "remote_file_path": "utic-dev-tech-fixtures/small-pdf-set/2023-Jan-economic-outlook.pdf"
        },
        "date_modified": "2023-02-14T07:31:28"
      },
      "filetype": "application/pdf",
      "page_number": 3
    },
    "text": "dan,"
  },
  {
    "type": "Title",
    "element_id": "007b2203e9e86a49c3108e9ffd16fbbc",
    "metadata": {
      "data_source": {
        "url": "s3://utic-dev-tech-fixtures/small-pdf-set/2023-Jan-economic-outlook.pdf",
        "version": 265756457651539296174748931590365722430,
        "record_locator": {
          "protocol": "s3",
          "remote_file_path": "utic-dev-tech-fixtures/small-pdf-set/2023-Jan-economic-outlook.pdf"
        },
        "date_modified": "2023-02-14T07:31:28"
      },
      "filetype": "application/pdf",
      "page_number": 3
    },
    "text": "Euro area"
  },
  {
    "type": "Title",
    "element_id": "babfe67b3ecc6b32db9adb9da08274bf",
    "metadata": {
      "data_source": {
        "url": "s3://utic-dev-tech-fixtures/small-pdf-set/2023-Jan-economic-outlook.pdf",
        "version": 265756457651539296174748931590365722430,
        "record_locator": {
          "protocol": "s3",
          "remote_file_path": "utic-dev-tech-fixtures/small-pdf-set/2023-Jan-economic-outlook.pdf"
        },
        "date_modified": "2023-02-14T07:31:28"
      },
      "filetype": "application/pdf",
      "page_number": 3
    },
    "text": "Jan. 22"
  },
  {
    "type": "Title",
    "element_id": "82debf5a182b9b394ad3a9d584a870ef",
    "metadata": {
      "data_source": {
        "url": "s3://utic-dev-tech-fixtures/small-pdf-set/2023-Jan-economic-outlook.pdf",
        "version": 265756457651539296174748931590365722430,
        "record_locator": {
          "protocol": "s3",
          "remote_file_path": "utic-dev-tech-fixtures/small-pdf-set/2023-Jan-economic-outlook.pdf"
        },
        "date_modified": "2023-02-14T07:31:28"
      },
      "filetype": "application/pdf",
      "page_number": 3
    },
    "text": "Jul. 22"
  },
  {
    "type": "Title",
    "element_id": "0c8c2e914fcc6da9d926053a09e5d166",
    "metadata": {
      "data_source": {
        "url": "s3://utic-dev-tech-fixtures/small-pdf-set/2023-Jan-economic-outlook.pdf",
        "version": 265756457651539296174748931590365722430,
        "record_locator": {
          "protocol": "s3",
          "remote_file_path": "utic-dev-tech-fixtures/small-pdf-set/2023-Jan-economic-outlook.pdf"
        },
        "date_modified": "2023-02-14T07:31:28"
      },
      "filetype": "application/pdf",
      "page_number": 3
    },
    "text": "Jul."
  },
  {
    "type": "UncategorizedText",
    "element_id": "6cc8436b376cbc0f72772e4e0a6234ab",
    "metadata": {
      "data_source": {
        "url": "s3://utic-dev-tech-fixtures/small-pdf-set/2023-Jan-economic-outlook.pdf",
        "version": 265756457651539296174748931590365722430,
        "record_locator": {
          "protocol": "s3",
          "remote_file_path": "utic-dev-tech-fixtures/small-pdf-set/2023-Jan-economic-outlook.pdf"
        },
        "date_modified": "2023-02-14T07:31:28"
      },
      "filetype": "application/pdf",
      "page_number": 3
    },
    "text": "Nov. «22"
  },
  {
    "type": "Title",
    "element_id": "4aea5105846e22aebf27c6a65522e00e",
    "metadata": {
      "data_source": {
        "url": "s3://utic-dev-tech-fixtures/small-pdf-set/2023-Jan-economic-outlook.pdf",
        "version": 265756457651539296174748931590365722430,
        "record_locator": {
          "protocol": "s3",
          "remote_file_path": "utic-dev-tech-fixtures/small-pdf-set/2023-Jan-economic-outlook.pdf"
        },
        "date_modified": "2023-02-14T07:31:28"
      },
      "filetype": "application/pdf",
      "page_number": 3
    },
    "text": "Nov."
  },
  {
    "type": "NarrativeText",
    "element_id": "75e435294235948259aba02e60893c37",
    "metadata": {
      "data_source": {
        "url": "s3://utic-dev-tech-fixtures/small-pdf-set/2023-Jan-economic-outlook.pdf",
        "version": 265756457651539296174748931590365722430,
        "record_locator": {
          "protocol": "s3",
          "remote_file_path": "utic-dev-tech-fixtures/small-pdf-set/2023-Jan-economic-outlook.pdf"
        },
        "date_modified": "2023-02-14T07:31:28"
      },
      "filetype": "application/pdf",
      "page_number": 3
    },
    "text": "Winter comes to Europe. European economic growth in 2022 was more resilient than expected in the face of the large negative terms-of-trade shock from the war in Ukraine. This resilience—which is"
  },
  {
    "type": "UncategorizedText",
    "element_id": "d4735e3a265e16eee03f59718b9b5d03",
    "metadata": {
      "data_source": {
        "url": "s3://utic-dev-tech-fixtures/small-pdf-set/2023-Jan-economic-outlook.pdf",
        "version": 265756457651539296174748931590365722430,
        "record_locator": {
          "protocol": "s3",
          "remote_file_path": "utic-dev-tech-fixtures/small-pdf-set/2023-Jan-economic-outlook.pdf"
        },
        "date_modified": "2023-02-14T07:31:28"
      },
      "filetype": "application/pdf",
      "page_number": 3
    },
    "text": "2"
  },
  {
    "type": "Title",
    "element_id": "b3080428cb4e8896623bf36c001e868a",
    "metadata": {
      "data_source": {
        "url": "s3://utic-dev-tech-fixtures/small-pdf-set/2023-Jan-economic-outlook.pdf",
        "version": 265756457651539296174748931590365722430,
        "record_locator": {
          "protocol": "s3",
          "remote_file_path": "utic-dev-tech-fixtures/small-pdf-set/2023-Jan-economic-outlook.pdf"
        },
        "date_modified": "2023-02-14T07:31:28"
      },
      "filetype": "application/pdf",
      "page_number": 3
    },
    "text": "International Monetary Fund | January 2023"
  },
  {
    "type": "Title",
    "element_id": "95af4f3feb2d03b2310ce31abc0c435d",
    "metadata": {
      "data_source": {
        "url": "s3://utic-dev-tech-fixtures/small-pdf-set/2023-Jan-economic-outlook.pdf",
        "version": 265756457651539296174748931590365722430,
        "record_locator": {
          "protocol": "s3",
          "remote_file_path": "utic-dev-tech-fixtures/small-pdf-set/2023-Jan-economic-outlook.pdf"
        },
        "date_modified": "2023-02-14T07:31:28"
      },
      "filetype": "application/pdf",
      "page_number": 4
    },
    "text": "WORLD ECONOMIC OUTLOOK UPDATE, JANUARY 2023"
  },
  {
    "type": "NarrativeText",
    "element_id": "a5fe788a7f09ec88ef7e98f78def12fa",
    "metadata": {
      "data_source": {
        "url": "s3://utic-dev-tech-fixtures/small-pdf-set/2023-Jan-economic-outlook.pdf",
        "version": 265756457651539296174748931590365722430,
        "record_locator": {
          "protocol": "s3",
          "remote_file_path": "utic-dev-tech-fixtures/small-pdf-set/2023-Jan-economic-outlook.pdf"
        },
        "date_modified": "2023-02-14T07:31:28"
      },
      "filetype": "application/pdf",
      "page_number": 4
    },
    "text": "visible in consumption and investment data for the third quarter—partly reflects government support of about 1.2 percent of European Union GDP (net budgetary cost) to households and firms hit by the energy crisis, as well as dynamism from economies reopening. Gas prices have declined by more than expected amid higher non-Russian pipeline and liquefied natural gas flows, compression of demand for gas, and a warmer-than-usual winter. However, the boost from reopening appears to be fading. High-frequency indicators for the fourth quarter suggest that the manufacturing and services sectors are contracting. Consumer confidence and business sentiment have worsened. With inflation at about 10 percent or above in several euro area countries and the United Kingdom, household budgets remain stretched. The accelerated pace of rate increases by the Bank of England and the European Central Bank is tightening financial conditions and cooling demand in the housing sector and beyond."
  },
  {
    "type": "Title",
    "element_id": "26a20452d058d66ad402559f659cec7c",
    "metadata": {
      "data_source": {
        "url": "s3://utic-dev-tech-fixtures/small-pdf-set/2023-Jan-economic-outlook.pdf",
        "version": 265756457651539296174748931590365722430,
        "record_locator": {
          "protocol": "s3",
          "remote_file_path": "utic-dev-tech-fixtures/small-pdf-set/2023-Jan-economic-outlook.pdf"
        },
        "date_modified": "2023-02-14T07:31:28"
      },
      "filetype": "application/pdf",
      "page_number": 4
    },
    "text": "The Forecast"
  },
  {
    "type": "Title",
    "element_id": "5779b9b7d25794d3b4ed1fe4e61f6617",
    "metadata": {
      "data_source": {
        "url": "s3://utic-dev-tech-fixtures/small-pdf-set/2023-Jan-economic-outlook.pdf",
        "version": 265756457651539296174748931590365722430,
        "record_locator": {
          "protocol": "s3",
          "remote_file_path": "utic-dev-tech-fixtures/small-pdf-set/2023-Jan-economic-outlook.pdf"
        },
        "date_modified": "2023-02-14T07:31:28"
      },
      "filetype": "application/pdf",
      "page_number": 4
    },
    "text": "Growth Bottoming Out"
  },
  {
    "type": "NarrativeText",
    "element_id": "ab9c944ac83076fdbd322087517876f7",
    "metadata": {
      "data_source": {
        "url": "s3://utic-dev-tech-fixtures/small-pdf-set/2023-Jan-economic-outlook.pdf",
        "version": 265756457651539296174748931590365722430,
        "record_locator": {
          "protocol": "s3",
          "remote_file_path": "utic-dev-tech-fixtures/small-pdf-set/2023-Jan-economic-outlook.pdf"
        },
        "date_modified": "2023-02-14T07:31:28"
      },
      "filetype": "application/pdf",
      "page_number": 4
    },
    "text": "Global growth, estimated at 3.4 percent in 2022, is projected to fall to 2.9 percent in 2023 before rising to 3.1 percent in 2024 (Table 1). Compared with the October forecast, the estimate for 2022 and the forecast for 2023 are both higher by about 0.2 percentage point, reflecting positive surprises and greater-than-expected resilience in numerous economies. Negative growth in global GDP or global GDP per capita—which often happens when there is a global recession—is not expected. Nevertheless, global growth projected for 2023 and 2024 is below the historical (2000-19) annual average of 3.8 percent."
  },
  {
    "type": "NarrativeText",
    "element_id": "1a99705a5024281597a3e5c1ea8adcaf",
    "metadata": {
      "data_source": {
        "url": "s3://utic-dev-tech-fixtures/small-pdf-set/2023-Jan-economic-outlook.pdf",
        "version": 265756457651539296174748931590365722430,
        "record_locator": {
          "protocol": "s3",
          "remote_file_path": "utic-dev-tech-fixtures/small-pdf-set/2023-Jan-economic-outlook.pdf"
        },
        "date_modified": "2023-02-14T07:31:28"
      },
      "filetype": "application/pdf",
      "page_number": 4
    },
    "text": "The forecast of low growth in 2023 reflects the rise in central bank rates to fight inflation— especially in advanced economies—as well as the war in Ukraine. The decline in growth in 2023 from 2022 is driven by advanced economies; in emerging market and developing economies, growth is estimated to have bottomed out in 2022. Growth is expected to pick up in China with the full reopening in 2023. The expected pickup in 2024 in both groups of economies reflects gradual recovery from the effects of the war in Ukraine and subsiding inflation. Following the path of global demand, world trade growth is expected to decline in 2023 to 2.4 percent, despite an easing of supply bottlenecks, before rising to 3.4 percent in 2024."
  },
  {
    "type": "NarrativeText",
    "element_id": "6c63dd7209a69527da1645ef865669e9",
    "metadata": {
      "data_source": {
        "url": "s3://utic-dev-tech-fixtures/small-pdf-set/2023-Jan-economic-outlook.pdf",
        "version": 265756457651539296174748931590365722430,
        "record_locator": {
          "protocol": "s3",
          "remote_file_path": "utic-dev-tech-fixtures/small-pdf-set/2023-Jan-economic-outlook.pdf"
        },
        "date_modified": "2023-02-14T07:31:28"
      },
      "filetype": "application/pdf",
      "page_number": 4
    },
    "text": "These forecasts are based on a number of assumptions, including on fuel and nonfuel commodity prices, which have generally been revised down since October, and on interest rates, which have been revised up. In 2023, oil prices are projected to fall by about 16 percent, while nonfuel commodity prices ate expected to fall by, on average, 6.3 percent. Global interest rate assumptions are revised up, reflecting intensified actual and signaled policy tightening by major central banks since October."
  },
  {
    "type": "NarrativeText",
    "element_id": "a66ad6a891a98004d235816ccb6f798a",
    "metadata": {
      "data_source": {
        "url": "s3://utic-dev-tech-fixtures/small-pdf-set/2023-Jan-economic-outlook.pdf",
        "version": 265756457651539296174748931590365722430,
        "record_locator": {
          "protocol": "s3",
          "remote_file_path": "utic-dev-tech-fixtures/small-pdf-set/2023-Jan-economic-outlook.pdf"
        },
        "date_modified": "2023-02-14T07:31:28"
      },
      "filetype": "application/pdf",
      "page_number": 4
    },
    "text": "For advanced economies, growth is projected to decline sharply from 2.7 percent in 2022 to 1.2 percent in 2023 before rising to 1.4 percent in 2024, with a downward revision of 0.2 percentage point for 2024. About 90 percent of advanced economies are projected to see a decline in growth in 2023."
  },
  {
    "type": "Title",
    "element_id": "3f79bb7b435b05321651daefd374cdc6",
    "metadata": {
      "data_source": {
        "url": "s3://utic-dev-tech-fixtures/small-pdf-set/2023-Jan-economic-outlook.pdf",
        "version": 265756457651539296174748931590365722430,
        "record_locator": {
          "protocol": "s3",
          "remote_file_path": "utic-dev-tech-fixtures/small-pdf-set/2023-Jan-economic-outlook.pdf"
        },
        "date_modified": "2023-02-14T07:31:28"
      },
      "filetype": "application/pdf",
      "page_number": 4
    },
    "text": "e"
  },
  {
    "type": "NarrativeText",
    "element_id": "73ec0e7f1b6c4472d98b3bc775692c5d",
    "metadata": {
      "data_source": {
        "url": "s3://utic-dev-tech-fixtures/small-pdf-set/2023-Jan-economic-outlook.pdf",
        "version": 265756457651539296174748931590365722430,
        "record_locator": {
          "protocol": "s3",
          "remote_file_path": "utic-dev-tech-fixtures/small-pdf-set/2023-Jan-economic-outlook.pdf"
        },
        "date_modified": "2023-02-14T07:31:28"
      },
      "filetype": "application/pdf",
      "page_number": 4
    },
    "text": "Inthe United States, growth is projected to fall from 2.0 percent in 2022 to 1.4 percent in 2023 and 1.0 percent in 2024. With growth rebounding in the second half of 2024, growth in 2024 will be faster than in 2023 on a fourth-quarter-over-fourth-quarter basis, as in most advanced"
  },
  {
    "type": "Title",
    "element_id": "b3080428cb4e8896623bf36c001e868a",
    "metadata": {
      "data_source": {
        "url": "s3://utic-dev-tech-fixtures/small-pdf-set/2023-Jan-economic-outlook.pdf",
        "version": 265756457651539296174748931590365722430,
        "record_locator": {
          "protocol": "s3",
          "remote_file_path": "utic-dev-tech-fixtures/small-pdf-set/2023-Jan-economic-outlook.pdf"
        },
        "date_modified": "2023-02-14T07:31:28"
      },
      "filetype": "application/pdf",
      "page_number": 4
    },
    "text": "International Monetary Fund | January 2023"
  },
  {
    "type": "UncategorizedText",
    "element_id": "4e07408562bedb8b60ce05c1decfe3ad",
    "metadata": {
      "data_source": {
        "url": "s3://utic-dev-tech-fixtures/small-pdf-set/2023-Jan-economic-outlook.pdf",
        "version": 265756457651539296174748931590365722430,
        "record_locator": {
          "protocol": "s3",
          "remote_file_path": "utic-dev-tech-fixtures/small-pdf-set/2023-Jan-economic-outlook.pdf"
        },
        "date_modified": "2023-02-14T07:31:28"
      },
      "filetype": "application/pdf",
      "page_number": 4
    },
    "text": "3"
  },
  {
    "type": "Title",
    "element_id": "95af4f3feb2d03b2310ce31abc0c435d",
    "metadata": {
      "data_source": {
        "url": "s3://utic-dev-tech-fixtures/small-pdf-set/2023-Jan-economic-outlook.pdf",
        "version": 265756457651539296174748931590365722430,
        "record_locator": {
          "protocol": "s3",
          "remote_file_path": "utic-dev-tech-fixtures/small-pdf-set/2023-Jan-economic-outlook.pdf"
        },
        "date_modified": "2023-02-14T07:31:28"
      },
      "filetype": "application/pdf",
      "page_number": 5
    },
    "text": "WORLD ECONOMIC OUTLOOK UPDATE, JANUARY 2023"
  },
  {
<<<<<<< HEAD
    "type": "NarrativeText",
    "element_id": "70f05b9620aa1b7236058898e7e59192",
    "metadata": {
      "data_source": {
        "url": "s3://utic-dev-tech-fixtures/small-pdf-set/2023-Jan-economic-outlook.pdf",
        "version": 265756457651539296174748931590365722430,
        "record_locator": {
          "protocol": "s3",
          "remote_file_path": "utic-dev-tech-fixtures/small-pdf-set/2023-Jan-economic-outlook.pdf"
        },
        "date_modified": "2023-02-14T07:31:28"
      },
      "filetype": "application/pdf",
      "page_number": 5
    },
    "text": "economies. There is a 0.4 percentage point upward revision for annual growth in 2023, reflecting carryover effects from domestic demand resilience in 2022, but a 0.2 percentage point downward revision of growth in 2024 due to the steeper path of Federal Reserve rate hikes, to a peak of about 5.1 percent in 2023."
  },
  {
    "type": "NarrativeText",
    "element_id": "3c5af91b44fdf2d83d1df83b3551707b",
    "metadata": {
      "data_source": {
        "url": "s3://utic-dev-tech-fixtures/small-pdf-set/2023-Jan-economic-outlook.pdf",
        "version": 265756457651539296174748931590365722430,
        "record_locator": {
          "protocol": "s3",
          "remote_file_path": "utic-dev-tech-fixtures/small-pdf-set/2023-Jan-economic-outlook.pdf"
        },
        "date_modified": "2023-02-14T07:31:28"
      },
      "filetype": "application/pdf",
      "page_number": 5
    },
    "text": "Growth in the ero area is projected to bottom out at 0.7 percent in 2023 before rising to 1.6"
  },
  {
    "type": "NarrativeText",
    "element_id": "cdcaed7d1296edd658256d603cb3828c",
    "metadata": {
      "data_source": {
        "url": "s3://utic-dev-tech-fixtures/small-pdf-set/2023-Jan-economic-outlook.pdf",
        "version": 265756457651539296174748931590365722430,
        "record_locator": {
          "protocol": "s3",
          "remote_file_path": "utic-dev-tech-fixtures/small-pdf-set/2023-Jan-economic-outlook.pdf"
        },
        "date_modified": "2023-02-14T07:31:28"
      },
      "filetype": "application/pdf",
      "page_number": 5
    },
    "text": "percent in 2024. The 0.2 percentage point upward revision to the forecast for 2023 reflects the effects of faster rate hikes by the European Central Bank and eroding real incomes, offset by the carryover from the 2022 outturn, lower wholesale energy prices, and additional announcements of fiscal purchasing power support in the form of energy price controls and cash transfers."
  },
  {
    "type": "NarrativeText",
    "element_id": "54b30b4a369bde7037482f4d4c6a8867",
    "metadata": {
      "data_source": {
        "url": "s3://utic-dev-tech-fixtures/small-pdf-set/2023-Jan-economic-outlook.pdf",
        "version": 265756457651539296174748931590365722430,
        "record_locator": {
          "protocol": "s3",
          "remote_file_path": "utic-dev-tech-fixtures/small-pdf-set/2023-Jan-economic-outlook.pdf"
        },
        "date_modified": "2023-02-14T07:31:28"
      },
      "filetype": "application/pdf",
      "page_number": 5
    },
    "text": "Growth in the United Kingdom is projected to be —0.6 percent in 2023, a 0.9 percentage point"
  },
  {
    "type": "NarrativeText",
    "element_id": "7e32067b6a4662d72b1244a3aac91be5",
    "metadata": {
      "data_source": {
        "url": "s3://utic-dev-tech-fixtures/small-pdf-set/2023-Jan-economic-outlook.pdf",
        "version": 265756457651539296174748931590365722430,
        "record_locator": {
          "protocol": "s3",
          "remote_file_path": "utic-dev-tech-fixtures/small-pdf-set/2023-Jan-economic-outlook.pdf"
        },
        "date_modified": "2023-02-14T07:31:28"
      },
      "filetype": "application/pdf",
      "page_number": 5
    },
    "text": "downward revision from October, reflecting tighter fiscal and monetary policies and financial conditions and still-high energy retail prices weighing on household budgets."
  },
  {
    "type": "NarrativeText",
    "element_id": "b24771387a5318eeda21adaa49629186",
    "metadata": {
      "data_source": {
        "url": "s3://utic-dev-tech-fixtures/small-pdf-set/2023-Jan-economic-outlook.pdf",
        "version": 265756457651539296174748931590365722430,
        "record_locator": {
          "protocol": "s3",
          "remote_file_path": "utic-dev-tech-fixtures/small-pdf-set/2023-Jan-economic-outlook.pdf"
        },
        "date_modified": "2023-02-14T07:31:28"
      },
      "filetype": "application/pdf",
      "page_number": 5
    },
    "text": "Growth in Japan is projected to rise to 1.8 percent in 2023, with continued monetary and fiscal"
  },
  {
    "type": "NarrativeText",
    "element_id": "f8b94e8d9a593a1debae96fce2040db7",
=======
    "type": "ListItem",
    "element_id": "becf96ae2fa1045c14996c3de7a05bb8",
>>>>>>> ad59a879
    "metadata": {
      "data_source": {
        "url": "s3://utic-dev-tech-fixtures/small-pdf-set/2023-Jan-economic-outlook.pdf",
        "version": 265756457651539296174748931590365722430,
        "record_locator": {
          "protocol": "s3",
          "remote_file_path": "utic-dev-tech-fixtures/small-pdf-set/2023-Jan-economic-outlook.pdf"
        },
        "date_modified": "2023-02-14T07:31:28"
      },
      "filetype": "application/pdf",
      "page_number": 5
    },
    "text": "economies. There is a 0.4 percentage point upward revision for annual growth in 2023, reflecting carryover effects from domestic demand resilience in 2022, but a 0.2 percentage point downward revision of growth in 2024 due to the steeper path of Federal Reserve rate hikes, to a peak of about 5.1 percent in 2023. Growth in the ero area is projected to bottom out at 0.7 percent in 2023 before rising to 1.6 percent in 2024. The 0.2 percentage point upward revision to the forecast for 2023 reflects the effects of faster rate hikes by the European Central Bank and eroding real incomes, offset by the carryover from the 2022 outturn, lower wholesale energy prices, and additional announcements of fiscal purchasing power support in the form of energy price controls and cash transfers. Growth in the United Kingdom is projected to be —0.6 percent in 2023, a 0.9 percentage point downward revision from October, reflecting tighter fiscal and monetary policies and financial conditions and still-high energy retail prices weighing on household budgets. Growth in Japan is projected to rise to 1.8 percent in 2023, with continued monetary and fiscal policy support. High corporate profits from a depreciated yen and earlier delays in implementing previous projects will support business investment. In 2024, growth is expected to decline to 0.9 percent as the effects of past stimulus dissipate."
  },
  {
    "type": "NarrativeText",
    "element_id": "ca4e90298c5613b21f28079a32c1603a",
    "metadata": {
      "data_source": {
        "url": "s3://utic-dev-tech-fixtures/small-pdf-set/2023-Jan-economic-outlook.pdf",
        "version": 265756457651539296174748931590365722430,
        "record_locator": {
          "protocol": "s3",
          "remote_file_path": "utic-dev-tech-fixtures/small-pdf-set/2023-Jan-economic-outlook.pdf"
        },
        "date_modified": "2023-02-14T07:31:28"
      },
      "filetype": "application/pdf",
      "page_number": 5
    },
    "text": "For emerging market and developing economies, growth is projected to rise modestly, from 3.9 percent in 2022 to 4.0 percent in 2023 and 4.2 percent in 2024, with an upward revision of 0.3 percentage point for 2023 and a downwatd revision of 0.1 percentage point for 2024, About half of emerging market and developing economies have lower growth in 2023 than in 2022."
  },
  {
    "type": "NarrativeText",
    "element_id": "2ba41350ae3c684802f0e2b785c2d11b",
    "metadata": {
      "data_source": {
        "url": "s3://utic-dev-tech-fixtures/small-pdf-set/2023-Jan-economic-outlook.pdf",
        "version": 265756457651539296174748931590365722430,
        "record_locator": {
          "protocol": "s3",
          "remote_file_path": "utic-dev-tech-fixtures/small-pdf-set/2023-Jan-economic-outlook.pdf"
        },
        "date_modified": "2023-02-14T07:31:28"
      },
      "filetype": "application/pdf",
      "page_number": 5
    },
    "text": "Growth in emerging and developing Asia is expected to rise in 2023 and 2024 to 5.3 percent and 5.2"
  },
  {
<<<<<<< HEAD
    "type": "NarrativeText",
    "element_id": "bac22662f346bfa7befb1ea5477feebc",
    "metadata": {
      "data_source": {
        "url": "s3://utic-dev-tech-fixtures/small-pdf-set/2023-Jan-economic-outlook.pdf",
        "version": 265756457651539296174748931590365722430,
        "record_locator": {
          "protocol": "s3",
          "remote_file_path": "utic-dev-tech-fixtures/small-pdf-set/2023-Jan-economic-outlook.pdf"
        },
        "date_modified": "2023-02-14T07:31:28"
      },
      "filetype": "application/pdf",
      "page_number": 5
    },
    "text": "percent, respectively, after the deeper-than-expected slowdown in 2022 to 4.3 percent attributable to China’s economy. China’s real GDP slowdown in the fourth quarter of 2022 implies a 0.2 percentage point downgrade for 2022 growth to 3.0 percent—the first time in more than 40 years with China’s growth below the global average. Growth in China is projected to tise to 5.2 percent in 2023, reflecting rapidly improving mobility, and to fall to 4.5 percent in 2024 before settling at below 4 percent over the medium term amid declining business dynamism and slow progress on structural reforms. Growth in India is set to decline from 6.8 percent in 2022 to 6.1 percent in 2023 before picking up to 6.8 percent in 2024, with resilient domestic demand despite external headwinds. Growth in the ASEAN-5 countries (Indonesia, Malaysia, Philippines, Singapore, Thailand) is similarly projected to slow to 4.3 percent in 2023 and then pick up to 4.7 percent in 2024."
  },
  {
    "type": "NarrativeText",
    "element_id": "662580af997567b8cd2b2348316b7eec",
=======
    "type": "ListItem",
    "element_id": "bba948699d4f21aaf5001520bb796e17",
>>>>>>> ad59a879
    "metadata": {
      "data_source": {
        "url": "s3://utic-dev-tech-fixtures/small-pdf-set/2023-Jan-economic-outlook.pdf",
        "version": 265756457651539296174748931590365722430,
        "record_locator": {
          "protocol": "s3",
          "remote_file_path": "utic-dev-tech-fixtures/small-pdf-set/2023-Jan-economic-outlook.pdf"
        },
        "date_modified": "2023-02-14T07:31:28"
      },
      "filetype": "application/pdf",
      "page_number": 5
    },
<<<<<<< HEAD
    "text": "Growth in emerging and developing Europe is projected to have bottomed out in 2022 at 0.7 percent and, since the October forecast, has been revised up for 2023 by 0.9 percentage point to 1.5 percent. This reflects a smaller economic contraction in Rwssia in 2022 (estimated at —2.2 percent compared with a predicted —3.4 percent) followed by modestly positive growth in 2023. At the current oil price cap level of the Group of Seven, Russian crude oil export volumes are not expected to be significantly affected, with Russian trade continuing to be redirected from sanctioning to non-sanctioning countries. In Latin America and the Caribbean, growth is projected to decline from 3.9 percent in 2022 to 1.8 percent in 2023, with an upward revision for 2023 of 0.1 percentage point since October. The forecast revision reflects upgtades of 0.2 percentage point for Brazi/ and 0.5 percentage point for Mexico due to unexpected domestic demand resilience, higher-than-expected growth in"
=======
    "text": "Growth in emerging and developing Asia is expected to rise in 2023 and 2024 to 5.3 percent and 5.2 percent, respectively, after the deeper-than-expected slowdown in 2022 to 4.3 percent attributable to China’s economy. China’s real GDP slowdown in the fourth quarter of 2022 implies a 0.2 percentage point downgrade for 2022 growth to 3.0 percent—the first time in more than 40 years with China’s growth below the global average. Growth in China is projected to tise to 5.2 percent in 2023, reflecting rapidly improving mobility, and to fall to 4.5 percent in 2024 before settling at below 4 percent over the medium term amid declining business dynamism and slow progress on structural reforms. Growth in India is set to decline from 6.8 percent in 2022 to 6.1 percent in 2023 before picking up to 6.8 percent in 2024, with resilient domestic demand despite external headwinds. Growth in the ASEAN-5 countries (Indonesia, Malaysia, Philippines, Singapore, Thailand) is similarly projected to slow to 4.3 percent in 2023 and then pick up to 4.7 percent in 2024. Growth in emerging and developing Europe is projected to have bottomed out in 2022 at 0.7 percent and, since the October forecast, has been revised up for 2023 by 0.9 percentage point to 1.5 percent. This reflects a smaller economic contraction in Rwssia in 2022 (estimated at —2.2 percent compared with a predicted —3.4 percent) followed by modestly positive growth in 2023. At the current oil price cap level of the Group of Seven, Russian crude oil export volumes are not expected to be significantly affected, with Russian trade continuing to be redirected from sanctioning to non-sanctioning countries. In Latin America and the Caribbean, growth is projected to decline from 3.9 percent in 2022 to 1.8 percent in 2023, with an upward revision for 2023 of 0.1 percentage point since October. The forecast revision reflects upgtades of 0.2 percentage point for Brazi/ and 0.5 percentage point for Mexico due to unexpected domestic demand resilience, higher-than-expected growth in"
>>>>>>> ad59a879
  },
  {
    "type": "UncategorizedText",
    "element_id": "4b227777d4dd1fc61c6f884f48641d02",
    "metadata": {
      "data_source": {
        "url": "s3://utic-dev-tech-fixtures/small-pdf-set/2023-Jan-economic-outlook.pdf",
        "version": 265756457651539296174748931590365722430,
        "record_locator": {
          "protocol": "s3",
          "remote_file_path": "utic-dev-tech-fixtures/small-pdf-set/2023-Jan-economic-outlook.pdf"
        },
        "date_modified": "2023-02-14T07:31:28"
      },
      "filetype": "application/pdf",
      "page_number": 5
    },
    "text": "4"
  },
  {
    "type": "Title",
    "element_id": "b3080428cb4e8896623bf36c001e868a",
    "metadata": {
      "data_source": {
        "url": "s3://utic-dev-tech-fixtures/small-pdf-set/2023-Jan-economic-outlook.pdf",
        "version": 265756457651539296174748931590365722430,
        "record_locator": {
          "protocol": "s3",
          "remote_file_path": "utic-dev-tech-fixtures/small-pdf-set/2023-Jan-economic-outlook.pdf"
        },
        "date_modified": "2023-02-14T07:31:28"
      },
      "filetype": "application/pdf",
      "page_number": 5
    },
    "text": "International Monetary Fund | January 2023"
  },
  {
    "type": "Title",
    "element_id": "95af4f3feb2d03b2310ce31abc0c435d",
    "metadata": {
      "data_source": {
        "url": "s3://utic-dev-tech-fixtures/small-pdf-set/2023-Jan-economic-outlook.pdf",
        "version": 265756457651539296174748931590365722430,
        "record_locator": {
          "protocol": "s3",
          "remote_file_path": "utic-dev-tech-fixtures/small-pdf-set/2023-Jan-economic-outlook.pdf"
        },
        "date_modified": "2023-02-14T07:31:28"
      },
      "filetype": "application/pdf",
      "page_number": 6
    },
    "text": "WORLD ECONOMIC OUTLOOK UPDATE, JANUARY 2023"
  },
  {
<<<<<<< HEAD
    "type": "NarrativeText",
    "element_id": "5a0444fa647a3e8a29081f3d11520c6c",
    "metadata": {
      "data_source": {
        "url": "s3://utic-dev-tech-fixtures/small-pdf-set/2023-Jan-economic-outlook.pdf",
        "version": 265756457651539296174748931590365722430,
        "record_locator": {
          "protocol": "s3",
          "remote_file_path": "utic-dev-tech-fixtures/small-pdf-set/2023-Jan-economic-outlook.pdf"
        },
        "date_modified": "2023-02-14T07:31:28"
      },
      "filetype": "application/pdf",
      "page_number": 6
    },
    "text": "major trading partner economies, and in Brazil, greater-than-expected fiscal support. Growth in the region is projected to tise to 2.1 percent in 2024, although with a downward revision of 0.3 percentage point, reflecting tighter financial conditions, lower prices of exported commodities, and downwatd revisions to trading partner growth."
  },
  {
    "type": "Title",
    "element_id": "3f79bb7b435b05321651daefd374cdc6",
    "metadata": {
      "data_source": {
        "url": "s3://utic-dev-tech-fixtures/small-pdf-set/2023-Jan-economic-outlook.pdf",
        "version": 265756457651539296174748931590365722430,
        "record_locator": {
          "protocol": "s3",
          "remote_file_path": "utic-dev-tech-fixtures/small-pdf-set/2023-Jan-economic-outlook.pdf"
        },
        "date_modified": "2023-02-14T07:31:28"
      },
      "filetype": "application/pdf",
      "page_number": 6
    },
    "text": "e"
  },
  {
    "type": "Title",
    "element_id": "3f79bb7b435b05321651daefd374cdc6",
    "metadata": {
      "data_source": {
        "url": "s3://utic-dev-tech-fixtures/small-pdf-set/2023-Jan-economic-outlook.pdf",
        "version": 265756457651539296174748931590365722430,
        "record_locator": {
          "protocol": "s3",
          "remote_file_path": "utic-dev-tech-fixtures/small-pdf-set/2023-Jan-economic-outlook.pdf"
        },
        "date_modified": "2023-02-14T07:31:28"
      },
      "filetype": "application/pdf",
      "page_number": 6
    },
    "text": "e"
  },
  {
    "type": "NarrativeText",
    "element_id": "25e2f1dc031b5421b8a234945098e58b",
=======
    "type": "ListItem",
    "element_id": "e0fc62fcfa1add3cf912fbaf3e0c9ba1",
>>>>>>> ad59a879
    "metadata": {
      "data_source": {
        "url": "s3://utic-dev-tech-fixtures/small-pdf-set/2023-Jan-economic-outlook.pdf",
        "version": 265756457651539296174748931590365722430,
        "record_locator": {
          "protocol": "s3",
          "remote_file_path": "utic-dev-tech-fixtures/small-pdf-set/2023-Jan-economic-outlook.pdf"
        },
        "date_modified": "2023-02-14T07:31:28"
      },
      "filetype": "application/pdf",
      "page_number": 6
    },
    "text": " Growth in the Middle East and Central Asia is projected to decline from 5.3 percent in 2022 to 3.2 percent in 2023, with a downward revision of 0.4 percentage point since October, mainly attributable to a steeper-than-expected growth slowdown in Saudi Arabia, from 8.7 percent in 2022 (which was stronger than expected by 1.1 percentage points) to 2.6 percent in 2023, with a negative revision of 1.1 percentage points. The downgrade for 2023 reflects mainly lower oil production in line with an agreement through OPEC+ (Organization of the Petroleum Exporting Countries, including Russia and other non-OPEC oil exporters), while non-oil growth is expected to remain robust. In sub-Saharan Africa, growth is projected to remain moderate at 3.8 percent in 2023 amid prolonged fallout from the COVID-19 pandemic, although with a modest upward revision since October, before picking up to 4.1 percent in 2024. The small upward revision for 2023 (0.1 percentage point) reflects Nigeria’s rising growth in 2023 due to measures to address insecurity issues in the oil sector. In South Africa, by contrast, after a COVID-19 reopening rebound in 2022, projected growth more than halves in 2023, to 1.2 percent, reflecting weaker external demand, power shortages, and structural constraints."
  },
  {
    "type": "Title",
    "element_id": "3dfc45d3333ae253d78008c8cde2d752",
    "metadata": {
      "data_source": {
        "url": "s3://utic-dev-tech-fixtures/small-pdf-set/2023-Jan-economic-outlook.pdf",
        "version": 265756457651539296174748931590365722430,
        "record_locator": {
          "protocol": "s3",
          "remote_file_path": "utic-dev-tech-fixtures/small-pdf-set/2023-Jan-economic-outlook.pdf"
        },
        "date_modified": "2023-02-14T07:31:28"
      },
      "filetype": "application/pdf",
      "page_number": 6
    },
    "text": "Inflation Peaking"
  },
  {
    "type": "NarrativeText",
    "element_id": "330194ffee7115ba1f70ab714b63e054",
    "metadata": {
      "data_source": {
        "url": "s3://utic-dev-tech-fixtures/small-pdf-set/2023-Jan-economic-outlook.pdf",
        "version": 265756457651539296174748931590365722430,
        "record_locator": {
          "protocol": "s3",
          "remote_file_path": "utic-dev-tech-fixtures/small-pdf-set/2023-Jan-economic-outlook.pdf"
        },
        "date_modified": "2023-02-14T07:31:28"
      },
      "filetype": "application/pdf",
      "page_number": 6
    },
    "text": "About 84 percent of countries are expected to have lower headline (consumer price index) inflation in 2023 than in 2022. Global inflation is set to fall from 8.8 percent in 2022 (annual average) to 6.6 percent in 2023 and 4.3 percent in 2024—above pre-pandemic (2017-19) levels of about 3.5 percent. The projected disinflation partly reflects declining international fuel and nonfuel commodity prices due to weaker global demand. It also reflects the cooling effects of monetary policy tightening on underlying (core) inflation, which globally is expected to decline from 6.9 percent in the fourth quarter of 2022 (year over year) to 4.5 percent by the fourth quarter of 2023. Still, disinflation will take time: by 2024, projected annual average headline and core inflation will, respectively, still be above pre-pandemic levels in 82 percent and 86 percent of economies."
  },
  {
    "type": "NarrativeText",
    "element_id": "b710a30d59f9dbd7abe40f5646780153",
    "metadata": {
      "data_source": {
        "url": "s3://utic-dev-tech-fixtures/small-pdf-set/2023-Jan-economic-outlook.pdf",
        "version": 265756457651539296174748931590365722430,
        "record_locator": {
          "protocol": "s3",
          "remote_file_path": "utic-dev-tech-fixtures/small-pdf-set/2023-Jan-economic-outlook.pdf"
        },
        "date_modified": "2023-02-14T07:31:28"
      },
      "filetype": "application/pdf",
      "page_number": 6
    },
    "text": "In advanced economies, annual average inflation is projected to decline from 7.3 percent in 2022 to 4.6 percent in 2023 and 2.6 percent in 2024—above target in several cases. In emerging market and developing economies, projected annual inflation declines from 9.9 percent in 2022 to 8.1 percent in 2023 and 5.5 percent in 2024, above the 4.9 percent pre-pandemic (2017-19) average. In /ow-income developing countries, inflation is projected to moderate from 14.2 percent in 2022 to 8.6 percent in 2024—still high, but close to the pre-pandemic average."
  },
  {
    "type": "Title",
    "element_id": "11ebd9f4c9a7cdbac41f8f7399d3950e",
    "metadata": {
      "data_source": {
        "url": "s3://utic-dev-tech-fixtures/small-pdf-set/2023-Jan-economic-outlook.pdf",
        "version": 265756457651539296174748931590365722430,
        "record_locator": {
          "protocol": "s3",
          "remote_file_path": "utic-dev-tech-fixtures/small-pdf-set/2023-Jan-economic-outlook.pdf"
        },
        "date_modified": "2023-02-14T07:31:28"
      },
      "filetype": "application/pdf",
      "page_number": 6
    },
    "text": "Risks to the Outlook"
  },
  {
    "type": "NarrativeText",
    "element_id": "d0b0eab9a9d006919b637a5aba9e4d5c",
    "metadata": {
      "data_source": {
        "url": "s3://utic-dev-tech-fixtures/small-pdf-set/2023-Jan-economic-outlook.pdf",
        "version": 265756457651539296174748931590365722430,
        "record_locator": {
          "protocol": "s3",
          "remote_file_path": "utic-dev-tech-fixtures/small-pdf-set/2023-Jan-economic-outlook.pdf"
        },
        "date_modified": "2023-02-14T07:31:28"
      },
      "filetype": "application/pdf",
      "page_number": 6
    },
    "text": "The balance of risks to the global outlook remains tilted to the downside, with scope for lower growth and higher inflation, but adverse risks have moderated since the October 2022 World Economic Outlook."
  },
  {
    "type": "Title",
    "element_id": "8ae18586f23aa212e66aeb12a5638609",
    "metadata": {
      "data_source": {
        "url": "s3://utic-dev-tech-fixtures/small-pdf-set/2023-Jan-economic-outlook.pdf",
        "version": 265756457651539296174748931590365722430,
        "record_locator": {
          "protocol": "s3",
          "remote_file_path": "utic-dev-tech-fixtures/small-pdf-set/2023-Jan-economic-outlook.pdf"
        },
        "date_modified": "2023-02-14T07:31:28"
      },
      "filetype": "application/pdf",
      "page_number": 6
    },
    "text": "International Monetary Fund | January 2023."
  },
  {
    "type": "UncategorizedText",
    "element_id": "ef2d127de37b942baad06145e54b0c61",
    "metadata": {
      "data_source": {
        "url": "s3://utic-dev-tech-fixtures/small-pdf-set/2023-Jan-economic-outlook.pdf",
        "version": 265756457651539296174748931590365722430,
        "record_locator": {
          "protocol": "s3",
          "remote_file_path": "utic-dev-tech-fixtures/small-pdf-set/2023-Jan-economic-outlook.pdf"
        },
        "date_modified": "2023-02-14T07:31:28"
      },
      "filetype": "application/pdf",
      "page_number": 6
    },
    "text": "5"
  },
  {
    "type": "Title",
    "element_id": "95af4f3feb2d03b2310ce31abc0c435d",
    "metadata": {
      "data_source": {
        "url": "s3://utic-dev-tech-fixtures/small-pdf-set/2023-Jan-economic-outlook.pdf",
        "version": 265756457651539296174748931590365722430,
        "record_locator": {
          "protocol": "s3",
          "remote_file_path": "utic-dev-tech-fixtures/small-pdf-set/2023-Jan-economic-outlook.pdf"
        },
        "date_modified": "2023-02-14T07:31:28"
      },
      "filetype": "application/pdf",
      "page_number": 7
    },
    "text": "WORLD ECONOMIC OUTLOOK UPDATE, JANUARY 2023"
  },
  {
    "type": "NarrativeText",
    "element_id": "8f81c653cbf1334344d3063cb9f4de04",
    "metadata": {
      "data_source": {
        "url": "s3://utic-dev-tech-fixtures/small-pdf-set/2023-Jan-economic-outlook.pdf",
        "version": 265756457651539296174748931590365722430,
        "record_locator": {
          "protocol": "s3",
          "remote_file_path": "utic-dev-tech-fixtures/small-pdf-set/2023-Jan-economic-outlook.pdf"
        },
        "date_modified": "2023-02-14T07:31:28"
      },
      "filetype": "application/pdf",
      "page_number": 7
    },
    "text": "Table 1. Overview of the World Economic Outlook Projections (Percent change, unless noted otherwise)"
  },
  {
    "type": "Title",
    "element_id": "d11a1c04bd3a9891350b4bd94104df58",
    "metadata": {
      "data_source": {
        "url": "s3://utic-dev-tech-fixtures/small-pdf-set/2023-Jan-economic-outlook.pdf",
        "version": 265756457651539296174748931590365722430,
        "record_locator": {
          "protocol": "s3",
          "remote_file_path": "utic-dev-tech-fixtures/small-pdf-set/2023-Jan-economic-outlook.pdf"
        },
        "date_modified": "2023-02-14T07:31:28"
      },
      "filetype": "application/pdf",
      "page_number": 7
    },
    "text": "Year over Year"
  },
  {
    "type": "Title",
    "element_id": "aa22eb2e58c7cf45c528550d68e15c51",
    "metadata": {
      "data_source": {
        "url": "s3://utic-dev-tech-fixtures/small-pdf-set/2023-Jan-economic-outlook.pdf",
        "version": 265756457651539296174748931590365722430,
        "record_locator": {
          "protocol": "s3",
          "remote_file_path": "utic-dev-tech-fixtures/small-pdf-set/2023-Jan-economic-outlook.pdf"
        },
        "date_modified": "2023-02-14T07:31:28"
      },
      "filetype": "application/pdf",
      "page_number": 7
    },
    "text": "Difference from October 2022"
  },
  {
    "type": "Title",
    "element_id": "8c327a62ae0e925498f5c68b819b32b4",
    "metadata": {
      "data_source": {
        "url": "s3://utic-dev-tech-fixtures/small-pdf-set/2023-Jan-economic-outlook.pdf",
        "version": 265756457651539296174748931590365722430,
        "record_locator": {
          "protocol": "s3",
          "remote_file_path": "utic-dev-tech-fixtures/small-pdf-set/2023-Jan-economic-outlook.pdf"
        },
        "date_modified": "2023-02-14T07:31:28"
      },
      "filetype": "application/pdf",
      "page_number": 7
    },
    "text": "Q4 over Q4 2/"
  },
  {
    "type": "Title",
    "element_id": "fcadc00fe663ee0e7818b0ffc5c46948",
    "metadata": {
      "data_source": {
        "url": "s3://utic-dev-tech-fixtures/small-pdf-set/2023-Jan-economic-outlook.pdf",
        "version": 265756457651539296174748931590365722430,
        "record_locator": {
          "protocol": "s3",
          "remote_file_path": "utic-dev-tech-fixtures/small-pdf-set/2023-Jan-economic-outlook.pdf"
        },
        "date_modified": "2023-02-14T07:31:28"
      },
      "filetype": "application/pdf",
      "page_number": 7
    },
    "text": "World Output"
  },
  {
    "type": "UncategorizedText",
    "element_id": "0c76bc4e35219e2a31b09428cd47d009",
    "metadata": {
      "data_source": {
        "url": "s3://utic-dev-tech-fixtures/small-pdf-set/2023-Jan-economic-outlook.pdf",
        "version": 265756457651539296174748931590365722430,
        "record_locator": {
          "protocol": "s3",
          "remote_file_path": "utic-dev-tech-fixtures/small-pdf-set/2023-Jan-economic-outlook.pdf"
        },
        "date_modified": "2023-02-14T07:31:28"
      },
      "filetype": "application/pdf",
      "page_number": 7
    },
    "text": "World Trade Volume (goods and services) 6/ Advanced Economies Emerging Market and Developing Economies"
  },
  {
    "type": "UncategorizedText",
    "element_id": "6bb1e757e09d7fa3aba323a375abd047",
    "metadata": {
      "data_source": {
        "url": "s3://utic-dev-tech-fixtures/small-pdf-set/2023-Jan-economic-outlook.pdf",
        "version": 265756457651539296174748931590365722430,
        "record_locator": {
          "protocol": "s3",
          "remote_file_path": "utic-dev-tech-fixtures/small-pdf-set/2023-Jan-economic-outlook.pdf"
        },
        "date_modified": "2023-02-14T07:31:28"
      },
      "filetype": "application/pdf",
      "page_number": 7
    },
    "text": "World Consumer Prices 8/ Advanced Economies 9/ Emerging Market and Developing Economies 8/"
  },
  {
    "type": "NarrativeText",
    "element_id": "3c0578f4d944258ffa4ffac7615f1ff9",
    "metadata": {
      "data_source": {
        "url": "s3://utic-dev-tech-fixtures/small-pdf-set/2023-Jan-economic-outlook.pdf",
        "version": 265756457651539296174748931590365722430,
        "record_locator": {
          "protocol": "s3",
          "remote_file_path": "utic-dev-tech-fixtures/small-pdf-set/2023-Jan-economic-outlook.pdf"
        },
        "date_modified": "2023-02-14T07:31:28"
      },
      "filetype": "application/pdf",
      "page_number": 7
    },
    "text": "Commodity Prices Oil 7/ Nonfuel (average based on world commodity import weights)"
  },
  {
    "type": "Title",
    "element_id": "b2800ff802361713acee893ebae272f6",
    "metadata": {
      "data_source": {
        "url": "s3://utic-dev-tech-fixtures/small-pdf-set/2023-Jan-economic-outlook.pdf",
        "version": 265756457651539296174748931590365722430,
        "record_locator": {
          "protocol": "s3",
          "remote_file_path": "utic-dev-tech-fixtures/small-pdf-set/2023-Jan-economic-outlook.pdf"
        },
        "date_modified": "2023-02-14T07:31:28"
      },
      "filetype": "application/pdf",
      "page_number": 7
    },
    "text": "Saudi Arabia Sub-Saharan Africa"
  },
  {
    "type": "Title",
    "element_id": "6185fd66a4e106814e65c047c15dfb1f",
    "metadata": {
      "data_source": {
        "url": "s3://utic-dev-tech-fixtures/small-pdf-set/2023-Jan-economic-outlook.pdf",
        "version": 265756457651539296174748931590365722430,
        "record_locator": {
          "protocol": "s3",
          "remote_file_path": "utic-dev-tech-fixtures/small-pdf-set/2023-Jan-economic-outlook.pdf"
        },
        "date_modified": "2023-02-14T07:31:28"
      },
      "filetype": "application/pdf",
      "page_number": 7
    },
    "text": "Advanced Economies United States Euro Area"
  },
  {
    "type": "Title",
    "element_id": "24af2841400373443d80b6c91180918b",
    "metadata": {
      "data_source": {
        "url": "s3://utic-dev-tech-fixtures/small-pdf-set/2023-Jan-economic-outlook.pdf",
        "version": 265756457651539296174748931590365722430,
        "record_locator": {
          "protocol": "s3",
          "remote_file_path": "utic-dev-tech-fixtures/small-pdf-set/2023-Jan-economic-outlook.pdf"
        },
        "date_modified": "2023-02-14T07:31:28"
      },
      "filetype": "application/pdf",
      "page_number": 7
    },
    "text": "Middle East and Central Asia"
  },
  {
    "type": "Title",
    "element_id": "7559320d044a32fbb21a7a8da25e9045",
    "metadata": {
      "data_source": {
        "url": "s3://utic-dev-tech-fixtures/small-pdf-set/2023-Jan-economic-outlook.pdf",
        "version": 265756457651539296174748931590365722430,
        "record_locator": {
          "protocol": "s3",
          "remote_file_path": "utic-dev-tech-fixtures/small-pdf-set/2023-Jan-economic-outlook.pdf"
        },
        "date_modified": "2023-02-14T07:31:28"
      },
      "filetype": "application/pdf",
      "page_number": 7
    },
    "text": "Japan United Kingdom Canada Other Advanced Economies 3/"
  },
  {
    "type": "Title",
    "element_id": "ad1094978303f5aa32665083ee1ed934",
    "metadata": {
      "data_source": {
        "url": "s3://utic-dev-tech-fixtures/small-pdf-set/2023-Jan-economic-outlook.pdf",
        "version": 265756457651539296174748931590365722430,
        "record_locator": {
          "protocol": "s3",
          "remote_file_path": "utic-dev-tech-fixtures/small-pdf-set/2023-Jan-economic-outlook.pdf"
        },
        "date_modified": "2023-02-14T07:31:28"
      },
      "filetype": "application/pdf",
      "page_number": 7
    },
    "text": "Latin America and the Caribbean"
  },
  {
    "type": "Title",
    "element_id": "8325885b8155742cebc672e0d7072a7d",
    "metadata": {
      "data_source": {
        "url": "s3://utic-dev-tech-fixtures/small-pdf-set/2023-Jan-economic-outlook.pdf",
        "version": 265756457651539296174748931590365722430,
        "record_locator": {
          "protocol": "s3",
          "remote_file_path": "utic-dev-tech-fixtures/small-pdf-set/2023-Jan-economic-outlook.pdf"
        },
        "date_modified": "2023-02-14T07:31:28"
      },
      "filetype": "application/pdf",
      "page_number": 7
    },
    "text": "Emerging and Developing Europe"
  },
  {
    "type": "Title",
    "element_id": "a4ca51cd6c74adf51f6e9ce60165d047",
    "metadata": {
      "data_source": {
        "url": "s3://utic-dev-tech-fixtures/small-pdf-set/2023-Jan-economic-outlook.pdf",
        "version": 265756457651539296174748931590365722430,
        "record_locator": {
          "protocol": "s3",
          "remote_file_path": "utic-dev-tech-fixtures/small-pdf-set/2023-Jan-economic-outlook.pdf"
        },
        "date_modified": "2023-02-14T07:31:28"
      },
      "filetype": "application/pdf",
      "page_number": 7
    },
    "text": "Emerging Market and Developing Economies Emerging and Developing Asia"
  },
  {
    "type": "UncategorizedText",
    "element_id": "9e5246f529e197f84af65bbcd8e0d2a4",
    "metadata": {
      "data_source": {
        "url": "s3://utic-dev-tech-fixtures/small-pdf-set/2023-Jan-economic-outlook.pdf",
        "version": 265756457651539296174748931590365722430,
        "record_locator": {
          "protocol": "s3",
          "remote_file_path": "utic-dev-tech-fixtures/small-pdf-set/2023-Jan-economic-outlook.pdf"
        },
        "date_modified": "2023-02-14T07:31:28"
      },
      "filetype": "application/pdf",
      "page_number": 7
    },
    "text": "Memorandum World Growth Based on Market Exchange Rates European Union ASEAN-5 5/ Middle East and North Africa Emerging Market and Middle-Income Economies Low-Income Developing Countries"
  },
  {
    "type": "Title",
    "element_id": "d5d29f012a1237803ee7e623a134117a",
    "metadata": {
      "data_source": {
        "url": "s3://utic-dev-tech-fixtures/small-pdf-set/2023-Jan-economic-outlook.pdf",
        "version": 265756457651539296174748931590365722430,
        "record_locator": {
          "protocol": "s3",
          "remote_file_path": "utic-dev-tech-fixtures/small-pdf-set/2023-Jan-economic-outlook.pdf"
        },
        "date_modified": "2023-02-14T07:31:28"
      },
      "filetype": "application/pdf",
      "page_number": 7
    },
    "text": "China India 4/"
  },
  {
    "type": "Title",
    "element_id": "e30a554d7d1cbf308651f8c267ad6872",
    "metadata": {
      "data_source": {
        "url": "s3://utic-dev-tech-fixtures/small-pdf-set/2023-Jan-economic-outlook.pdf",
        "version": 265756457651539296174748931590365722430,
        "record_locator": {
          "protocol": "s3",
          "remote_file_path": "utic-dev-tech-fixtures/small-pdf-set/2023-Jan-economic-outlook.pdf"
        },
        "date_modified": "2023-02-14T07:31:28"
      },
      "filetype": "application/pdf",
      "page_number": 7
    },
    "text": "Brazil Mexico"
  },
  {
    "type": "Title",
    "element_id": "18231df9f753f2eca887585247231761",
    "metadata": {
      "data_source": {
        "url": "s3://utic-dev-tech-fixtures/small-pdf-set/2023-Jan-economic-outlook.pdf",
        "version": 265756457651539296174748931590365722430,
        "record_locator": {
          "protocol": "s3",
          "remote_file_path": "utic-dev-tech-fixtures/small-pdf-set/2023-Jan-economic-outlook.pdf"
        },
        "date_modified": "2023-02-14T07:31:28"
      },
      "filetype": "application/pdf",
      "page_number": 7
    },
    "text": "Germany France Italy Spain"
  },
  {
    "type": "Title",
    "element_id": "05704f84f4326b5f53a04d62f7ad62fc",
    "metadata": {
      "data_source": {
        "url": "s3://utic-dev-tech-fixtures/small-pdf-set/2023-Jan-economic-outlook.pdf",
        "version": 265756457651539296174748931590365722430,
        "record_locator": {
          "protocol": "s3",
          "remote_file_path": "utic-dev-tech-fixtures/small-pdf-set/2023-Jan-economic-outlook.pdf"
        },
        "date_modified": "2023-02-14T07:31:28"
      },
      "filetype": "application/pdf",
      "page_number": 7
    },
    "text": "Nigeria South Africa"
  },
  {
    "type": "Table",
    "element_id": "63bdc79def2500227001ac95d78727ab",
    "metadata": {
      "data_source": {
        "url": "s3://utic-dev-tech-fixtures/small-pdf-set/2023-Jan-economic-outlook.pdf",
        "version": 265756457651539296174748931590365722430,
        "record_locator": {
          "protocol": "s3",
          "remote_file_path": "utic-dev-tech-fixtures/small-pdf-set/2023-Jan-economic-outlook.pdf"
        },
        "date_modified": "2023-02-14T07:31:28"
      },
      "filetype": "application/pdf",
      "page_number": 7
    },
    "text": "Difference from October 2022 Q4 over Q4 2/ Estimate___ Projections WEO Projections 1/ Estimate Projections 2021 2022 2023 2024 2023 2024 2022 2023 2024 World Output 6.2 34 29 34 0.2 0.1 1.9 3.2 3.0 Advanced Economies 5.4 27 1.2 14 04 0.2 1.3 14 1.6 United States 5.9 2.0 14 1.0 04 -0.2 07 1.0 13 Euro Area 5.3 3.5 07 16 0.2 -0.2 19 0.5 24 Germany 26 19 01 14 04 0.1 14 0.0 23 France 68 26 07 16 0.0 0.0 0.5 09 18 Italy 67 3.9 06 0.9 08 -04 21 0.1 1.0 Spain 5.5 5.2 14 24 -0.1 -0.2 21 13 28 Japan 21 14 18 0.9 0.2 -04 17 1.0 1.0 United Kingdom 76 41 -06 0.9 -0.9 03 04 -05 18 Canada 5.0 3.5 15 15 0.0 0.1 23 12 1.9 Other Advanced Economies 3/ 5.3 28 20 24 -03 02 14 2a 2.2 Emerging Market and Developing Economies 67 3.9 40 42 0.3 -0.1 25 5.0 4A Emerging and Developing Asia 74 43 5.3 5.2 04 0.0 3.4 6.2 49 China 84 3.0 5.2 45 08 0.0 29 5.9 41 India 4/ 87 68 61 68 0.0 0.0 43 70 7A Emerging and Developing Europe 69 07 15 26 0.9 01 -2.0 3.5 28 Russia 47 -2.2 0.3 21 26 06 441 1.0 2.0 Latin America and the Caribbean 7.0 3.9 18 2a 04 0.3 26 1.9 19 Brazil 5.0 34 12 15 0.2 -04 28 0.8 22 Mexico 47 34 47 16 05 -0.2 37 14 1.9 Middle East and Central Asia 45 5.3 3.2 37 -04 0.2 . . . Saudi Arabia 3.2 87 26 34 -11 0.5 46 27 35 Sub-Saharan Africa 47 38 38 41 04 0.0 = ao ao Nigeria 3.6 3.0 3.2 29 0.2 0.0 26 31 29 South Africa 49 26 12 13 01 0.0 3.0 0.5 18 Memorandum World Growth Based on Market Exchange Rates 6.0 3.41 24 25 03 -0.1 17 25 25 European Union 5.5 37 07 18 0.0 -0.3 18 1.2 2.0 ASEAN-5 5/ 3.8 5.2 43 47 0.2 -0.2 37 57 40 Middle East and North Africa 41 54 3.2 35 -04 0.2 a . . Emerging Market and Middle-Income Economies 70 38 40 44 04 0.0 25 5.0 44 Low-Income Developing Countries 441 49 49 56 0.0 01 World Trade Volume (goods and services) 6/ 10.4 5.4 24 3.4 -01 -0.3 Advanced Economies 94 66 23 27 0.0 -04 Emerging Market and Developing Economies 124 34 26 46 03 0.0 Commodity Prices Oil 7/ 65.8 39.8 -16.2 71 33 -0.9 11.2 -98 59 Nonfuel (average based on world commodity import weights) 26.4 70 -6.3 -0.4 -01 03 -2.0 14 -0.2 World Consumer Prices 8/ 47 88 6.6 43 04 0.2 9.2 5.0 3.5 Advanced Economies 9/ 34 73 46 26 0.2 02 78 31 23 Emerging Market and Developing Economies 8/ 5.9 99 84 5.5 0.0 02 10.4 66 45,"
  },
  {
    "type": "UncategorizedText",
    "element_id": "1bea20e1df19b12013976de2b5e0e3d1",
    "metadata": {
      "data_source": {
        "url": "s3://utic-dev-tech-fixtures/small-pdf-set/2023-Jan-economic-outlook.pdf",
        "version": 265756457651539296174748931590365722430,
        "record_locator": {
          "protocol": "s3",
          "remote_file_path": "utic-dev-tech-fixtures/small-pdf-set/2023-Jan-economic-outlook.pdf"
        },
        "date_modified": "2023-02-14T07:31:28"
      },
      "filetype": "application/pdf",
      "page_number": 7
    },
    "text": "2021"
  },
  {
    "type": "UncategorizedText",
    "element_id": "b432234c878eb484525dbb0c9be461fe",
    "metadata": {
      "data_source": {
        "url": "s3://utic-dev-tech-fixtures/small-pdf-set/2023-Jan-economic-outlook.pdf",
        "version": 265756457651539296174748931590365722430,
        "record_locator": {
          "protocol": "s3",
          "remote_file_path": "utic-dev-tech-fixtures/small-pdf-set/2023-Jan-economic-outlook.pdf"
        },
        "date_modified": "2023-02-14T07:31:28"
      },
      "filetype": "application/pdf",
      "page_number": 7
    },
    "text": "65.8 26.4"
  },
  {
    "type": "UncategorizedText",
    "element_id": "e706a28ffa030c5f412e3269b1cc7fe5",
    "metadata": {
      "data_source": {
        "url": "s3://utic-dev-tech-fixtures/small-pdf-set/2023-Jan-economic-outlook.pdf",
        "version": 265756457651539296174748931590365722430,
        "record_locator": {
          "protocol": "s3",
          "remote_file_path": "utic-dev-tech-fixtures/small-pdf-set/2023-Jan-economic-outlook.pdf"
        },
        "date_modified": "2023-02-14T07:31:28"
      },
      "filetype": "application/pdf",
      "page_number": 7
    },
    "text": "10.4 94 124"
  },
  {
    "type": "UncategorizedText",
    "element_id": "69dfc187e2e6d907a0546f7e76f8ee3f",
    "metadata": {
      "data_source": {
        "url": "s3://utic-dev-tech-fixtures/small-pdf-set/2023-Jan-economic-outlook.pdf",
        "version": 265756457651539296174748931590365722430,
        "record_locator": {
          "protocol": "s3",
          "remote_file_path": "utic-dev-tech-fixtures/small-pdf-set/2023-Jan-economic-outlook.pdf"
        },
        "date_modified": "2023-02-14T07:31:28"
      },
      "filetype": "application/pdf",
      "page_number": 7
    },
    "text": "6.2"
  },
  {
    "type": "UncategorizedText",
    "element_id": "ac1944fceaec56bbc3bae8d64359450f",
    "metadata": {
      "data_source": {
        "url": "s3://utic-dev-tech-fixtures/small-pdf-set/2023-Jan-economic-outlook.pdf",
        "version": 265756457651539296174748931590365722430,
        "record_locator": {
          "protocol": "s3",
          "remote_file_path": "utic-dev-tech-fixtures/small-pdf-set/2023-Jan-economic-outlook.pdf"
        },
        "date_modified": "2023-02-14T07:31:28"
      },
      "filetype": "application/pdf",
      "page_number": 7
    },
    "text": "47 34 5.9"
  },
  {
    "type": "UncategorizedText",
    "element_id": "5e4892617b1394d74d252e95b805b75a",
    "metadata": {
      "data_source": {
        "url": "s3://utic-dev-tech-fixtures/small-pdf-set/2023-Jan-economic-outlook.pdf",
        "version": 265756457651539296174748931590365722430,
        "record_locator": {
          "protocol": "s3",
          "remote_file_path": "utic-dev-tech-fixtures/small-pdf-set/2023-Jan-economic-outlook.pdf"
        },
        "date_modified": "2023-02-14T07:31:28"
      },
      "filetype": "application/pdf",
      "page_number": 7
    },
    "text": "6.0 5.5 3.8 41 70 441"
  },
  {
    "type": "UncategorizedText",
    "element_id": "d4fc04818e97ae0eba607a36ecee4ebd",
    "metadata": {
      "data_source": {
        "url": "s3://utic-dev-tech-fixtures/small-pdf-set/2023-Jan-economic-outlook.pdf",
        "version": 265756457651539296174748931590365722430,
        "record_locator": {
          "protocol": "s3",
          "remote_file_path": "utic-dev-tech-fixtures/small-pdf-set/2023-Jan-economic-outlook.pdf"
        },
        "date_modified": "2023-02-14T07:31:28"
      },
      "filetype": "application/pdf",
      "page_number": 7
    },
    "text": "67 74 84 87 69 47 7.0 5.0 47 45 3.2 47 3.6 49"
  },
  {
    "type": "UncategorizedText",
    "element_id": "2ccca5f2704cbfe3521d2c247de5c532",
    "metadata": {
      "data_source": {
        "url": "s3://utic-dev-tech-fixtures/small-pdf-set/2023-Jan-economic-outlook.pdf",
        "version": 265756457651539296174748931590365722430,
        "record_locator": {
          "protocol": "s3",
          "remote_file_path": "utic-dev-tech-fixtures/small-pdf-set/2023-Jan-economic-outlook.pdf"
        },
        "date_modified": "2023-02-14T07:31:28"
      },
      "filetype": "application/pdf",
      "page_number": 7
    },
    "text": "5.4 5.9 5.3 26 68 67 5.5 21 76 5.0 5.3"
  },
  {
    "type": "Title",
    "element_id": "c98be872281dc32a9b76f75ae3785532",
    "metadata": {
      "data_source": {
        "url": "s3://utic-dev-tech-fixtures/small-pdf-set/2023-Jan-economic-outlook.pdf",
        "version": 265756457651539296174748931590365722430,
        "record_locator": {
          "protocol": "s3",
          "remote_file_path": "utic-dev-tech-fixtures/small-pdf-set/2023-Jan-economic-outlook.pdf"
        },
        "date_modified": "2023-02-14T07:31:28"
      },
      "filetype": "application/pdf",
      "page_number": 7
    },
    "text": "Estimate___ 2022"
  },
  {
    "type": "UncategorizedText",
    "element_id": "f0748a2bb72a170738086b9d23b25870",
    "metadata": {
      "data_source": {
        "url": "s3://utic-dev-tech-fixtures/small-pdf-set/2023-Jan-economic-outlook.pdf",
        "version": 265756457651539296174748931590365722430,
        "record_locator": {
          "protocol": "s3",
          "remote_file_path": "utic-dev-tech-fixtures/small-pdf-set/2023-Jan-economic-outlook.pdf"
        },
        "date_modified": "2023-02-14T07:31:28"
      },
      "filetype": "application/pdf",
      "page_number": 7
    },
    "text": "3.9 43 3.0 68 07 -2.2 3.9 34 34 5.3 87 38 3.0 26"
  },
  {
    "type": "UncategorizedText",
    "element_id": "006cffb1ae6ddb8da268c50265cbf091",
    "metadata": {
      "data_source": {
        "url": "s3://utic-dev-tech-fixtures/small-pdf-set/2023-Jan-economic-outlook.pdf",
        "version": 265756457651539296174748931590365722430,
        "record_locator": {
          "protocol": "s3",
          "remote_file_path": "utic-dev-tech-fixtures/small-pdf-set/2023-Jan-economic-outlook.pdf"
        },
        "date_modified": "2023-02-14T07:31:28"
      },
      "filetype": "application/pdf",
      "page_number": 7
    },
    "text": "39.8 70"
  },
  {
    "type": "UncategorizedText",
    "element_id": "4215d16fe0b1901daf319c9413881724",
    "metadata": {
      "data_source": {
        "url": "s3://utic-dev-tech-fixtures/small-pdf-set/2023-Jan-economic-outlook.pdf",
        "version": 265756457651539296174748931590365722430,
        "record_locator": {
          "protocol": "s3",
          "remote_file_path": "utic-dev-tech-fixtures/small-pdf-set/2023-Jan-economic-outlook.pdf"
        },
        "date_modified": "2023-02-14T07:31:28"
      },
      "filetype": "application/pdf",
      "page_number": 7
    },
    "text": "3.41 37 5.2 54 38 49"
  },
  {
    "type": "UncategorizedText",
    "element_id": "7667ae6f640abfb875e4af1c2dae430c",
    "metadata": {
      "data_source": {
        "url": "s3://utic-dev-tech-fixtures/small-pdf-set/2023-Jan-economic-outlook.pdf",
        "version": 265756457651539296174748931590365722430,
        "record_locator": {
          "protocol": "s3",
          "remote_file_path": "utic-dev-tech-fixtures/small-pdf-set/2023-Jan-economic-outlook.pdf"
        },
        "date_modified": "2023-02-14T07:31:28"
      },
      "filetype": "application/pdf",
      "page_number": 7
    },
    "text": "27 2.0 3.5 19 26 3.9 5.2 14 41 3.5 28"
  },
  {
    "type": "UncategorizedText",
    "element_id": "5403a6fed02c2e4710019d148f9d71ea",
    "metadata": {
      "data_source": {
        "url": "s3://utic-dev-tech-fixtures/small-pdf-set/2023-Jan-economic-outlook.pdf",
        "version": 265756457651539296174748931590365722430,
        "record_locator": {
          "protocol": "s3",
          "remote_file_path": "utic-dev-tech-fixtures/small-pdf-set/2023-Jan-economic-outlook.pdf"
        },
        "date_modified": "2023-02-14T07:31:28"
      },
      "filetype": "application/pdf",
      "page_number": 7
    },
    "text": "5.4 66 34"
  },
  {
    "type": "UncategorizedText",
    "element_id": "86e50149658661312a9e0b35558d84f6",
    "metadata": {
      "data_source": {
        "url": "s3://utic-dev-tech-fixtures/small-pdf-set/2023-Jan-economic-outlook.pdf",
        "version": 265756457651539296174748931590365722430,
        "record_locator": {
          "protocol": "s3",
          "remote_file_path": "utic-dev-tech-fixtures/small-pdf-set/2023-Jan-economic-outlook.pdf"
        },
        "date_modified": "2023-02-14T07:31:28"
      },
      "filetype": "application/pdf",
      "page_number": 7
    },
    "text": "34"
  },
  {
    "type": "UncategorizedText",
    "element_id": "bba5c1beab1762974a5143b18d408500",
    "metadata": {
      "data_source": {
        "url": "s3://utic-dev-tech-fixtures/small-pdf-set/2023-Jan-economic-outlook.pdf",
        "version": 265756457651539296174748931590365722430,
        "record_locator": {
          "protocol": "s3",
          "remote_file_path": "utic-dev-tech-fixtures/small-pdf-set/2023-Jan-economic-outlook.pdf"
        },
        "date_modified": "2023-02-14T07:31:28"
      },
      "filetype": "application/pdf",
      "page_number": 7
    },
    "text": "88 73 99"
  },
  {
    "type": "ListItem",
    "element_id": "c206fde31abbd4e6cd1c1f134b8d8e21",
    "metadata": {
      "data_source": {
        "url": "s3://utic-dev-tech-fixtures/small-pdf-set/2023-Jan-economic-outlook.pdf",
        "version": 265756457651539296174748931590365722430,
        "record_locator": {
          "protocol": "s3",
          "remote_file_path": "utic-dev-tech-fixtures/small-pdf-set/2023-Jan-economic-outlook.pdf"
        },
        "date_modified": "2023-02-14T07:31:28"
      },
      "filetype": "application/pdf",
      "page_number": 7
    },
    "text": "16.2 -6.3"
  },
  {
    "type": "Title",
    "element_id": "18665f77847d326417463628d8860261",
    "metadata": {
      "data_source": {
        "url": "s3://utic-dev-tech-fixtures/small-pdf-set/2023-Jan-economic-outlook.pdf",
        "version": 265756457651539296174748931590365722430,
        "record_locator": {
          "protocol": "s3",
          "remote_file_path": "utic-dev-tech-fixtures/small-pdf-set/2023-Jan-economic-outlook.pdf"
        },
        "date_modified": "2023-02-14T07:31:28"
      },
      "filetype": "application/pdf",
      "page_number": 7
    },
    "text": "Projections 2023"
  },
  {
    "type": "UncategorizedText",
    "element_id": "a8ffb6d3e1de32d3b0aaef2c976e0270",
    "metadata": {
      "data_source": {
        "url": "s3://utic-dev-tech-fixtures/small-pdf-set/2023-Jan-economic-outlook.pdf",
        "version": 265756457651539296174748931590365722430,
        "record_locator": {
          "protocol": "s3",
          "remote_file_path": "utic-dev-tech-fixtures/small-pdf-set/2023-Jan-economic-outlook.pdf"
        },
        "date_modified": "2023-02-14T07:31:28"
      },
      "filetype": "application/pdf",
      "page_number": 7
    },
    "text": "1.2 14 07 01 07 06 14 18 -06 15 20"
  },
  {
    "type": "UncategorizedText",
    "element_id": "8cc86080d91364baac76402b90299c3f",
    "metadata": {
      "data_source": {
        "url": "s3://utic-dev-tech-fixtures/small-pdf-set/2023-Jan-economic-outlook.pdf",
        "version": 265756457651539296174748931590365722430,
        "record_locator": {
          "protocol": "s3",
          "remote_file_path": "utic-dev-tech-fixtures/small-pdf-set/2023-Jan-economic-outlook.pdf"
        },
        "date_modified": "2023-02-14T07:31:28"
      },
      "filetype": "application/pdf",
      "page_number": 7
    },
    "text": "24 23 26"
  },
  {
    "type": "UncategorizedText",
    "element_id": "44e027a7a8a260692781bae52dd5c1ab",
    "metadata": {
      "data_source": {
        "url": "s3://utic-dev-tech-fixtures/small-pdf-set/2023-Jan-economic-outlook.pdf",
        "version": 265756457651539296174748931590365722430,
        "record_locator": {
          "protocol": "s3",
          "remote_file_path": "utic-dev-tech-fixtures/small-pdf-set/2023-Jan-economic-outlook.pdf"
        },
        "date_modified": "2023-02-14T07:31:28"
      },
      "filetype": "application/pdf",
      "page_number": 7
    },
    "text": "6.6 46 84"
  },
  {
    "type": "UncategorizedText",
    "element_id": "e08b4332d9ab5cdccaf8ba485b6c57bb",
    "metadata": {
      "data_source": {
        "url": "s3://utic-dev-tech-fixtures/small-pdf-set/2023-Jan-economic-outlook.pdf",
        "version": 265756457651539296174748931590365722430,
        "record_locator": {
          "protocol": "s3",
          "remote_file_path": "utic-dev-tech-fixtures/small-pdf-set/2023-Jan-economic-outlook.pdf"
        },
        "date_modified": "2023-02-14T07:31:28"
      },
      "filetype": "application/pdf",
      "page_number": 7
    },
    "text": "40 5.3 5.2 61 15 0.3 18 12 47 3.2 26 38 3.2 12"
  },
  {
    "type": "UncategorizedText",
    "element_id": "35135aaa6cc23891b40cb3f378c53a17",
    "metadata": {
      "data_source": {
        "url": "s3://utic-dev-tech-fixtures/small-pdf-set/2023-Jan-economic-outlook.pdf",
        "version": 265756457651539296174748931590365722430,
        "record_locator": {
          "protocol": "s3",
          "remote_file_path": "utic-dev-tech-fixtures/small-pdf-set/2023-Jan-economic-outlook.pdf"
        },
        "date_modified": "2023-02-14T07:31:28"
      },
      "filetype": "application/pdf",
      "page_number": 7
    },
    "text": "29"
  },
  {
    "type": "UncategorizedText",
    "element_id": "22e01f87c41137c1b6b789b95ec6397b",
    "metadata": {
      "data_source": {
        "url": "s3://utic-dev-tech-fixtures/small-pdf-set/2023-Jan-economic-outlook.pdf",
        "version": 265756457651539296174748931590365722430,
        "record_locator": {
          "protocol": "s3",
          "remote_file_path": "utic-dev-tech-fixtures/small-pdf-set/2023-Jan-economic-outlook.pdf"
        },
        "date_modified": "2023-02-14T07:31:28"
      },
      "filetype": "application/pdf",
      "page_number": 7
    },
    "text": "24 07 43 3.2 40 49"
  },
  {
    "type": "UncategorizedText",
    "element_id": "6557739a67283a8de383fc5c0997fbec",
    "metadata": {
      "data_source": {
        "url": "s3://utic-dev-tech-fixtures/small-pdf-set/2023-Jan-economic-outlook.pdf",
        "version": 265756457651539296174748931590365722430,
        "record_locator": {
          "protocol": "s3",
          "remote_file_path": "utic-dev-tech-fixtures/small-pdf-set/2023-Jan-economic-outlook.pdf"
        },
        "date_modified": "2023-02-14T07:31:28"
      },
      "filetype": "application/pdf",
      "page_number": 7
    },
    "text": "2024"
  },
  {
    "type": "UncategorizedText",
    "element_id": "475a932f0202dcc3d16ce20b90e34437",
    "metadata": {
      "data_source": {
        "url": "s3://utic-dev-tech-fixtures/small-pdf-set/2023-Jan-economic-outlook.pdf",
        "version": 265756457651539296174748931590365722430,
        "record_locator": {
          "protocol": "s3",
          "remote_file_path": "utic-dev-tech-fixtures/small-pdf-set/2023-Jan-economic-outlook.pdf"
        },
        "date_modified": "2023-02-14T07:31:28"
      },
      "filetype": "application/pdf",
      "page_number": 7
    },
    "text": "71 -0.4"
  },
  {
    "type": "UncategorizedText",
    "element_id": "99f569907ffea3371e6910d28609488b",
    "metadata": {
      "data_source": {
        "url": "s3://utic-dev-tech-fixtures/small-pdf-set/2023-Jan-economic-outlook.pdf",
        "version": 265756457651539296174748931590365722430,
        "record_locator": {
          "protocol": "s3",
          "remote_file_path": "utic-dev-tech-fixtures/small-pdf-set/2023-Jan-economic-outlook.pdf"
        },
        "date_modified": "2023-02-14T07:31:28"
      },
      "filetype": "application/pdf",
      "page_number": 7
    },
    "text": "14 1.0 16 14 16 0.9 24 0.9 0.9 15 24"
  },
  {
    "type": "UncategorizedText",
    "element_id": "addfcf25bcc83cc025a2c4ece0a83144",
    "metadata": {
      "data_source": {
        "url": "s3://utic-dev-tech-fixtures/small-pdf-set/2023-Jan-economic-outlook.pdf",
        "version": 265756457651539296174748931590365722430,
        "record_locator": {
          "protocol": "s3",
          "remote_file_path": "utic-dev-tech-fixtures/small-pdf-set/2023-Jan-economic-outlook.pdf"
        },
        "date_modified": "2023-02-14T07:31:28"
      },
      "filetype": "application/pdf",
      "page_number": 7
    },
    "text": "25 18 47 35 44 56"
  },
  {
    "type": "UncategorizedText",
    "element_id": "f9bd2c9d0d34c9a6c9bdd2d7aa0b0156",
    "metadata": {
      "data_source": {
        "url": "s3://utic-dev-tech-fixtures/small-pdf-set/2023-Jan-economic-outlook.pdf",
        "version": 265756457651539296174748931590365722430,
        "record_locator": {
          "protocol": "s3",
          "remote_file_path": "utic-dev-tech-fixtures/small-pdf-set/2023-Jan-economic-outlook.pdf"
        },
        "date_modified": "2023-02-14T07:31:28"
      },
      "filetype": "application/pdf",
      "page_number": 7
    },
    "text": "3.4 27 46"
  },
  {
    "type": "UncategorizedText",
    "element_id": "a2834f3f3a3461dadd74d25e51df5739",
    "metadata": {
      "data_source": {
        "url": "s3://utic-dev-tech-fixtures/small-pdf-set/2023-Jan-economic-outlook.pdf",
        "version": 265756457651539296174748931590365722430,
        "record_locator": {
          "protocol": "s3",
          "remote_file_path": "utic-dev-tech-fixtures/small-pdf-set/2023-Jan-economic-outlook.pdf"
        },
        "date_modified": "2023-02-14T07:31:28"
      },
      "filetype": "application/pdf",
      "page_number": 7
    },
    "text": "42 5.2 45 68 26 21 2a 15 16 37 34 41 29 13"
  },
  {
    "type": "UncategorizedText",
    "element_id": "86e50149658661312a9e0b35558d84f6",
    "metadata": {
      "data_source": {
        "url": "s3://utic-dev-tech-fixtures/small-pdf-set/2023-Jan-economic-outlook.pdf",
        "version": 265756457651539296174748931590365722430,
        "record_locator": {
          "protocol": "s3",
          "remote_file_path": "utic-dev-tech-fixtures/small-pdf-set/2023-Jan-economic-outlook.pdf"
        },
        "date_modified": "2023-02-14T07:31:28"
      },
      "filetype": "application/pdf",
      "page_number": 7
    },
    "text": "34"
  },
  {
    "type": "UncategorizedText",
    "element_id": "50d72838dd524939f8cbccfd542006ca",
    "metadata": {
      "data_source": {
        "url": "s3://utic-dev-tech-fixtures/small-pdf-set/2023-Jan-economic-outlook.pdf",
        "version": 265756457651539296174748931590365722430,
        "record_locator": {
          "protocol": "s3",
          "remote_file_path": "utic-dev-tech-fixtures/small-pdf-set/2023-Jan-economic-outlook.pdf"
        },
        "date_modified": "2023-02-14T07:31:28"
      },
      "filetype": "application/pdf",
      "page_number": 7
    },
    "text": "43 26 5.5"
  },
  {
    "type": "Title",
    "element_id": "1968c7f7ac8a3b0483f733357bb50b16",
    "metadata": {
      "data_source": {
        "url": "s3://utic-dev-tech-fixtures/small-pdf-set/2023-Jan-economic-outlook.pdf",
        "version": 265756457651539296174748931590365722430,
        "record_locator": {
          "protocol": "s3",
          "remote_file_path": "utic-dev-tech-fixtures/small-pdf-set/2023-Jan-economic-outlook.pdf"
        },
        "date_modified": "2023-02-14T07:31:28"
      },
      "filetype": "application/pdf",
      "page_number": 7
    },
    "text": "WEO Projections 1/"
  },
  {
    "type": "UncategorizedText",
    "element_id": "d398b29d3dbbb9bf201d4c7e1c19ff9d",
    "metadata": {
      "data_source": {
        "url": "s3://utic-dev-tech-fixtures/small-pdf-set/2023-Jan-economic-outlook.pdf",
        "version": 265756457651539296174748931590365722430,
        "record_locator": {
          "protocol": "s3",
          "remote_file_path": "utic-dev-tech-fixtures/small-pdf-set/2023-Jan-economic-outlook.pdf"
        },
        "date_modified": "2023-02-14T07:31:28"
      },
      "filetype": "application/pdf",
      "page_number": 7
    },
    "text": "2023"
  },
  {
    "type": "ListItem",
    "element_id": "d57aa1bf818729bc93707633fa05a141",
    "metadata": {
      "data_source": {
        "url": "s3://utic-dev-tech-fixtures/small-pdf-set/2023-Jan-economic-outlook.pdf",
        "version": 265756457651539296174748931590365722430,
        "record_locator": {
          "protocol": "s3",
          "remote_file_path": "utic-dev-tech-fixtures/small-pdf-set/2023-Jan-economic-outlook.pdf"
        },
        "date_modified": "2023-02-14T07:31:28"
      },
      "filetype": "application/pdf",
      "page_number": 7
    },
    "text": "01 0.0 03"
  },
  {
    "type": "UncategorizedText",
    "element_id": "f87eaffe6cebcc4d635ac6da8a54b8fd",
    "metadata": {
      "data_source": {
        "url": "s3://utic-dev-tech-fixtures/small-pdf-set/2023-Jan-economic-outlook.pdf",
        "version": 265756457651539296174748931590365722430,
        "record_locator": {
          "protocol": "s3",
          "remote_file_path": "utic-dev-tech-fixtures/small-pdf-set/2023-Jan-economic-outlook.pdf"
        },
        "date_modified": "2023-02-14T07:31:28"
      },
      "filetype": "application/pdf",
      "page_number": 7
    },
    "text": "0.3 04 08 0.0 0.9 26 04 0.2 05 -04 -11 04 0.2 01"
  },
  {
    "type": "UncategorizedText",
    "element_id": "6b174f319e8625e134d83051337f85bf",
    "metadata": {
      "data_source": {
        "url": "s3://utic-dev-tech-fixtures/small-pdf-set/2023-Jan-economic-outlook.pdf",
        "version": 265756457651539296174748931590365722430,
        "record_locator": {
          "protocol": "s3",
          "remote_file_path": "utic-dev-tech-fixtures/small-pdf-set/2023-Jan-economic-outlook.pdf"
        },
        "date_modified": "2023-02-14T07:31:28"
      },
      "filetype": "application/pdf",
      "page_number": 7
    },
    "text": "03 0.0 0.2 -04 04 0.0"
  },
  {
    "type": "UncategorizedText",
    "element_id": "a2ab7beaa45ed1f79d76b9c9a96efeb8",
    "metadata": {
      "data_source": {
        "url": "s3://utic-dev-tech-fixtures/small-pdf-set/2023-Jan-economic-outlook.pdf",
        "version": 265756457651539296174748931590365722430,
        "record_locator": {
          "protocol": "s3",
          "remote_file_path": "utic-dev-tech-fixtures/small-pdf-set/2023-Jan-economic-outlook.pdf"
        },
        "date_modified": "2023-02-14T07:31:28"
      },
      "filetype": "application/pdf",
      "page_number": 7
    },
    "text": "04 04 0.2 04 0.0 08 -0.1 0.2 -0.9 0.0 -03"
  },
  {
    "type": "UncategorizedText",
    "element_id": "245aa9842ccb914db81c56f5c9a06e48",
    "metadata": {
      "data_source": {
        "url": "s3://utic-dev-tech-fixtures/small-pdf-set/2023-Jan-economic-outlook.pdf",
        "version": 265756457651539296174748931590365722430,
        "record_locator": {
          "protocol": "s3",
          "remote_file_path": "utic-dev-tech-fixtures/small-pdf-set/2023-Jan-economic-outlook.pdf"
        },
        "date_modified": "2023-02-14T07:31:28"
      },
      "filetype": "application/pdf",
      "page_number": 7
    },
    "text": "33 -01"
  },
  {
    "type": "UncategorizedText",
    "element_id": "d326667f1363d7b68d28284944fa3962",
    "metadata": {
      "data_source": {
        "url": "s3://utic-dev-tech-fixtures/small-pdf-set/2023-Jan-economic-outlook.pdf",
        "version": 265756457651539296174748931590365722430,
        "record_locator": {
          "protocol": "s3",
          "remote_file_path": "utic-dev-tech-fixtures/small-pdf-set/2023-Jan-economic-outlook.pdf"
        },
        "date_modified": "2023-02-14T07:31:28"
      },
      "filetype": "application/pdf",
      "page_number": 7
    },
    "text": "04 0.2 0.0"
  },
  {
    "type": "UncategorizedText",
    "element_id": "44896b09365746b5f7167ee4d64988a3",
    "metadata": {
      "data_source": {
        "url": "s3://utic-dev-tech-fixtures/small-pdf-set/2023-Jan-economic-outlook.pdf",
        "version": 265756457651539296174748931590365722430,
        "record_locator": {
          "protocol": "s3",
          "remote_file_path": "utic-dev-tech-fixtures/small-pdf-set/2023-Jan-economic-outlook.pdf"
        },
        "date_modified": "2023-02-14T07:31:28"
      },
      "filetype": "application/pdf",
      "page_number": 7
    },
    "text": "0.2"
  },
  {
    "type": "UncategorizedText",
    "element_id": "6557739a67283a8de383fc5c0997fbec",
    "metadata": {
      "data_source": {
        "url": "s3://utic-dev-tech-fixtures/small-pdf-set/2023-Jan-economic-outlook.pdf",
        "version": 265756457651539296174748931590365722430,
        "record_locator": {
          "protocol": "s3",
          "remote_file_path": "utic-dev-tech-fixtures/small-pdf-set/2023-Jan-economic-outlook.pdf"
        },
        "date_modified": "2023-02-14T07:31:28"
      },
      "filetype": "application/pdf",
      "page_number": 7
    },
    "text": "2024"
  },
  {
    "type": "ListItem",
    "element_id": "45c35b8635b3571e4f1e61a9baa23d9c",
    "metadata": {
      "data_source": {
        "url": "s3://utic-dev-tech-fixtures/small-pdf-set/2023-Jan-economic-outlook.pdf",
        "version": 265756457651539296174748931590365722430,
        "record_locator": {
          "protocol": "s3",
          "remote_file_path": "utic-dev-tech-fixtures/small-pdf-set/2023-Jan-economic-outlook.pdf"
        },
        "date_modified": "2023-02-14T07:31:28"
      },
      "filetype": "application/pdf",
      "page_number": 7
    },
    "text": "0.1 0.0 0.0 0.0 01 06 0.3 -04 -0.2 0.2 0.5 0.0 0.0 0.0"
  },
  {
    "type": "ListItem",
    "element_id": "76cc72bb5ee13603e1a8bba429ee068a",
    "metadata": {
      "data_source": {
        "url": "s3://utic-dev-tech-fixtures/small-pdf-set/2023-Jan-economic-outlook.pdf",
        "version": 265756457651539296174748931590365722430,
        "record_locator": {
          "protocol": "s3",
          "remote_file_path": "utic-dev-tech-fixtures/small-pdf-set/2023-Jan-economic-outlook.pdf"
        },
        "date_modified": "2023-02-14T07:31:28"
      },
      "filetype": "application/pdf",
      "page_number": 7
    },
    "text": "0.1 -0.3 -0.2 0.2 0.0 01"
  },
  {
    "type": "UncategorizedText",
    "element_id": "b10c70ad227faa43cc53bf07807e87ea",
    "metadata": {
      "data_source": {
        "url": "s3://utic-dev-tech-fixtures/small-pdf-set/2023-Jan-economic-outlook.pdf",
        "version": 265756457651539296174748931590365722430,
        "record_locator": {
          "protocol": "s3",
          "remote_file_path": "utic-dev-tech-fixtures/small-pdf-set/2023-Jan-economic-outlook.pdf"
        },
        "date_modified": "2023-02-14T07:31:28"
      },
      "filetype": "application/pdf",
      "page_number": 7
    },
    "text": "0.2 -0.2 -0.2 0.1 0.0 -04 -0.2 -04 03 0.1 02"
  },
  {
    "type": "ListItem",
    "element_id": "1f1e6df8f8121ca55644ae8a9f2ea221",
    "metadata": {
      "data_source": {
        "url": "s3://utic-dev-tech-fixtures/small-pdf-set/2023-Jan-economic-outlook.pdf",
        "version": 265756457651539296174748931590365722430,
        "record_locator": {
          "protocol": "s3",
          "remote_file_path": "utic-dev-tech-fixtures/small-pdf-set/2023-Jan-economic-outlook.pdf"
        },
        "date_modified": "2023-02-14T07:31:28"
      },
      "filetype": "application/pdf",
      "page_number": 7
    },
    "text": "0.3 -04 0.0"
  },
  {
    "type": "UncategorizedText",
    "element_id": "14be4b45f18e0d8c67b4f719b5144eee",
    "metadata": {
      "data_source": {
        "url": "s3://utic-dev-tech-fixtures/small-pdf-set/2023-Jan-economic-outlook.pdf",
        "version": 265756457651539296174748931590365722430,
        "record_locator": {
          "protocol": "s3",
          "remote_file_path": "utic-dev-tech-fixtures/small-pdf-set/2023-Jan-economic-outlook.pdf"
        },
        "date_modified": "2023-02-14T07:31:28"
      },
      "filetype": "application/pdf",
      "page_number": 7
    },
    "text": "0.1"
  },
  {
    "type": "ListItem",
    "element_id": "b4700effc2958a718f3e3bdb8d179ca8",
    "metadata": {
      "data_source": {
        "url": "s3://utic-dev-tech-fixtures/small-pdf-set/2023-Jan-economic-outlook.pdf",
        "version": 265756457651539296174748931590365722430,
        "record_locator": {
          "protocol": "s3",
          "remote_file_path": "utic-dev-tech-fixtures/small-pdf-set/2023-Jan-economic-outlook.pdf"
        },
        "date_modified": "2023-02-14T07:31:28"
      },
      "filetype": "application/pdf",
      "page_number": 7
    },
    "text": "0.9 03"
  },
  {
    "type": "UncategorizedText",
    "element_id": "a80ffdf36dee45bca0e7b868705d5d5f",
    "metadata": {
      "data_source": {
        "url": "s3://utic-dev-tech-fixtures/small-pdf-set/2023-Jan-economic-outlook.pdf",
        "version": 265756457651539296174748931590365722430,
        "record_locator": {
          "protocol": "s3",
          "remote_file_path": "utic-dev-tech-fixtures/small-pdf-set/2023-Jan-economic-outlook.pdf"
        },
        "date_modified": "2023-02-14T07:31:28"
      },
      "filetype": "application/pdf",
      "page_number": 7
    },
    "text": "0.2 02 02"
  },
  {
    "type": "Title",
    "element_id": "b88d850d87e55cb1fd14ae67e5644d57",
    "metadata": {
      "data_source": {
        "url": "s3://utic-dev-tech-fixtures/small-pdf-set/2023-Jan-economic-outlook.pdf",
        "version": 265756457651539296174748931590365722430,
        "record_locator": {
          "protocol": "s3",
          "remote_file_path": "utic-dev-tech-fixtures/small-pdf-set/2023-Jan-economic-outlook.pdf"
        },
        "date_modified": "2023-02-14T07:31:28"
      },
      "filetype": "application/pdf",
      "page_number": 7
    },
    "text": "Estimate 2022"
  },
  {
    "type": "UncategorizedText",
    "element_id": "58818acb58168369bdd1bc02c0394bf3",
    "metadata": {
      "data_source": {
        "url": "s3://utic-dev-tech-fixtures/small-pdf-set/2023-Jan-economic-outlook.pdf",
        "version": 265756457651539296174748931590365722430,
        "record_locator": {
          "protocol": "s3",
          "remote_file_path": "utic-dev-tech-fixtures/small-pdf-set/2023-Jan-economic-outlook.pdf"
        },
        "date_modified": "2023-02-14T07:31:28"
      },
      "filetype": "application/pdf",
      "page_number": 7
    },
    "text": "25 3.4 29 43 -2.0 441 26 28 37 . 46 = 26 3.0"
  },
  {
    "type": "UncategorizedText",
    "element_id": "51f3f20d49f6ba8be2767ce87faa4f51",
    "metadata": {
      "data_source": {
        "url": "s3://utic-dev-tech-fixtures/small-pdf-set/2023-Jan-economic-outlook.pdf",
        "version": 265756457651539296174748931590365722430,
        "record_locator": {
          "protocol": "s3",
          "remote_file_path": "utic-dev-tech-fixtures/small-pdf-set/2023-Jan-economic-outlook.pdf"
        },
        "date_modified": "2023-02-14T07:31:28"
      },
      "filetype": "application/pdf",
      "page_number": 7
    },
    "text": "9.2 78 10.4"
  },
  {
    "type": "UncategorizedText",
    "element_id": "0d2817074b9c1dc26e7095d6282f3e6b",
    "metadata": {
      "data_source": {
        "url": "s3://utic-dev-tech-fixtures/small-pdf-set/2023-Jan-economic-outlook.pdf",
        "version": 265756457651539296174748931590365722430,
        "record_locator": {
          "protocol": "s3",
          "remote_file_path": "utic-dev-tech-fixtures/small-pdf-set/2023-Jan-economic-outlook.pdf"
        },
        "date_modified": "2023-02-14T07:31:28"
      },
      "filetype": "application/pdf",
      "page_number": 7
    },
    "text": "11.2 -2.0"
  },
  {
    "type": "UncategorizedText",
    "element_id": "eca06fdd26e513a7b8510c8660228504",
    "metadata": {
      "data_source": {
        "url": "s3://utic-dev-tech-fixtures/small-pdf-set/2023-Jan-economic-outlook.pdf",
        "version": 265756457651539296174748931590365722430,
        "record_locator": {
          "protocol": "s3",
          "remote_file_path": "utic-dev-tech-fixtures/small-pdf-set/2023-Jan-economic-outlook.pdf"
        },
        "date_modified": "2023-02-14T07:31:28"
      },
      "filetype": "application/pdf",
      "page_number": 7
    },
    "text": "1.9"
  },
  {
    "type": "UncategorizedText",
    "element_id": "68f1848120ac0f63b43464179a15eb89",
    "metadata": {
      "data_source": {
        "url": "s3://utic-dev-tech-fixtures/small-pdf-set/2023-Jan-economic-outlook.pdf",
        "version": 265756457651539296174748931590365722430,
        "record_locator": {
          "protocol": "s3",
          "remote_file_path": "utic-dev-tech-fixtures/small-pdf-set/2023-Jan-economic-outlook.pdf"
        },
        "date_modified": "2023-02-14T07:31:28"
      },
      "filetype": "application/pdf",
      "page_number": 7
    },
    "text": "17 18 37 a 25"
  },
  {
    "type": "UncategorizedText",
    "element_id": "1ef2959ab834dc51bd6b45d912b2d997",
    "metadata": {
      "data_source": {
        "url": "s3://utic-dev-tech-fixtures/small-pdf-set/2023-Jan-economic-outlook.pdf",
        "version": 265756457651539296174748931590365722430,
        "record_locator": {
          "protocol": "s3",
          "remote_file_path": "utic-dev-tech-fixtures/small-pdf-set/2023-Jan-economic-outlook.pdf"
        },
        "date_modified": "2023-02-14T07:31:28"
      },
      "filetype": "application/pdf",
      "page_number": 7
    },
    "text": "1.3 07 19 14 0.5 21 21 17 04 23 14"
  },
  {
    "type": "Title",
    "element_id": "18665f77847d326417463628d8860261",
    "metadata": {
      "data_source": {
        "url": "s3://utic-dev-tech-fixtures/small-pdf-set/2023-Jan-economic-outlook.pdf",
        "version": 265756457651539296174748931590365722430,
        "record_locator": {
          "protocol": "s3",
          "remote_file_path": "utic-dev-tech-fixtures/small-pdf-set/2023-Jan-economic-outlook.pdf"
        },
        "date_modified": "2023-02-14T07:31:28"
      },
      "filetype": "application/pdf",
      "page_number": 7
    },
    "text": "Projections 2023"
  },
  {
    "type": "UncategorizedText",
    "element_id": "f2ae2c7a76ef39ed417b90625564cdb1",
    "metadata": {
      "data_source": {
        "url": "s3://utic-dev-tech-fixtures/small-pdf-set/2023-Jan-economic-outlook.pdf",
        "version": 265756457651539296174748931590365722430,
        "record_locator": {
          "protocol": "s3",
          "remote_file_path": "utic-dev-tech-fixtures/small-pdf-set/2023-Jan-economic-outlook.pdf"
        },
        "date_modified": "2023-02-14T07:31:28"
      },
      "filetype": "application/pdf",
      "page_number": 7
    },
    "text": "14 1.0 0.5 0.0 09 0.1 13 1.0 -05 12 2a"
  },
  {
    "type": "ListItem",
    "element_id": "5c9f13942bd67ea9ec13c55838cf90c2",
    "metadata": {
      "data_source": {
        "url": "s3://utic-dev-tech-fixtures/small-pdf-set/2023-Jan-economic-outlook.pdf",
        "version": 265756457651539296174748931590365722430,
        "record_locator": {
          "protocol": "s3",
          "remote_file_path": "utic-dev-tech-fixtures/small-pdf-set/2023-Jan-economic-outlook.pdf"
        },
        "date_modified": "2023-02-14T07:31:28"
      },
      "filetype": "application/pdf",
      "page_number": 7
    },
    "text": "98 14"
  },
  {
    "type": "UncategorizedText",
    "element_id": "5ebe8ca0c628ed717d93a65e10b8e8da",
    "metadata": {
      "data_source": {
        "url": "s3://utic-dev-tech-fixtures/small-pdf-set/2023-Jan-economic-outlook.pdf",
        "version": 265756457651539296174748931590365722430,
        "record_locator": {
          "protocol": "s3",
          "remote_file_path": "utic-dev-tech-fixtures/small-pdf-set/2023-Jan-economic-outlook.pdf"
        },
        "date_modified": "2023-02-14T07:31:28"
      },
      "filetype": "application/pdf",
      "page_number": 7
    },
    "text": "5.0 31 66"
  },
  {
    "type": "UncategorizedText",
    "element_id": "3135d2d71bff77be4838a7102bbac5b8",
    "metadata": {
      "data_source": {
        "url": "s3://utic-dev-tech-fixtures/small-pdf-set/2023-Jan-economic-outlook.pdf",
        "version": 265756457651539296174748931590365722430,
        "record_locator": {
          "protocol": "s3",
          "remote_file_path": "utic-dev-tech-fixtures/small-pdf-set/2023-Jan-economic-outlook.pdf"
        },
        "date_modified": "2023-02-14T07:31:28"
      },
      "filetype": "application/pdf",
      "page_number": 7
    },
    "text": "3.2"
  },
  {
    "type": "UncategorizedText",
    "element_id": "7b8460841292174dcde134ebbd781c76",
    "metadata": {
      "data_source": {
        "url": "s3://utic-dev-tech-fixtures/small-pdf-set/2023-Jan-economic-outlook.pdf",
        "version": 265756457651539296174748931590365722430,
        "record_locator": {
          "protocol": "s3",
          "remote_file_path": "utic-dev-tech-fixtures/small-pdf-set/2023-Jan-economic-outlook.pdf"
        },
        "date_modified": "2023-02-14T07:31:28"
      },
      "filetype": "application/pdf",
      "page_number": 7
    },
    "text": "5.0 6.2 5.9 70 3.5 1.0 1.9 0.8 14 . 27 ao 31 0.5"
  },
  {
    "type": "UncategorizedText",
    "element_id": "cb3f7b10a80801386ddda52dd6b1ad1a",
    "metadata": {
      "data_source": {
        "url": "s3://utic-dev-tech-fixtures/small-pdf-set/2023-Jan-economic-outlook.pdf",
        "version": 265756457651539296174748931590365722430,
        "record_locator": {
          "protocol": "s3",
          "remote_file_path": "utic-dev-tech-fixtures/small-pdf-set/2023-Jan-economic-outlook.pdf"
        },
        "date_modified": "2023-02-14T07:31:28"
      },
      "filetype": "application/pdf",
      "page_number": 7
    },
    "text": "25 1.2 57 . 5.0"
  },
  {
    "type": "UncategorizedText",
    "element_id": "6557739a67283a8de383fc5c0997fbec",
    "metadata": {
      "data_source": {
        "url": "s3://utic-dev-tech-fixtures/small-pdf-set/2023-Jan-economic-outlook.pdf",
        "version": 265756457651539296174748931590365722430,
        "record_locator": {
          "protocol": "s3",
          "remote_file_path": "utic-dev-tech-fixtures/small-pdf-set/2023-Jan-economic-outlook.pdf"
        },
        "date_modified": "2023-02-14T07:31:28"
      },
      "filetype": "application/pdf",
      "page_number": 7
    },
    "text": "2024"
  },
  {
    "type": "UncategorizedText",
    "element_id": "b71da13de2b27a602c4abbb488207b97",
    "metadata": {
      "data_source": {
        "url": "s3://utic-dev-tech-fixtures/small-pdf-set/2023-Jan-economic-outlook.pdf",
        "version": 265756457651539296174748931590365722430,
        "record_locator": {
          "protocol": "s3",
          "remote_file_path": "utic-dev-tech-fixtures/small-pdf-set/2023-Jan-economic-outlook.pdf"
        },
        "date_modified": "2023-02-14T07:31:28"
      },
      "filetype": "application/pdf",
      "page_number": 7
    },
    "text": "59 -0.2"
  },
  {
    "type": "UncategorizedText",
    "element_id": "b4440ffcbeac4360c6b7355487f337c1",
    "metadata": {
      "data_source": {
        "url": "s3://utic-dev-tech-fixtures/small-pdf-set/2023-Jan-economic-outlook.pdf",
        "version": 265756457651539296174748931590365722430,
        "record_locator": {
          "protocol": "s3",
          "remote_file_path": "utic-dev-tech-fixtures/small-pdf-set/2023-Jan-economic-outlook.pdf"
        },
        "date_modified": "2023-02-14T07:31:28"
      },
      "filetype": "application/pdf",
      "page_number": 7
    },
    "text": "3.5 23 45,"
  },
  {
    "type": "UncategorizedText",
    "element_id": "b5ba118b0963aaf94eb801bb2ae13229",
    "metadata": {
      "data_source": {
        "url": "s3://utic-dev-tech-fixtures/small-pdf-set/2023-Jan-economic-outlook.pdf",
        "version": 265756457651539296174748931590365722430,
        "record_locator": {
          "protocol": "s3",
          "remote_file_path": "utic-dev-tech-fixtures/small-pdf-set/2023-Jan-economic-outlook.pdf"
        },
        "date_modified": "2023-02-14T07:31:28"
      },
      "filetype": "application/pdf",
      "page_number": 7
    },
    "text": "25 2.0 40 . 44"
  },
  {
    "type": "UncategorizedText",
    "element_id": "a416ea84421fa7e1351582da48235bac",
    "metadata": {
      "data_source": {
        "url": "s3://utic-dev-tech-fixtures/small-pdf-set/2023-Jan-economic-outlook.pdf",
        "version": 265756457651539296174748931590365722430,
        "record_locator": {
          "protocol": "s3",
          "remote_file_path": "utic-dev-tech-fixtures/small-pdf-set/2023-Jan-economic-outlook.pdf"
        },
        "date_modified": "2023-02-14T07:31:28"
      },
      "filetype": "application/pdf",
      "page_number": 7
    },
    "text": "3.0"
  },
  {
    "type": "UncategorizedText",
    "element_id": "016b8a4890e261f114a4addc8c45bafe",
    "metadata": {
      "data_source": {
        "url": "s3://utic-dev-tech-fixtures/small-pdf-set/2023-Jan-economic-outlook.pdf",
        "version": 265756457651539296174748931590365722430,
        "record_locator": {
          "protocol": "s3",
          "remote_file_path": "utic-dev-tech-fixtures/small-pdf-set/2023-Jan-economic-outlook.pdf"
        },
        "date_modified": "2023-02-14T07:31:28"
      },
      "filetype": "application/pdf",
      "page_number": 7
    },
    "text": "4A 49 41 7A 28 2.0 19 22 1.9 . 35 ao 29 18"
  },
  {
    "type": "UncategorizedText",
    "element_id": "e3c8f1064252c0ed91ca1bd2f1c008be",
    "metadata": {
      "data_source": {
        "url": "s3://utic-dev-tech-fixtures/small-pdf-set/2023-Jan-economic-outlook.pdf",
        "version": 265756457651539296174748931590365722430,
        "record_locator": {
          "protocol": "s3",
          "remote_file_path": "utic-dev-tech-fixtures/small-pdf-set/2023-Jan-economic-outlook.pdf"
        },
        "date_modified": "2023-02-14T07:31:28"
      },
      "filetype": "application/pdf",
      "page_number": 7
    },
    "text": "1.6 13 24 23 18 1.0 28 1.0 18 1.9 2.2"
  },
  {
    "type": "NarrativeText",
    "element_id": "ba23de0762dea86fd9cd418884203f6c",
    "metadata": {
      "data_source": {
        "url": "s3://utic-dev-tech-fixtures/small-pdf-set/2023-Jan-economic-outlook.pdf",
        "version": 265756457651539296174748931590365722430,
        "record_locator": {
          "protocol": "s3",
          "remote_file_path": "utic-dev-tech-fixtures/small-pdf-set/2023-Jan-economic-outlook.pdf"
        },
        "date_modified": "2023-02-14T07:31:28"
      },
      "filetype": "application/pdf",
      "page_number": 7
    },
    "text": "Note: Real effective exchange rates are assumed to remain constant at the levels prevailing during October 26, 20: data are seasonally adjusted. WEO = World Economic Outlook. 1 Difference based on rounded figures for the current and October 2022 WEO forecasts. Countries whose forecasts have been updated relative to October 2022 WEO forecasts account for approximately 90 percent of world GDP measured at purchasing-power-parity weights. 21 For World Output (Emerging Market and Developing Economies), the quarterly estimates and projections account for approximately 90 percent (80 percent) of annual world (emerging market and developing economies’) output at purchasing-power-parity weights. 3/ Excludes the Group of Seven (Canada, France, Germany, Italy, Japan, United Kingdom, United States) and euro area countries. 4/For India, data and projections are presented on a fiscal year basis, with FY 2022/23 (starting in April 2022) shown in the 2022 column. India's growth projections are 5.4 percent in 2023 and 6.8 percent in 2024 based on calendar year. 51 Indonesia, Malaysia, Philippines, Singapore, Thailand. 6/ Simple average of growth rates for export and import volumes (goods and services). 7/'Simple average of prices of UK Brent, Dubai Fateh, and West Texas Intermediate crude oil. The average assumed price of oil in US dollars a barrel, based on futures markets (as of November 29, 2022), is $81.13 in 2023 and $75.36 in 2024. 8/ Excludes Venezuela 91 The inflation rate for the euro area is 6.7% in 2023 and 3.3% in 2024, that for Japan is 2.8% in 2023 and 2.0% in 2024, and that for the United States is 4.0% in 2023 and 2.2% in 2024. November 23, 2022. Economies are listed on the basis of economic size. The aggregated quarterly"
  },
  {
    "type": "NarrativeText",
    "element_id": "7ceb88ebed64c26e9b1fe8e6c280a2f0",
    "metadata": {
      "data_source": {
        "url": "s3://utic-dev-tech-fixtures/small-pdf-set/2023-Jan-economic-outlook.pdf",
        "version": 265756457651539296174748931590365722430,
        "record_locator": {
          "protocol": "s3",
          "remote_file_path": "utic-dev-tech-fixtures/small-pdf-set/2023-Jan-economic-outlook.pdf"
        },
        "date_modified": "2023-02-14T07:31:28"
      },
      "filetype": "application/pdf",
      "page_number": 7
    },
    "text": "Upside risks—Plausible upside risks include more favorable surprises to domestic spending—as in the third quarter of 2022—which, however, would increase inflation further. At the same time, there is room for an upside scenario with lower-than-expected inflation and less monetary tightening:"
  },
  {
    "type": "NarrativeText",
    "element_id": "961dbf6bd6e3513d6fd4d4acd92c8f52",
    "metadata": {
      "data_source": {
        "url": "s3://utic-dev-tech-fixtures/small-pdf-set/2023-Jan-economic-outlook.pdf",
        "version": 265756457651539296174748931590365722430,
        "record_locator": {
          "protocol": "s3",
          "remote_file_path": "utic-dev-tech-fixtures/small-pdf-set/2023-Jan-economic-outlook.pdf"
        },
        "date_modified": "2023-02-14T07:31:28"
      },
      "filetype": "application/pdf",
      "page_number": 7
    },
    "text": "e = Pent-up demand boost: Fueled by the stock of excess private savings from the pandemic fiscal"
  },
  {
    "type": "ListItem",
    "element_id": "69366e1bead17d5a2d2b54e8080541ed",
    "metadata": {
      "data_source": {
        "url": "s3://utic-dev-tech-fixtures/small-pdf-set/2023-Jan-economic-outlook.pdf",
        "version": 265756457651539296174748931590365722430,
        "record_locator": {
          "protocol": "s3",
          "remote_file_path": "utic-dev-tech-fixtures/small-pdf-set/2023-Jan-economic-outlook.pdf"
        },
        "date_modified": "2023-02-14T07:31:28"
      },
      "filetype": "application/pdf",
      "page_number": 7
    },
    "text": "e = Pent-up demand boost: Fueled by the stock of excess private savings from the pandemic fiscal support and, in many cases, still-tight labor markets and solid wage growth, pent-up demand remains an upside risk to the growth outlook. In some advanced economies, recent data show that households are still on net adding to their stock of excess savings (as in some euro area countries and the United Kingdom) or have ample savings left (as in the United States). This leaves scope for a further boost to consumption—partticularly of services, including tourism."
  },
  {
    "type": "UncategorizedText",
    "element_id": "e7f6c011776e8db7cd330b54174fd76f",
    "metadata": {
      "data_source": {
        "url": "s3://utic-dev-tech-fixtures/small-pdf-set/2023-Jan-economic-outlook.pdf",
        "version": 265756457651539296174748931590365722430,
        "record_locator": {
          "protocol": "s3",
          "remote_file_path": "utic-dev-tech-fixtures/small-pdf-set/2023-Jan-economic-outlook.pdf"
        },
        "date_modified": "2023-02-14T07:31:28"
      },
      "filetype": "application/pdf",
      "page_number": 7
    },
    "text": "6"
  },
  {
    "type": "Title",
    "element_id": "b3080428cb4e8896623bf36c001e868a",
    "metadata": {
      "data_source": {
        "url": "s3://utic-dev-tech-fixtures/small-pdf-set/2023-Jan-economic-outlook.pdf",
        "version": 265756457651539296174748931590365722430,
        "record_locator": {
          "protocol": "s3",
          "remote_file_path": "utic-dev-tech-fixtures/small-pdf-set/2023-Jan-economic-outlook.pdf"
        },
        "date_modified": "2023-02-14T07:31:28"
      },
      "filetype": "application/pdf",
      "page_number": 7
    },
    "text": "International Monetary Fund | January 2023"
  },
  {
    "type": "Title",
    "element_id": "95af4f3feb2d03b2310ce31abc0c435d",
    "metadata": {
      "data_source": {
        "url": "s3://utic-dev-tech-fixtures/small-pdf-set/2023-Jan-economic-outlook.pdf",
        "version": 265756457651539296174748931590365722430,
        "record_locator": {
          "protocol": "s3",
          "remote_file_path": "utic-dev-tech-fixtures/small-pdf-set/2023-Jan-economic-outlook.pdf"
        },
        "date_modified": "2023-02-14T07:31:28"
      },
      "filetype": "application/pdf",
      "page_number": 8
    },
    "text": "WORLD ECONOMIC OUTLOOK UPDATE, JANUARY 2023"
  },
  {
    "type": "ListItem",
    "element_id": "79a6a9353dc2a500e2e50e720cf8ab7c",
    "metadata": {
      "data_source": {
        "url": "s3://utic-dev-tech-fixtures/small-pdf-set/2023-Jan-economic-outlook.pdf",
        "version": 265756457651539296174748931590365722430,
        "record_locator": {
          "protocol": "s3",
          "remote_file_path": "utic-dev-tech-fixtures/small-pdf-set/2023-Jan-economic-outlook.pdf"
        },
        "date_modified": "2023-02-14T07:31:28"
      },
      "filetype": "application/pdf",
      "page_number": 8
    },
    "text": "However, the boost to demand could stoke core inflation, leading to even tighter monetary policies and a stronger-than-expected slowdown later on. Pent-up demand could also fuel a stronger rebound in China. e Faster disinflation: An easing in labor market pressures in some advanced economies due to falling vacancies could cool wage inflation without necessarily increasing unemployment. A sharp fall in the prices of goods, as consumers shift back to services, could further push down inflation. Such developments could imply a “softer” landing with less monetary tightening."
  },
  {
<<<<<<< HEAD
    "type": "UncategorizedText",
    "element_id": "bcff65aa9c60a2205ec79c319e92c227",
=======
    "type": "NarrativeText",
    "element_id": "a2f806b25a06969405637298b4c85139",
>>>>>>> ad59a879
    "metadata": {
      "data_source": {
        "url": "s3://utic-dev-tech-fixtures/small-pdf-set/2023-Jan-economic-outlook.pdf",
        "version": 265756457651539296174748931590365722430,
        "record_locator": {
          "protocol": "s3",
          "remote_file_path": "utic-dev-tech-fixtures/small-pdf-set/2023-Jan-economic-outlook.pdf"
        },
        "date_modified": "2023-02-14T07:31:28"
      },
      "filetype": "application/pdf",
      "page_number": 8
    },
<<<<<<< HEAD
    "text": "e Faster disinflation: An easing in labor market pressures in some advanced economies due to"
=======
    "text": "Downside risks—Numerous downside risks continue to weigh on the global outlook, lowering growth while, in a number of cases, adding further to inflation:"
>>>>>>> ad59a879
  },
  {
    "type": "ListItem",
    "element_id": "e9fbac47e4ed0c2d153022a284a77919",
    "metadata": {
      "data_source": {
        "url": "s3://utic-dev-tech-fixtures/small-pdf-set/2023-Jan-economic-outlook.pdf",
        "version": 265756457651539296174748931590365722430,
        "record_locator": {
          "protocol": "s3",
          "remote_file_path": "utic-dev-tech-fixtures/small-pdf-set/2023-Jan-economic-outlook.pdf"
        },
        "date_modified": "2023-02-14T07:31:28"
      },
      "filetype": "application/pdf",
      "page_number": 8
    },
    "text": "© = China’s recovery stalling: Amid still-low population immunity levels and insufficient hospital capacity, especially outside the major urban areas, significant health consequences could hamper the recovery. A deepening crisis in the real estate market remains a major source of vulnerability, with risks of widespread defaults by developers and resulting financial sector instability. Spillovers to the rest of the world would operate primarily through lower demand and potentially renewed supply chain problems. e = =War in Ukraine escalating: An escalation of the war in Ukraine remains a major source of vulnerability, particularly for Europe and lower-income countries. Europe is facing lower-than- anticipated gas prices, having stored enough gas to make shortages unlikely this winter. However, refilling storage with much-diminished Russian flows will be challenging ahead of next winter, particularly if it is a very cold one and China’s energy demand picks up, causing ptice spikes. A possible increase in food prices from a failed extension of the Black Sea grain initiative would put further pressure on lower-income countries that are experiencing food insecurity and have limited budgetary room to cushion the impact on households and businesses. With elevated food and fuel prices, social unrest may increase. e Debt distress: Since October, sovereign spreads for emerging market and developing economies have modestly declined on the back of an easing in global financial conditions (Box 1) and dollar depreciation. About 15 percent of low-income countries are estimated to be in debt distress, with an additional 45 percent at high risk of debt distress and about 25 percent of emerging market economies also at high risk. The combination of high debt levels from the pandemic, lower growth, and higher borrowing costs exacerbates the vulnerability of these economies, especially those with significant near-term dollar financing needs. e = Inflation persisting: Persistent labor market tightness could translate into stronger-than-expected wage growth. Higher-than-expected oil, gas, and food prices from the war in Ukraine or from a faster rebound in China’s growth could again raise headline inflation and pass through into underlying inflation. Such developments could cause inflation expectations to de-anchor and require an even tighter monetary policy. e = Sudden financial market repricing: A prematute easing in financial conditions in response to lower headline inflation data could complicate anti-inflation policies and necessitate additional monetary tightening. For the same reason, unfavorable inflation data releases could trigger sudden repricing of assets and increase volatility in financial markets. Such movements could strain liquidity and the functioning of critical markets, with ripple effects on the real economy. © Geopolitical fragmentation: The wat in Ukraine and the related international sanctions aimed at e pressuring Russia to end hostilities are splitting the world economy into blocs and reinforcing earlier geopolitical tensions, such as those associated with the US-China trade dispute."
  },
  {
<<<<<<< HEAD
    "type": "NarrativeText",
    "element_id": "aafc2da65217ef3b0f5042129996a98e",
    "metadata": {
      "data_source": {
        "url": "s3://utic-dev-tech-fixtures/small-pdf-set/2023-Jan-economic-outlook.pdf",
        "version": 265756457651539296174748931590365722430,
        "record_locator": {
          "protocol": "s3",
          "remote_file_path": "utic-dev-tech-fixtures/small-pdf-set/2023-Jan-economic-outlook.pdf"
        },
        "date_modified": "2023-02-14T07:31:28"
      },
      "filetype": "application/pdf",
      "page_number": 8
    },
    "text": "Downside risks—Numetous downside tisks continue to weigh on the global outlook, lowering growth while, in a number of cases, adding further to inflation:"
  },
  {
    "type": "UncategorizedText",
    "element_id": "f2b7e3e2ab5b8f8b856aea2a6e41d9ee",
    "metadata": {
      "data_source": {
        "url": "s3://utic-dev-tech-fixtures/small-pdf-set/2023-Jan-economic-outlook.pdf",
        "version": 265756457651539296174748931590365722430,
        "record_locator": {
          "protocol": "s3",
          "remote_file_path": "utic-dev-tech-fixtures/small-pdf-set/2023-Jan-economic-outlook.pdf"
        },
        "date_modified": "2023-02-14T07:31:28"
      },
      "filetype": "application/pdf",
      "page_number": 8
    },
    "text": "© = China’s recovery stalling: Amid still-low population immunity levels and insufficient hospital"
  },
  {
    "type": "NarrativeText",
    "element_id": "71addfa87f11395357957db8972334ed",
    "metadata": {
      "data_source": {
        "url": "s3://utic-dev-tech-fixtures/small-pdf-set/2023-Jan-economic-outlook.pdf",
        "version": 265756457651539296174748931590365722430,
        "record_locator": {
          "protocol": "s3",
          "remote_file_path": "utic-dev-tech-fixtures/small-pdf-set/2023-Jan-economic-outlook.pdf"
        },
        "date_modified": "2023-02-14T07:31:28"
      },
      "filetype": "application/pdf",
      "page_number": 8
    },
    "text": "= China’s recovery stalling: Amid still-low population immunity levels and insufficient hospital capacity, especially outside the major urban areas, significant health consequences could hamper the recovery. A deepening crisis in the real estate market remains a major source of vulnerability, with risks of widespread defaults by developers and resulting financial sector instability. Spillovers to the rest of the world would operate primarily through lower demand and potentially renewed supply chain problems."
  },
  {
    "type": "NarrativeText",
    "element_id": "c156d45ed1697289344b81ae9f09e2f5",
    "metadata": {
      "data_source": {
        "url": "s3://utic-dev-tech-fixtures/small-pdf-set/2023-Jan-economic-outlook.pdf",
        "version": 265756457651539296174748931590365722430,
        "record_locator": {
          "protocol": "s3",
          "remote_file_path": "utic-dev-tech-fixtures/small-pdf-set/2023-Jan-economic-outlook.pdf"
        },
        "date_modified": "2023-02-14T07:31:28"
      },
      "filetype": "application/pdf",
      "page_number": 8
    },
    "text": "e = =War in Ukraine escalating: An escalation of the war in Ukraine remains a major source of"
  },
  {
    "type": "NarrativeText",
    "element_id": "3cfccec1417809af9b02df5a0b5522e7",
    "metadata": {
      "data_source": {
        "url": "s3://utic-dev-tech-fixtures/small-pdf-set/2023-Jan-economic-outlook.pdf",
        "version": 265756457651539296174748931590365722430,
        "record_locator": {
          "protocol": "s3",
          "remote_file_path": "utic-dev-tech-fixtures/small-pdf-set/2023-Jan-economic-outlook.pdf"
        },
        "date_modified": "2023-02-14T07:31:28"
      },
      "filetype": "application/pdf",
      "page_number": 8
    },
    "text": "vulnerability, particularly for Europe and lower-income countries. Europe is facing lower-than- anticipated gas prices, having stored enough gas to make shortages unlikely this winter. However, refilling storage with much-diminished Russian flows will be challenging ahead of next winter, particularly if it is a very cold one and China’s energy demand picks up, causing ptice spikes. A possible increase in food prices from a failed extension of the Black Sea grain initiative would put further pressure on lower-income countries that are experiencing food insecurity and have limited budgetary room to cushion the impact on households and businesses. With elevated food and fuel prices, social unrest may increase."
  },
  {
    "type": "Title",
    "element_id": "3f79bb7b435b05321651daefd374cdc6",
    "metadata": {
      "data_source": {
        "url": "s3://utic-dev-tech-fixtures/small-pdf-set/2023-Jan-economic-outlook.pdf",
        "version": 265756457651539296174748931590365722430,
        "record_locator": {
          "protocol": "s3",
          "remote_file_path": "utic-dev-tech-fixtures/small-pdf-set/2023-Jan-economic-outlook.pdf"
        },
        "date_modified": "2023-02-14T07:31:28"
      },
      "filetype": "application/pdf",
      "page_number": 8
    },
    "text": "e"
  },
  {
    "type": "NarrativeText",
    "element_id": "06d3771b805a9e0af142ebcb383e5c73",
    "metadata": {
      "data_source": {
        "url": "s3://utic-dev-tech-fixtures/small-pdf-set/2023-Jan-economic-outlook.pdf",
        "version": 265756457651539296174748931590365722430,
        "record_locator": {
          "protocol": "s3",
          "remote_file_path": "utic-dev-tech-fixtures/small-pdf-set/2023-Jan-economic-outlook.pdf"
        },
        "date_modified": "2023-02-14T07:31:28"
      },
      "filetype": "application/pdf",
      "page_number": 8
    },
    "text": "e Debt distress: Since October, sovereign spreads for emerging market and developing economies have modestly declined on the back of an easing in global financial conditions (Box 1) and dollar depreciation. About 15 percent of low-income countries are estimated to be in debt distress, with an additional 45 percent at high risk of debt distress and about 25 percent of emerging market economies also at high risk. The combination of high debt levels from the pandemic, lower growth, and higher borrowing costs exacerbates the vulnerability of these economies, especially those with significant near-term dollar financing needs. e = Inflation persisting: Persistent labor market tightness could translate into stronger-than-expected wage growth. Higher-than-expected oil, gas, and food prices from the war in Ukraine or from a faster rebound in China’s growth could again raise headline inflation and pass through into underlying inflation. Such developments could cause inflation expectations to de-anchor and require an even tighter monetary policy."
  },
  {
    "type": "NarrativeText",
    "element_id": "976f94465d68d342119466aa56c5c6e7",
    "metadata": {
      "data_source": {
        "url": "s3://utic-dev-tech-fixtures/small-pdf-set/2023-Jan-economic-outlook.pdf",
        "version": 265756457651539296174748931590365722430,
        "record_locator": {
          "protocol": "s3",
          "remote_file_path": "utic-dev-tech-fixtures/small-pdf-set/2023-Jan-economic-outlook.pdf"
        },
        "date_modified": "2023-02-14T07:31:28"
      },
      "filetype": "application/pdf",
      "page_number": 8
    },
    "text": "e = Sudden financial market repricing: A prematute easing in financial conditions in response to lower headline inflation data could complicate anti-inflation policies and necessitate additional monetary tightening. For the same reason, unfavorable inflation data releases could trigger sudden repricing of assets and increase volatility in financial markets. Such movements could strain liquidity and the functioning of critical markets, with ripple effects on the real economy."
  },
  {
    "type": "NarrativeText",
    "element_id": "4d654c4bb7a4bc7b567adf21c99da81c",
    "metadata": {
      "data_source": {
        "url": "s3://utic-dev-tech-fixtures/small-pdf-set/2023-Jan-economic-outlook.pdf",
        "version": 265756457651539296174748931590365722430,
        "record_locator": {
          "protocol": "s3",
          "remote_file_path": "utic-dev-tech-fixtures/small-pdf-set/2023-Jan-economic-outlook.pdf"
        },
        "date_modified": "2023-02-14T07:31:28"
      },
      "filetype": "application/pdf",
      "page_number": 8
    },
    "text": "© Geopolitical fragmentation: The wat in Ukraine and the related international sanctions aimed at e pressuring Russia to end hostilities are splitting the world economy into blocs and reinforcing"
  },
  {
    "type": "NarrativeText",
    "element_id": "810e5a86eae657e179ac8da86f317a62",
    "metadata": {
      "data_source": {
        "url": "s3://utic-dev-tech-fixtures/small-pdf-set/2023-Jan-economic-outlook.pdf",
        "version": 265756457651539296174748931590365722430,
        "record_locator": {
          "protocol": "s3",
          "remote_file_path": "utic-dev-tech-fixtures/small-pdf-set/2023-Jan-economic-outlook.pdf"
        },
        "date_modified": "2023-02-14T07:31:28"
      },
      "filetype": "application/pdf",
      "page_number": 8
    },
    "text": "earlier geopolitical tensions, such as those associated with the US-China trade dispute."
  },
  {
=======
>>>>>>> ad59a879
    "type": "Title",
    "element_id": "8ae18586f23aa212e66aeb12a5638609",
    "metadata": {
      "data_source": {
        "url": "s3://utic-dev-tech-fixtures/small-pdf-set/2023-Jan-economic-outlook.pdf",
        "version": 265756457651539296174748931590365722430,
        "record_locator": {
          "protocol": "s3",
          "remote_file_path": "utic-dev-tech-fixtures/small-pdf-set/2023-Jan-economic-outlook.pdf"
        },
        "date_modified": "2023-02-14T07:31:28"
      },
      "filetype": "application/pdf",
      "page_number": 8
    },
    "text": "International Monetary Fund | January 2023."
  },
  {
    "type": "UncategorizedText",
    "element_id": "7902699be42c8a8e46fbbb4501726517",
    "metadata": {
      "data_source": {
        "url": "s3://utic-dev-tech-fixtures/small-pdf-set/2023-Jan-economic-outlook.pdf",
        "version": 265756457651539296174748931590365722430,
        "record_locator": {
          "protocol": "s3",
          "remote_file_path": "utic-dev-tech-fixtures/small-pdf-set/2023-Jan-economic-outlook.pdf"
        },
        "date_modified": "2023-02-14T07:31:28"
      },
      "filetype": "application/pdf",
      "page_number": 8
    },
    "text": "7"
  },
  {
    "type": "Title",
    "element_id": "95af4f3feb2d03b2310ce31abc0c435d",
    "metadata": {
      "data_source": {
        "url": "s3://utic-dev-tech-fixtures/small-pdf-set/2023-Jan-economic-outlook.pdf",
        "version": 265756457651539296174748931590365722430,
        "record_locator": {
          "protocol": "s3",
          "remote_file_path": "utic-dev-tech-fixtures/small-pdf-set/2023-Jan-economic-outlook.pdf"
        },
        "date_modified": "2023-02-14T07:31:28"
      },
      "filetype": "application/pdf",
      "page_number": 9
    },
    "text": "WORLD ECONOMIC OUTLOOK UPDATE, JANUARY 2023"
  },
  {
    "type": "NarrativeText",
    "element_id": "bfbda3a5dd5abd4de7583ae2790be51c",
    "metadata": {
      "data_source": {
        "url": "s3://utic-dev-tech-fixtures/small-pdf-set/2023-Jan-economic-outlook.pdf",
        "version": 265756457651539296174748931590365722430,
        "record_locator": {
          "protocol": "s3",
          "remote_file_path": "utic-dev-tech-fixtures/small-pdf-set/2023-Jan-economic-outlook.pdf"
        },
        "date_modified": "2023-02-14T07:31:28"
      },
      "filetype": "application/pdf",
      "page_number": 9
    },
    "text": "Fragmentation could intensify—with more restrictions on cross-border movements of capital, workers, and international payments—and could hamper multilateral cooperation on providing global public goods.' The costs of such fragmentation are especially high in the short term, as replacing disrupted cross-border flows takes time."
  },
  {
    "type": "Title",
    "element_id": "a81cc4e3ca23fd16254e2b858cdcb00a",
    "metadata": {
      "data_source": {
        "url": "s3://utic-dev-tech-fixtures/small-pdf-set/2023-Jan-economic-outlook.pdf",
        "version": 265756457651539296174748931590365722430,
        "record_locator": {
          "protocol": "s3",
          "remote_file_path": "utic-dev-tech-fixtures/small-pdf-set/2023-Jan-economic-outlook.pdf"
        },
        "date_modified": "2023-02-14T07:31:28"
      },
      "filetype": "application/pdf",
      "page_number": 9
    },
    "text": "Policy Priorities"
  },
  {
    "type": "NarrativeText",
    "element_id": "f968a1730b0c6cc45aa40131f00a6a83",
    "metadata": {
      "data_source": {
        "url": "s3://utic-dev-tech-fixtures/small-pdf-set/2023-Jan-economic-outlook.pdf",
        "version": 265756457651539296174748931590365722430,
        "record_locator": {
          "protocol": "s3",
          "remote_file_path": "utic-dev-tech-fixtures/small-pdf-set/2023-Jan-economic-outlook.pdf"
        },
        "date_modified": "2023-02-14T07:31:28"
      },
      "filetype": "application/pdf",
      "page_number": 9
    },
    "text": "Securing global disinflation: For most economies, the priority remains achieving a sustained reduction in inflation toward target levels. Raising real policy rates and keeping them above their neutral levels until underlying inflation is clearly declining would ward off risks of inflation expectations de- anchoring. Clear central bank communication and appropriate reactions to shifts in the data will help keep inflation expectations anchored and lessen wage and price pressures. Central banks’ balance sheets will need to be unwound carefully, amid market liquidity risks. Gradual and steady fiscal tightening would contribute to cooling demand and limit the burden on monetary policy in the fight against inflation. In countries where output remains below potential and inflation is in check, maintaining monetary and fiscal accommodation may be appropriate."
  },
  {
    "type": "NarrativeText",
    "element_id": "bb9e1c0125842111206b6730166b2043",
    "metadata": {
      "data_source": {
        "url": "s3://utic-dev-tech-fixtures/small-pdf-set/2023-Jan-economic-outlook.pdf",
        "version": 265756457651539296174748931590365722430,
        "record_locator": {
          "protocol": "s3",
          "remote_file_path": "utic-dev-tech-fixtures/small-pdf-set/2023-Jan-economic-outlook.pdf"
        },
        "date_modified": "2023-02-14T07:31:28"
      },
      "filetype": "application/pdf",
      "page_number": 9
    },
    "text": "Containing the reemergence of COV ID-19: Addressing the ongoing pandemic requires coordinated efforts to boost vaccination and medicine access in countries where coverage remains low as well as the deployment of pandemic preparedness measures—including a global push toward sequencing and sharing data. In China, focusing vaccination efforts on vulnerable groups and maintaining sufficiently high coverage of boosters and antiviral medicines would minimize the risks of severe health outcomes and safeguard the recovery, with favorable cross-border spillovers."
  },
  {
    "type": "NarrativeText",
    "element_id": "8931e827536ea6f49eeb004e8ec3562e",
    "metadata": {
      "data_source": {
        "url": "s3://utic-dev-tech-fixtures/small-pdf-set/2023-Jan-economic-outlook.pdf",
        "version": 265756457651539296174748931590365722430,
        "record_locator": {
          "protocol": "s3",
          "remote_file_path": "utic-dev-tech-fixtures/small-pdf-set/2023-Jan-economic-outlook.pdf"
        },
        "date_modified": "2023-02-14T07:31:28"
      },
      "filetype": "application/pdf",
      "page_number": 9
    },
    "text": "Ensuring financial stability: Depending on country circumstances, macroprudential tools can be used to tackle pockets of elevated financial sector vulnerabilities. Monitoring housing sector developments and conducting stress tests in economies where house prices have increased significantly over the past few years are warranted. In China, central government action to resolve the property crisis and reduce the risk of spillovers to financial stability and growth is a priority, including by strengthening temporary mechanisms to protect presale homebuyers from the risk of non-delivery and by restructuring troubled developers. Globally, financial sector regulations introduced after the global financial crisis have contributed to the resilience of banking sectors throughout the pandemic, but there is a need to address data and supervisory gaps in the less-regulated nonbank financial sector, where risks may have built up inconspicuously. Recent turmoil in the crypto space also highlights the urgent need to introduce common standards and reinforce oversight of crypto assets."
  },
  {
    "type": "NarrativeText",
    "element_id": "f4e4cb4459e157a2d66aec36ba0652a2",
    "metadata": {
      "data_source": {
        "url": "s3://utic-dev-tech-fixtures/small-pdf-set/2023-Jan-economic-outlook.pdf",
        "version": 265756457651539296174748931590365722430,
        "record_locator": {
          "protocol": "s3",
          "remote_file_path": "utic-dev-tech-fixtures/small-pdf-set/2023-Jan-economic-outlook.pdf"
        },
        "date_modified": "2023-02-14T07:31:28"
      },
      "filetype": "application/pdf",
      "page_number": 9
    },
    "text": "Restoring debt sustainability: Lower growth and higher borrowing costs have raised public debt ratios in several economies. Where debt is unsustainable, implementing restructuring or reprofiling early on as part of a package of reforms (including fiscal consolidation and growth-enhancing supply-side reforms) can avert the need for more disruptive adjustment later."
  },
  {
    "type": "NarrativeText",
    "element_id": "e572c3cf8978f18b38aa0b661e50b89f",
    "metadata": {
      "data_source": {
        "url": "s3://utic-dev-tech-fixtures/small-pdf-set/2023-Jan-economic-outlook.pdf",
        "version": 265756457651539296174748931590365722430,
        "record_locator": {
          "protocol": "s3",
          "remote_file_path": "utic-dev-tech-fixtures/small-pdf-set/2023-Jan-economic-outlook.pdf"
        },
        "date_modified": "2023-02-14T07:31:28"
      },
      "filetype": "application/pdf",
      "page_number": 9
    },
    "text": "Supporting the vulnerable: The surge in global energy and food prices triggered a cost-of-living crisis. Governments acted swiftly with support to households and firms, which helped cushion effects on growth and at times limited the pass-through from energy prices to headline inflation through price"
  },
  {
    "type": "UncategorizedText",
    "element_id": "773aceb1cd4c7dae7988aeca89541cb5",
    "metadata": {
      "data_source": {
        "url": "s3://utic-dev-tech-fixtures/small-pdf-set/2023-Jan-economic-outlook.pdf",
        "version": 265756457651539296174748931590365722430,
        "record_locator": {
          "protocol": "s3",
          "remote_file_path": "utic-dev-tech-fixtures/small-pdf-set/2023-Jan-economic-outlook.pdf"
        },
        "date_modified": "2023-02-14T07:31:28"
      },
      "filetype": "application/pdf",
      "page_number": 9
    },
    "text": "See “Geo-Economic Fragmentation and the Future of Multilateralism,” IMF Staff Discussion Note 2023/001."
  },
  {
    "type": "UncategorizedText",
    "element_id": "2c624232cdd221771294dfbb310aca00",
    "metadata": {
      "data_source": {
        "url": "s3://utic-dev-tech-fixtures/small-pdf-set/2023-Jan-economic-outlook.pdf",
        "version": 265756457651539296174748931590365722430,
        "record_locator": {
          "protocol": "s3",
          "remote_file_path": "utic-dev-tech-fixtures/small-pdf-set/2023-Jan-economic-outlook.pdf"
        },
        "date_modified": "2023-02-14T07:31:28"
      },
      "filetype": "application/pdf",
      "page_number": 9
    },
    "text": "8"
  },
  {
    "type": "Title",
    "element_id": "b3080428cb4e8896623bf36c001e868a",
    "metadata": {
      "data_source": {
        "url": "s3://utic-dev-tech-fixtures/small-pdf-set/2023-Jan-economic-outlook.pdf",
        "version": 265756457651539296174748931590365722430,
        "record_locator": {
          "protocol": "s3",
          "remote_file_path": "utic-dev-tech-fixtures/small-pdf-set/2023-Jan-economic-outlook.pdf"
        },
        "date_modified": "2023-02-14T07:31:28"
      },
      "filetype": "application/pdf",
      "page_number": 9
    },
    "text": "International Monetary Fund | January 2023"
  },
  {
    "type": "Title",
    "element_id": "95af4f3feb2d03b2310ce31abc0c435d",
    "metadata": {
      "data_source": {
        "url": "s3://utic-dev-tech-fixtures/small-pdf-set/2023-Jan-economic-outlook.pdf",
        "version": 265756457651539296174748931590365722430,
        "record_locator": {
          "protocol": "s3",
          "remote_file_path": "utic-dev-tech-fixtures/small-pdf-set/2023-Jan-economic-outlook.pdf"
        },
        "date_modified": "2023-02-14T07:31:28"
      },
      "filetype": "application/pdf",
      "page_number": 10
    },
    "text": "WORLD ECONOMIC OUTLOOK UPDATE, JANUARY 2023"
  },
  {
    "type": "NarrativeText",
    "element_id": "3ff91885421362a00a6eaa54f3534642",
    "metadata": {
      "data_source": {
        "url": "s3://utic-dev-tech-fixtures/small-pdf-set/2023-Jan-economic-outlook.pdf",
        "version": 265756457651539296174748931590365722430,
        "record_locator": {
          "protocol": "s3",
          "remote_file_path": "utic-dev-tech-fixtures/small-pdf-set/2023-Jan-economic-outlook.pdf"
        },
        "date_modified": "2023-02-14T07:31:28"
      },
      "filetype": "application/pdf",
      "page_number": 10
    },
    "text": "conttols. The temporary and broad-based measures are becoming increasingly costly and should be withdrawn and replaced by targeted approaches. Preserving the energy price signal will encourage a reduction in energy consumption and limit the risks of shortages. Targeting can be achieved through social safety nets such as cash transfers to eligible households based on income or demographics or by transfers through electricity companies based on past energy consumption. Subsidies should be temporary and offset by revenue-generating measures, including one-time solidarity taxes on high- income households and companies, where appropriate."
  },
  {
    "type": "NarrativeText",
    "element_id": "5f63f2b3388c5c9f2ab22f4136d4196d",
    "metadata": {
      "data_source": {
        "url": "s3://utic-dev-tech-fixtures/small-pdf-set/2023-Jan-economic-outlook.pdf",
        "version": 265756457651539296174748931590365722430,
        "record_locator": {
          "protocol": "s3",
          "remote_file_path": "utic-dev-tech-fixtures/small-pdf-set/2023-Jan-economic-outlook.pdf"
        },
        "date_modified": "2023-02-14T07:31:28"
      },
      "filetype": "application/pdf",
      "page_number": 10
    },
    "text": "Reinforcing supply: Supply-side policies could address the key structural factors impeding growth— including market power, rent seeking, rigid regulation and planning, and inefficient education—and could help build resilience, reduce bottlenecks, and alleviate price pressures. A concerted push for investment along the supply chain of green energy technologies would bolster energy security and help advance progress on the green transition."
  },
  {
    "type": "NarrativeText",
    "element_id": "c64f29a38dae74989484539db014364f",
    "metadata": {
      "data_source": {
        "url": "s3://utic-dev-tech-fixtures/small-pdf-set/2023-Jan-economic-outlook.pdf",
        "version": 265756457651539296174748931590365722430,
        "record_locator": {
          "protocol": "s3",
          "remote_file_path": "utic-dev-tech-fixtures/small-pdf-set/2023-Jan-economic-outlook.pdf"
        },
        "date_modified": "2023-02-14T07:31:28"
      },
      "filetype": "application/pdf",
      "page_number": 10
    },
    "text": "Strengthening multilateral cooperation—Urgent action is needed to limit the risks stemming from geopolitical fragmentation and to ensure cooperation on fundamental areas of common interest:"
  },
  {
<<<<<<< HEAD
    "type": "NarrativeText",
    "element_id": "b97e307dfe6d7249d9ac2a177998e954",
    "metadata": {
      "data_source": {
        "url": "s3://utic-dev-tech-fixtures/small-pdf-set/2023-Jan-economic-outlook.pdf",
        "version": 265756457651539296174748931590365722430,
        "record_locator": {
          "protocol": "s3",
          "remote_file_path": "utic-dev-tech-fixtures/small-pdf-set/2023-Jan-economic-outlook.pdf"
        },
        "date_modified": "2023-02-14T07:31:28"
      },
      "filetype": "application/pdf",
      "page_number": 10
    },
    "text": "e = Restraining the pandemic: Global coordination is needed to resolve bottlenecks in the global"
  },
  {
    "type": "NarrativeText",
    "element_id": "ae1139aeb86f22ba0cf3ca7b86322424",
    "metadata": {
      "data_source": {
        "url": "s3://utic-dev-tech-fixtures/small-pdf-set/2023-Jan-economic-outlook.pdf",
        "version": 265756457651539296174748931590365722430,
        "record_locator": {
          "protocol": "s3",
          "remote_file_path": "utic-dev-tech-fixtures/small-pdf-set/2023-Jan-economic-outlook.pdf"
        },
        "date_modified": "2023-02-14T07:31:28"
      },
      "filetype": "application/pdf",
      "page_number": 10
    },
    "text": "e = Restraining pandemic: to global distribution of vaccines and treatments. Public support for the development of new vaccine technologies and the design of systematic responses to future epidemics also remains essential. e = Addressing debt distress: Progress has been made for countries that requested debt treatment under the Group of Twenty’s Common Framework initiative, and more will be needed to strengthen it. It is also necessary to agree on mechanisms to resolve debt in a broader set of economies, including middle-income countries that are not eligible under the Common Framework. Non— Paris Club and private creditors have a crucial role to play in ensuring coordinated, effective, and timely debt resolution processes."
  },
  {
    "type": "NarrativeText",
    "element_id": "3770ec512bcf7c56878f1bffbac934d1",
    "metadata": {
      "data_source": {
        "url": "s3://utic-dev-tech-fixtures/small-pdf-set/2023-Jan-economic-outlook.pdf",
        "version": 265756457651539296174748931590365722430,
        "record_locator": {
          "protocol": "s3",
          "remote_file_path": "utic-dev-tech-fixtures/small-pdf-set/2023-Jan-economic-outlook.pdf"
        },
        "date_modified": "2023-02-14T07:31:28"
      },
      "filetype": "application/pdf",
      "page_number": 10
    },
    "text": "e — Strengthening global trade: Strengthening the global trading system would address risks associated"
  },
  {
    "type": "Title",
    "element_id": "0695b563acde461fc2f8d9aebccf35c7",
    "metadata": {
      "data_source": {
        "url": "s3://utic-dev-tech-fixtures/small-pdf-set/2023-Jan-economic-outlook.pdf",
        "version": 265756457651539296174748931590365722430,
        "record_locator": {
          "protocol": "s3",
          "remote_file_path": "utic-dev-tech-fixtures/small-pdf-set/2023-Jan-economic-outlook.pdf"
        },
        "date_modified": "2023-02-14T07:31:28"
      },
      "filetype": "application/pdf",
      "page_number": 10
    },
    "text": "with"
  },
  {
    "type": "NarrativeText",
    "element_id": "e6f343736720ae4f9bf5202294c7c9fc",
    "metadata": {
      "data_source": {
        "url": "s3://utic-dev-tech-fixtures/small-pdf-set/2023-Jan-economic-outlook.pdf",
        "version": 265756457651539296174748931590365722430,
        "record_locator": {
          "protocol": "s3",
          "remote_file_path": "utic-dev-tech-fixtures/small-pdf-set/2023-Jan-economic-outlook.pdf"
        },
        "date_modified": "2023-02-14T07:31:28"
      },
      "filetype": "application/pdf",
      "page_number": 10
    },
    "text": "trade fragmentation. This can be achieved by rolling back restrictions on food exports and other essential items such as medicine, upgrading World Trade Organization (WTO) rules in critical areas such as agricultural and industrial subsidies, concluding and implementing new WTO-based agreements, and fully restoring the WTO dispute settlement system."
  },
  {
    "type": "NarrativeText",
    "element_id": "45eef0779eae38ee2e7b793eddaadd55",
=======
    "type": "ListItem",
    "element_id": "8dbc8ad2da37799a3719a01d44d2e506",
>>>>>>> ad59a879
    "metadata": {
      "data_source": {
        "url": "s3://utic-dev-tech-fixtures/small-pdf-set/2023-Jan-economic-outlook.pdf",
        "version": 265756457651539296174748931590365722430,
        "record_locator": {
          "protocol": "s3",
          "remote_file_path": "utic-dev-tech-fixtures/small-pdf-set/2023-Jan-economic-outlook.pdf"
        },
        "date_modified": "2023-02-14T07:31:28"
      },
      "filetype": "application/pdf",
      "page_number": 10
    },
<<<<<<< HEAD
    "text": "e Using the global financial safety net: With the cascading of shocks to the global economy, using the global financial safety net to its fullest extent is appropriate, including by proactively utilizing the IMF’s precautionary financial arrangements and channeling aid from the international community to low-income countries facing shocks."
  },
  {
    "type": "NarrativeText",
    "element_id": "96879c0ceabe7f053c731004b1d18d4f",
    "metadata": {
      "data_source": {
        "url": "s3://utic-dev-tech-fixtures/small-pdf-set/2023-Jan-economic-outlook.pdf",
        "version": 265756457651539296174748931590365722430,
        "record_locator": {
          "protocol": "s3",
          "remote_file_path": "utic-dev-tech-fixtures/small-pdf-set/2023-Jan-economic-outlook.pdf"
        },
        "date_modified": "2023-02-14T07:31:28"
      },
      "filetype": "application/pdf",
      "page_number": 10
    },
    "text": "e Speeding the green transition: To meet governments’ climate change goals, it is necessary to swiftly"
  },
  {
    "type": "NarrativeText",
    "element_id": "77ac1fdd449fba59a90d978745964463",
    "metadata": {
      "data_source": {
        "url": "s3://utic-dev-tech-fixtures/small-pdf-set/2023-Jan-economic-outlook.pdf",
        "version": 265756457651539296174748931590365722430,
        "record_locator": {
          "protocol": "s3",
          "remote_file_path": "utic-dev-tech-fixtures/small-pdf-set/2023-Jan-economic-outlook.pdf"
        },
        "date_modified": "2023-02-14T07:31:28"
      },
      "filetype": "application/pdf",
      "page_number": 10
    },
    "text": "implement credible mitigation policies. International coordination on carbon pricing or equivalent policies would facilitate faster decarbonization. Global cooperation is needed to build resilience to climate shocks, including through aid to vulnerable countries."
=======
    "text": "e = Restraining the pandemic: Global coordination is needed to resolve bottlenecks in the global distribution of vaccines and treatments. Public support for the development of new vaccine technologies and the design of systematic responses to future epidemics also remains essential. e = Addressing debt distress: Progress has been made for countries that requested debt treatment under the Group of Twenty’s Common Framework initiative, and more will be needed to strengthen it. It is also necessary to agree on mechanisms to resolve debt in a broader set of economies, including middle-income countries that are not eligible under the Common Framework. Non— Paris Club and private creditors have a crucial role to play in ensuring coordinated, effective, and timely debt resolution processes. e — Strengthening global trade: Strengthening the global trading system would address risks associated with trade fragmentation. This can be achieved by rolling back restrictions on food exports and other essential items such as medicine, upgrading World Trade Organization (WTO) rules in critical areas such as agricultural and industrial subsidies, concluding and implementing new WTO-based agreements, and fully restoring the WTO dispute settlement system. e Using the global financial safety net: With the cascading of shocks to the global economy, using the global financial safety net to its fullest extent is appropriate, including by proactively utilizing the IMF’s precautionary financial arrangements and channeling aid from the international community to low-income countries facing shocks. e Speeding the green transition: To meet governments’ climate change goals, it is necessary to swiftly implement credible mitigation policies. International coordination on carbon pricing or equivalent policies would facilitate faster decarbonization. Global cooperation is needed to build resilience to climate shocks, including through aid to vulnerable countries."
>>>>>>> ad59a879
  },
  {
    "type": "Title",
    "element_id": "b3080428cb4e8896623bf36c001e868a",
    "metadata": {
      "data_source": {
        "url": "s3://utic-dev-tech-fixtures/small-pdf-set/2023-Jan-economic-outlook.pdf",
        "version": 265756457651539296174748931590365722430,
        "record_locator": {
          "protocol": "s3",
          "remote_file_path": "utic-dev-tech-fixtures/small-pdf-set/2023-Jan-economic-outlook.pdf"
        },
        "date_modified": "2023-02-14T07:31:28"
      },
      "filetype": "application/pdf",
      "page_number": 10
    },
    "text": "International Monetary Fund | January 2023"
  },
  {
    "type": "UncategorizedText",
    "element_id": "19581e27de7ced00ff1ce50b2047e7a5",
    "metadata": {
      "data_source": {
        "url": "s3://utic-dev-tech-fixtures/small-pdf-set/2023-Jan-economic-outlook.pdf",
        "version": 265756457651539296174748931590365722430,
        "record_locator": {
          "protocol": "s3",
          "remote_file_path": "utic-dev-tech-fixtures/small-pdf-set/2023-Jan-economic-outlook.pdf"
        },
        "date_modified": "2023-02-14T07:31:28"
      },
      "filetype": "application/pdf",
      "page_number": 10
    },
    "text": "9"
  },
  {
    "type": "Image",
    "element_id": "cd9e31727baaddee4567c7ef27c4937a",
    "metadata": {
      "data_source": {
        "url": "s3://utic-dev-tech-fixtures/small-pdf-set/2023-Jan-economic-outlook.pdf",
        "version": 265756457651539296174748931590365722430,
        "record_locator": {
          "protocol": "s3",
          "remote_file_path": "utic-dev-tech-fixtures/small-pdf-set/2023-Jan-economic-outlook.pdf"
        },
        "date_modified": "2023-02-14T07:31:28"
      },
      "filetype": "application/pdf",
      "page_number": 11
    },
    "text": "BOX 1. GL AL FINANCIAL STABILITY UPDATE"
  },
  {
    "type": "NarrativeText",
    "element_id": "8b350f34fe437a1447f2722c30d1e418",
    "metadata": {
      "data_source": {
        "url": "s3://utic-dev-tech-fixtures/small-pdf-set/2023-Jan-economic-outlook.pdf",
        "version": 265756457651539296174748931590365722430,
        "record_locator": {
          "protocol": "s3",
          "remote_file_path": "utic-dev-tech-fixtures/small-pdf-set/2023-Jan-economic-outlook.pdf"
        },
        "date_modified": "2023-02-14T07:31:28"
      },
      "filetype": "application/pdf",
      "page_number": 11
    },
    "text": "—— — other"
  },
  {
    "type": "NarrativeText",
    "element_id": "dca8ea37ad1e5c077433b1c77cbeb3c0",
    "metadata": {
      "data_source": {
        "url": "s3://utic-dev-tech-fixtures/small-pdf-set/2023-Jan-economic-outlook.pdf",
        "version": 265756457651539296174748931590365722430,
        "record_locator": {
          "protocol": "s3",
          "remote_file_path": "utic-dev-tech-fixtures/small-pdf-set/2023-Jan-economic-outlook.pdf"
        },
        "date_modified": "2023-02-14T07:31:28"
      },
      "filetype": "application/pdf",
      "page_number": 11
    },
    "text": "Overall, financial stability risks remain elevated as investors reassess their inflation and monetary policy outlook. Global financial conditions have eased somewhat since the October 2022 Global Financial Stability Report, driven largely by changing market expectations regarding the interest rate cycle (Figure 1.1). While the expected peak in policy rates—the terminal rate—has tisen, markets now also expect the subsequent fall in rates will be significantly faster, and further, than what was forecast in October (Figure 1.2). As a result, global bond yields have recently declined, corporate spreads have tightened, and equity markets have rebounded. That said, central banks are likely to continue to tighten monetary policy to fight inflation, and concerns that this restrictive stance could tip the economy into a recession have increased in major advanced economies."
  },
  {
    "type": "UncategorizedText",
    "element_id": "6b86b273ff34fce19d6b804eff5a3f57",
    "metadata": {
      "data_source": {
        "url": "s3://utic-dev-tech-fixtures/small-pdf-set/2023-Jan-economic-outlook.pdf",
        "version": 265756457651539296174748931590365722430,
        "record_locator": {
          "protocol": "s3",
          "remote_file_path": "utic-dev-tech-fixtures/small-pdf-set/2023-Jan-economic-outlook.pdf"
        },
        "date_modified": "2023-02-14T07:31:28"
      },
      "filetype": "application/pdf",
      "page_number": 11
    },
    "text": "1"
  },
  {
    "type": "UncategorizedText",
    "element_id": "d4735e3a265e16eee03f59718b9b5d03",
    "metadata": {
      "data_source": {
        "url": "s3://utic-dev-tech-fixtures/small-pdf-set/2023-Jan-economic-outlook.pdf",
        "version": 265756457651539296174748931590365722430,
        "record_locator": {
          "protocol": "s3",
          "remote_file_path": "utic-dev-tech-fixtures/small-pdf-set/2023-Jan-economic-outlook.pdf"
        },
        "date_modified": "2023-02-14T07:31:28"
      },
      "filetype": "application/pdf",
      "page_number": 11
    },
    "text": "2"
  },
  {
    "type": "UncategorizedText",
    "element_id": "4e07408562bedb8b60ce05c1decfe3ad",
    "metadata": {
      "data_source": {
        "url": "s3://utic-dev-tech-fixtures/small-pdf-set/2023-Jan-economic-outlook.pdf",
        "version": 265756457651539296174748931590365722430,
        "record_locator": {
          "protocol": "s3",
          "remote_file_path": "utic-dev-tech-fixtures/small-pdf-set/2023-Jan-economic-outlook.pdf"
        },
        "date_modified": "2023-02-14T07:31:28"
      },
      "filetype": "application/pdf",
      "page_number": 11
    },
    "text": "3"
  },
  {
    "type": "UncategorizedText",
    "element_id": "5feceb66ffc86f38d952786c6d696c79",
    "metadata": {
      "data_source": {
        "url": "s3://utic-dev-tech-fixtures/small-pdf-set/2023-Jan-economic-outlook.pdf",
        "version": 265756457651539296174748931590365722430,
        "record_locator": {
          "protocol": "s3",
          "remote_file_path": "utic-dev-tech-fixtures/small-pdf-set/2023-Jan-economic-outlook.pdf"
        },
        "date_modified": "2023-02-14T07:31:28"
      },
      "filetype": "application/pdf",
      "page_number": 11
    },
    "text": "0"
  },
  {
    "type": "UncategorizedText",
    "element_id": "e7ac0786668e0ff0f02b62bd04f45ff6",
    "metadata": {
      "data_source": {
        "url": "s3://utic-dev-tech-fixtures/small-pdf-set/2023-Jan-economic-outlook.pdf",
        "version": 265756457651539296174748931590365722430,
        "record_locator": {
          "protocol": "s3",
          "remote_file_path": "utic-dev-tech-fixtures/small-pdf-set/2023-Jan-economic-outlook.pdf"
        },
        "date_modified": "2023-02-14T07:31:28"
      },
      "filetype": "application/pdf",
      "page_number": 11
    },
    "text": ":"
  },
  {
    "type": "UncategorizedText",
    "element_id": "e7f6c011776e8db7cd330b54174fd76f",
    "metadata": {
      "data_source": {
        "url": "s3://utic-dev-tech-fixtures/small-pdf-set/2023-Jan-economic-outlook.pdf",
        "version": 265756457651539296174748931590365722430,
        "record_locator": {
          "protocol": "s3",
          "remote_file_path": "utic-dev-tech-fixtures/small-pdf-set/2023-Jan-economic-outlook.pdf"
        },
        "date_modified": "2023-02-14T07:31:28"
      },
      "filetype": "application/pdf",
      "page_number": 11
    },
    "text": "6"
  },
  {
    "type": "UncategorizedText",
    "element_id": "4b227777d4dd1fc61c6f884f48641d02",
    "metadata": {
      "data_source": {
        "url": "s3://utic-dev-tech-fixtures/small-pdf-set/2023-Jan-economic-outlook.pdf",
        "version": 265756457651539296174748931590365722430,
        "record_locator": {
          "protocol": "s3",
          "remote_file_path": "utic-dev-tech-fixtures/small-pdf-set/2023-Jan-economic-outlook.pdf"
        },
        "date_modified": "2023-02-14T07:31:28"
      },
      "filetype": "application/pdf",
      "page_number": 11
    },
    "text": "4"
  },
  {
    "type": "UncategorizedText",
    "element_id": "7902699be42c8a8e46fbbb4501726517",
    "metadata": {
      "data_source": {
        "url": "s3://utic-dev-tech-fixtures/small-pdf-set/2023-Jan-economic-outlook.pdf",
        "version": 265756457651539296174748931590365722430,
        "record_locator": {
          "protocol": "s3",
          "remote_file_path": "utic-dev-tech-fixtures/small-pdf-set/2023-Jan-economic-outlook.pdf"
        },
        "date_modified": "2023-02-14T07:31:28"
      },
      "filetype": "application/pdf",
      "page_number": 11
    },
    "text": "7"
  },
  {
    "type": "Title",
    "element_id": "57de33ba9eaa9e5980d4cf6da83abf46",
    "metadata": {
      "data_source": {
        "url": "s3://utic-dev-tech-fixtures/small-pdf-set/2023-Jan-economic-outlook.pdf",
        "version": 265756457651539296174748931590365722430,
        "record_locator": {
          "protocol": "s3",
          "remote_file_path": "utic-dev-tech-fixtures/small-pdf-set/2023-Jan-economic-outlook.pdf"
        },
        "date_modified": "2023-02-14T07:31:28"
      },
      "filetype": "application/pdf",
      "page_number": 11
    },
    "text": "Figure 1.1. Global Financial Conditions: Selected Regions (Standard deviations from mean)"
  },
  {
    "type": "NarrativeText",
    "element_id": "15c3bbd4c252f2ead3815d315247cbba",
    "metadata": {
      "data_source": {
        "url": "s3://utic-dev-tech-fixtures/small-pdf-set/2023-Jan-economic-outlook.pdf",
        "version": 265756457651539296174748931590365722430,
        "record_locator": {
          "protocol": "s3",
          "remote_file_path": "utic-dev-tech-fixtures/small-pdf-set/2023-Jan-economic-outlook.pdf"
        },
        "date_modified": "2023-02-14T07:31:28"
      },
      "filetype": "application/pdf",
      "page_number": 11
    },
    "text": "Sources: Bloomberg Finance L.P.; Haver Analytics; national data sources; and IMF staff calculations. Note: AEs = advanced economies; EMs = emerging markets. GFSR = Global Financial Stabilty Report."
  },
  {
    "type": "Title",
    "element_id": "2e02da21ede06f5d911c9bc9800fe351",
    "metadata": {
      "data_source": {
        "url": "s3://utic-dev-tech-fixtures/small-pdf-set/2023-Jan-economic-outlook.pdf",
        "version": 265756457651539296174748931590365722430,
        "record_locator": {
          "protocol": "s3",
          "remote_file_path": "utic-dev-tech-fixtures/small-pdf-set/2023-Jan-economic-outlook.pdf"
        },
        "date_modified": "2023-02-14T07:31:28"
      },
      "filetype": "application/pdf",
      "page_number": 11
    },
    "text": "United States Euro area China other AEs EMs"
  },
  {
    "type": "Title",
    "element_id": "de825b153b1a8255278ee223e6c454cb",
    "metadata": {
      "data_source": {
        "url": "s3://utic-dev-tech-fixtures/small-pdf-set/2023-Jan-economic-outlook.pdf",
        "version": 265756457651539296174748931590365722430,
        "record_locator": {
          "protocol": "s3",
          "remote_file_path": "utic-dev-tech-fixtures/small-pdf-set/2023-Jan-economic-outlook.pdf"
        },
        "date_modified": "2023-02-14T07:31:28"
      },
      "filetype": "application/pdf",
      "page_number": 11
    },
    "text": "Qclober 2022 GFSR"
  },
  {
    "type": "NarrativeText",
    "element_id": "60b2cf558845ec92666245e728b054f4",
    "metadata": {
      "data_source": {
        "url": "s3://utic-dev-tech-fixtures/small-pdf-set/2023-Jan-economic-outlook.pdf",
        "version": 265756457651539296174748931590365722430,
        "record_locator": {
          "protocol": "s3",
          "remote_file_path": "utic-dev-tech-fixtures/small-pdf-set/2023-Jan-economic-outlook.pdf"
        },
        "date_modified": "2023-02-14T07:31:28"
      },
      "filetype": "application/pdf",
      "page_number": 11
    },
    "text": "Slowing aggregate demand and weaker-than-expected inflation prints in some major advanced economies have prompted investors’ anticipation of a further reduction in the pace of future policy rate hikes. Corporate earnings forecasts have been cut due to headwinds from slowing demand, and margins have contracted across most regions. In addition, survey-based probabilities of recession have been increasing, particularly in the United States and Europe. However, upside risks to the inflation outlook remain. Despite the recent moderation in headline inflation, core inflation remains stubbornly high across most regions, labor markets are still tight, energy ptices remain pressured by Russia’s ongoing wat in Ukraine, and supply chain disruptions may reappear. To keep these risks in check, financial conditions will likely need to tighten further. If not, central banks may need to increase policy rates even more in order to achieve their inflation objectives."
  },
  {
    "type": "UncategorizedText",
    "element_id": "e7f6c011776e8db7cd330b54174fd76f",
    "metadata": {
      "data_source": {
        "url": "s3://utic-dev-tech-fixtures/small-pdf-set/2023-Jan-economic-outlook.pdf",
        "version": 265756457651539296174748931590365722430,
        "record_locator": {
          "protocol": "s3",
          "remote_file_path": "utic-dev-tech-fixtures/small-pdf-set/2023-Jan-economic-outlook.pdf"
        },
        "date_modified": "2023-02-14T07:31:28"
      },
      "filetype": "application/pdf",
      "page_number": 11
    },
    "text": "6"
  },
  {
    "type": "UncategorizedText",
<<<<<<< HEAD
    "element_id": "6b86b273ff34fce19d6b804eff5a3f57",
=======
    "element_id": "ef2d127de37b942baad06145e54b0c61",
    "metadata": {
      "data_source": {
        "url": "s3://utic-dev-tech-fixtures/small-pdf-set/2023-Jan-economic-outlook.pdf",
        "version": 265756457651539296174748931590365722430,
        "record_locator": {
          "protocol": "s3",
          "remote_file_path": "utic-dev-tech-fixtures/small-pdf-set/2023-Jan-economic-outlook.pdf"
        },
        "date_modified": "2023-02-14T07:31:28"
      },
      "filetype": "application/pdf",
      "page_number": 11
    },
    "text": "5"
  },
  {
    "type": "UncategorizedText",
    "element_id": "4b227777d4dd1fc61c6f884f48641d02",
>>>>>>> ad59a879
    "metadata": {
      "data_source": {
        "url": "s3://utic-dev-tech-fixtures/small-pdf-set/2023-Jan-economic-outlook.pdf",
        "version": 265756457651539296174748931590365722430,
        "record_locator": {
          "protocol": "s3",
          "remote_file_path": "utic-dev-tech-fixtures/small-pdf-set/2023-Jan-economic-outlook.pdf"
        },
        "date_modified": "2023-02-14T07:31:28"
      },
      "filetype": "application/pdf",
      "page_number": 11
    },
    "text": "4"
  },
  {
    "type": "UncategorizedText",
    "element_id": "4e07408562bedb8b60ce05c1decfe3ad",
    "metadata": {
      "data_source": {
        "url": "s3://utic-dev-tech-fixtures/small-pdf-set/2023-Jan-economic-outlook.pdf",
        "version": 265756457651539296174748931590365722430,
        "record_locator": {
          "protocol": "s3",
          "remote_file_path": "utic-dev-tech-fixtures/small-pdf-set/2023-Jan-economic-outlook.pdf"
        },
        "date_modified": "2023-02-14T07:31:28"
      },
      "filetype": "application/pdf",
      "page_number": 11
    },
    "text": "3"
  },
  {
<<<<<<< HEAD
    "type": "Title",
    "element_id": "49cf8421218222b21a0fc54ffce584c9",
=======
    "type": "UncategorizedText",
    "element_id": "d4735e3a265e16eee03f59718b9b5d03",
    "metadata": {
      "data_source": {
        "url": "s3://utic-dev-tech-fixtures/small-pdf-set/2023-Jan-economic-outlook.pdf",
        "version": 265756457651539296174748931590365722430,
        "record_locator": {
          "protocol": "s3",
          "remote_file_path": "utic-dev-tech-fixtures/small-pdf-set/2023-Jan-economic-outlook.pdf"
        },
        "date_modified": "2023-02-14T07:31:28"
      },
      "filetype": "application/pdf",
      "page_number": 11
    },
    "text": "2"
  },
  {
    "type": "UncategorizedText",
    "element_id": "6b86b273ff34fce19d6b804eff5a3f57",
    "metadata": {
      "data_source": {
        "url": "s3://utic-dev-tech-fixtures/small-pdf-set/2023-Jan-economic-outlook.pdf",
        "version": 265756457651539296174748931590365722430,
        "record_locator": {
          "protocol": "s3",
          "remote_file_path": "utic-dev-tech-fixtures/small-pdf-set/2023-Jan-economic-outlook.pdf"
        },
        "date_modified": "2023-02-14T07:31:28"
      },
      "filetype": "application/pdf",
      "page_number": 11
    },
    "text": "1"
  },
  {
    "type": "Title",
    "element_id": "6ef230728534d871e5126e2a55e12b26",
    "metadata": {
      "data_source": {
        "url": "s3://utic-dev-tech-fixtures/small-pdf-set/2023-Jan-economic-outlook.pdf",
        "version": 265756457651539296174748931590365722430,
        "record_locator": {
          "protocol": "s3",
          "remote_file_path": "utic-dev-tech-fixtures/small-pdf-set/2023-Jan-economic-outlook.pdf"
        },
        "date_modified": "2023-02-14T07:31:28"
      },
      "filetype": "application/pdf",
      "page_number": 11
    },
    "text": "Figure 1.2. Market-Implied Expectations of Policy Rates (Percent)"
  },
  {
    "type": "UncategorizedText",
    "element_id": "3e48114b7946f4dd7a12ae0b2c1121af",
>>>>>>> ad59a879
    "metadata": {
      "data_source": {
        "url": "s3://utic-dev-tech-fixtures/small-pdf-set/2023-Jan-economic-outlook.pdf",
        "version": 265756457651539296174748931590365722430,
        "record_locator": {
          "protocol": "s3",
          "remote_file_path": "utic-dev-tech-fixtures/small-pdf-set/2023-Jan-economic-outlook.pdf"
        },
        "date_modified": "2023-02-14T07:31:28"
      },
      "filetype": "application/pdf",
      "page_number": 11
    },
    "text": "© ——"
  },
  {
    "type": "ListItem",
    "element_id": "7d4f55875c970d850a152ba1d5ba02a5",
    "metadata": {
      "data_source": {
        "url": "s3://utic-dev-tech-fixtures/small-pdf-set/2023-Jan-economic-outlook.pdf",
        "version": 265756457651539296174748931590365722430,
        "record_locator": {
          "protocol": "s3",
          "remote_file_path": "utic-dev-tech-fixtures/small-pdf-set/2023-Jan-economic-outlook.pdf"
        },
        "date_modified": "2023-02-14T07:31:28"
      },
      "filetype": "application/pdf",
      "page_number": 11
    },
    "text": "1. United States"
  },
  {
    "type": "Title",
    "element_id": "8730d3c2022abf1f9665e4ca1da43e4d",
    "metadata": {
      "data_source": {
        "url": "s3://utic-dev-tech-fixtures/small-pdf-set/2023-Jan-economic-outlook.pdf",
        "version": 265756457651539296174748931590365722430,
        "record_locator": {
          "protocol": "s3",
          "remote_file_path": "utic-dev-tech-fixtures/small-pdf-set/2023-Jan-economic-outlook.pdf"
        },
        "date_modified": "2023-02-14T07:31:28"
      },
      "filetype": "application/pdf",
      "page_number": 11
    },
    "text": "Latest"
  },
  {
    "type": "Title",
    "element_id": "53d79cec96694df67ce3baff95d8a2e3",
    "metadata": {
      "data_source": {
        "url": "s3://utic-dev-tech-fixtures/small-pdf-set/2023-Jan-economic-outlook.pdf",
        "version": 265756457651539296174748931590365722430,
        "record_locator": {
          "protocol": "s3",
          "remote_file_path": "utic-dev-tech-fixtures/small-pdf-set/2023-Jan-economic-outlook.pdf"
        },
        "date_modified": "2023-02-14T07:31:28"
      },
      "filetype": "application/pdf",
      "page_number": 11
    },
    "text": "October 2022 GFSR"
  },
  {
    "type": "ListItem",
    "element_id": "8e655408cf212df5f74df13e05cdf02c",
    "metadata": {
      "data_source": {
        "url": "s3://utic-dev-tech-fixtures/small-pdf-set/2023-Jan-economic-outlook.pdf",
        "version": 265756457651539296174748931590365722430,
        "record_locator": {
          "protocol": "s3",
          "remote_file_path": "utic-dev-tech-fixtures/small-pdf-set/2023-Jan-economic-outlook.pdf"
        },
        "date_modified": "2023-02-14T07:31:28"
      },
      "filetype": "application/pdf",
      "page_number": 11
    },
    "text": "2. Euro area"
  },
  {
    "type": "UncategorizedText",
    "element_id": "ef2d127de37b942baad06145e54b0c61",
    "metadata": {
      "data_source": {
        "url": "s3://utic-dev-tech-fixtures/small-pdf-set/2023-Jan-economic-outlook.pdf",
        "version": 265756457651539296174748931590365722430,
        "record_locator": {
          "protocol": "s3",
          "remote_file_path": "utic-dev-tech-fixtures/small-pdf-set/2023-Jan-economic-outlook.pdf"
        },
        "date_modified": "2023-02-14T07:31:28"
      },
      "filetype": "application/pdf",
      "page_number": 11
    },
    "text": "5"
  },
  {
    "type": "UncategorizedText",
    "element_id": "4b227777d4dd1fc61c6f884f48641d02",
    "metadata": {
      "data_source": {
        "url": "s3://utic-dev-tech-fixtures/small-pdf-set/2023-Jan-economic-outlook.pdf",
        "version": 265756457651539296174748931590365722430,
        "record_locator": {
          "protocol": "s3",
          "remote_file_path": "utic-dev-tech-fixtures/small-pdf-set/2023-Jan-economic-outlook.pdf"
        },
        "date_modified": "2023-02-14T07:31:28"
      },
      "filetype": "application/pdf",
      "page_number": 11
    },
    "text": "4"
  },
  {
    "type": "UncategorizedText",
    "element_id": "4e07408562bedb8b60ce05c1decfe3ad",
    "metadata": {
      "data_source": {
        "url": "s3://utic-dev-tech-fixtures/small-pdf-set/2023-Jan-economic-outlook.pdf",
        "version": 265756457651539296174748931590365722430,
        "record_locator": {
          "protocol": "s3",
          "remote_file_path": "utic-dev-tech-fixtures/small-pdf-set/2023-Jan-economic-outlook.pdf"
        },
        "date_modified": "2023-02-14T07:31:28"
      },
      "filetype": "application/pdf",
      "page_number": 11
    },
    "text": "3"
  },
  {
    "type": "UncategorizedText",
    "element_id": "d4735e3a265e16eee03f59718b9b5d03",
    "metadata": {
      "data_source": {
        "url": "s3://utic-dev-tech-fixtures/small-pdf-set/2023-Jan-economic-outlook.pdf",
        "version": 265756457651539296174748931590365722430,
        "record_locator": {
          "protocol": "s3",
          "remote_file_path": "utic-dev-tech-fixtures/small-pdf-set/2023-Jan-economic-outlook.pdf"
        },
        "date_modified": "2023-02-14T07:31:28"
      },
      "filetype": "application/pdf",
      "page_number": 11
    },
    "text": "2"
  },
  {
    "type": "UncategorizedText",
    "element_id": "6b86b273ff34fce19d6b804eff5a3f57",
    "metadata": {
      "data_source": {
        "url": "s3://utic-dev-tech-fixtures/small-pdf-set/2023-Jan-economic-outlook.pdf",
        "version": 265756457651539296174748931590365722430,
        "record_locator": {
          "protocol": "s3",
          "remote_file_path": "utic-dev-tech-fixtures/small-pdf-set/2023-Jan-economic-outlook.pdf"
        },
        "date_modified": "2023-02-14T07:31:28"
      },
      "filetype": "application/pdf",
      "page_number": 11
    },
    "text": "1"
  },
  {
    "type": "Title",
    "element_id": "49cf8421218222b21a0fc54ffce584c9",
    "metadata": {
      "data_source": {
        "url": "s3://utic-dev-tech-fixtures/small-pdf-set/2023-Jan-economic-outlook.pdf",
        "version": 265756457651539296174748931590365722430,
        "record_locator": {
          "protocol": "s3",
          "remote_file_path": "utic-dev-tech-fixtures/small-pdf-set/2023-Jan-economic-outlook.pdf"
        },
        "date_modified": "2023-02-14T07:31:28"
      },
      "filetype": "application/pdf",
      "page_number": 11
    },
    "text": "Oct. 22"
  },
  {
    "type": "Title",
    "element_id": "1228f611cb7b916db3682ddaa22c500a",
    "metadata": {
      "data_source": {
        "url": "s3://utic-dev-tech-fixtures/small-pdf-set/2023-Jan-economic-outlook.pdf",
        "version": 265756457651539296174748931590365722430,
        "record_locator": {
          "protocol": "s3",
          "remote_file_path": "utic-dev-tech-fixtures/small-pdf-set/2023-Jan-economic-outlook.pdf"
        },
        "date_modified": "2023-02-14T07:31:28"
      },
      "filetype": "application/pdf",
      "page_number": 11
    },
    "text": "Apr. 2B"
  },
  {
    "type": "Title",
    "element_id": "0b1c63cb43b9c7e8d683a2cb9952912c",
    "metadata": {
      "data_source": {
        "url": "s3://utic-dev-tech-fixtures/small-pdf-set/2023-Jan-economic-outlook.pdf",
        "version": 265756457651539296174748931590365722430,
        "record_locator": {
          "protocol": "s3",
          "remote_file_path": "utic-dev-tech-fixtures/small-pdf-set/2023-Jan-economic-outlook.pdf"
        },
        "date_modified": "2023-02-14T07:31:28"
      },
      "filetype": "application/pdf",
      "page_number": 11
    },
    "text": "Oct. 2B"
  },
  {
    "type": "Title",
    "element_id": "d8478f45b9790d52201238244d0e9698",
    "metadata": {
      "data_source": {
        "url": "s3://utic-dev-tech-fixtures/small-pdf-set/2023-Jan-economic-outlook.pdf",
        "version": 265756457651539296174748931590365722430,
        "record_locator": {
          "protocol": "s3",
          "remote_file_path": "utic-dev-tech-fixtures/small-pdf-set/2023-Jan-economic-outlook.pdf"
        },
        "date_modified": "2023-02-14T07:31:28"
      },
      "filetype": "application/pdf",
      "page_number": 11
    },
    "text": "Dec. 24"
  },
  {
    "type": "Title",
    "element_id": "d5a512d634a79c6c8aa15be69275d719",
    "metadata": {
      "data_source": {
        "url": "s3://utic-dev-tech-fixtures/small-pdf-set/2023-Jan-economic-outlook.pdf",
        "version": 265756457651539296174748931590365722430,
        "record_locator": {
          "protocol": "s3",
          "remote_file_path": "utic-dev-tech-fixtures/small-pdf-set/2023-Jan-economic-outlook.pdf"
        },
        "date_modified": "2023-02-14T07:31:28"
      },
      "filetype": "application/pdf",
      "page_number": 11
    },
    "text": "Dec. 2"
  },
  {
    "type": "Title",
    "element_id": "49cf8421218222b21a0fc54ffce584c9",
    "metadata": {
      "data_source": {
        "url": "s3://utic-dev-tech-fixtures/small-pdf-set/2023-Jan-economic-outlook.pdf",
        "version": 265756457651539296174748931590365722430,
        "record_locator": {
          "protocol": "s3",
          "remote_file_path": "utic-dev-tech-fixtures/small-pdf-set/2023-Jan-economic-outlook.pdf"
        },
        "date_modified": "2023-02-14T07:31:28"
      },
      "filetype": "application/pdf",
      "page_number": 11
    },
    "text": "Oct. 22"
  },
  {
<<<<<<< HEAD
    "type": "UncategorizedText",
    "element_id": "6b86b273ff34fce19d6b804eff5a3f57",
=======
    "type": "Title",
    "element_id": "24a234895630131d612fc1b4605a256e",
    "metadata": {
      "data_source": {
        "url": "s3://utic-dev-tech-fixtures/small-pdf-set/2023-Jan-economic-outlook.pdf",
        "version": 265756457651539296174748931590365722430,
        "record_locator": {
          "protocol": "s3",
          "remote_file_path": "utic-dev-tech-fixtures/small-pdf-set/2023-Jan-economic-outlook.pdf"
        },
        "date_modified": "2023-02-14T07:31:28"
      },
      "filetype": "application/pdf",
      "page_number": 11
    },
    "text": "Apr. 23"
  },
  {
    "type": "Title",
    "element_id": "914e31edcbd035dbe9f1cfb7b29089a9",
    "metadata": {
      "data_source": {
        "url": "s3://utic-dev-tech-fixtures/small-pdf-set/2023-Jan-economic-outlook.pdf",
        "version": 265756457651539296174748931590365722430,
        "record_locator": {
          "protocol": "s3",
          "remote_file_path": "utic-dev-tech-fixtures/small-pdf-set/2023-Jan-economic-outlook.pdf"
        },
        "date_modified": "2023-02-14T07:31:28"
      },
      "filetype": "application/pdf",
      "page_number": 11
    },
    "text": "Oct. 23"
  },
  {
    "type": "Title",
    "element_id": "d8478f45b9790d52201238244d0e9698",
    "metadata": {
      "data_source": {
        "url": "s3://utic-dev-tech-fixtures/small-pdf-set/2023-Jan-economic-outlook.pdf",
        "version": 265756457651539296174748931590365722430,
        "record_locator": {
          "protocol": "s3",
          "remote_file_path": "utic-dev-tech-fixtures/small-pdf-set/2023-Jan-economic-outlook.pdf"
        },
        "date_modified": "2023-02-14T07:31:28"
      },
      "filetype": "application/pdf",
      "page_number": 11
    },
    "text": "Dec. 24"
  },
  {
    "type": "Title",
    "element_id": "fe1cc1c654c8a4fde402cfe2426326ef",
>>>>>>> ad59a879
    "metadata": {
      "data_source": {
        "url": "s3://utic-dev-tech-fixtures/small-pdf-set/2023-Jan-economic-outlook.pdf",
        "version": 265756457651539296174748931590365722430,
        "record_locator": {
          "protocol": "s3",
          "remote_file_path": "utic-dev-tech-fixtures/small-pdf-set/2023-Jan-economic-outlook.pdf"
        },
        "date_modified": "2023-02-14T07:31:28"
      },
      "filetype": "application/pdf",
      "page_number": 11
    },
    "text": "Dec. 26"
  },
  {
    "type": "NarrativeText",
    "element_id": "2dd1b91ebd6543b4902626a579552919",
    "metadata": {
      "data_source": {
        "url": "s3://utic-dev-tech-fixtures/small-pdf-set/2023-Jan-economic-outlook.pdf",
        "version": 265756457651539296174748931590365722430,
        "record_locator": {
          "protocol": "s3",
          "remote_file_path": "utic-dev-tech-fixtures/small-pdf-set/2023-Jan-economic-outlook.pdf"
        },
        "date_modified": "2023-02-14T07:31:28"
      },
      "filetype": "application/pdf",
      "page_number": 11
    },
    "text": "Given the tension between rising recession risks and monetary policy uncertainty, markets have seen significant volatility. While many central banks in advanced economies have stepped down the size of hikes, they have also explicitly stated they will need to keep rates higher, for a longer period of time, to tamp down inflation. Risk assets could face significant declines if earnings retrench further or if investors reassess their outlook for monetary policy given central bank communications. Globally, the partial reversal of the dollar rally has contributed to recent easing due to improved risk appetite, and some emerging market central banks have paused tightening amid tentative signs that inflation may have peaked."
  },
  {
    "type": "NarrativeText",
    "element_id": "f26da6b7c082faebee84771dcc2c1cf4",
    "metadata": {
      "data_source": {
        "url": "s3://utic-dev-tech-fixtures/small-pdf-set/2023-Jan-economic-outlook.pdf",
        "version": 265756457651539296174748931590365722430,
        "record_locator": {
          "protocol": "s3",
          "remote_file_path": "utic-dev-tech-fixtures/small-pdf-set/2023-Jan-economic-outlook.pdf"
        },
        "date_modified": "2023-02-14T07:31:28"
      },
      "filetype": "application/pdf",
      "page_number": 11
    },
    "text": "Financial market volatility is expected to remain elevated and could be exacerbated by poor market liquidity. For some asset classes (such as US Treasuries), liquidity has deteriorated to the March 2020 lows of the COVID-19 pandemic. With the process of central bank balance sheet reduction (quantitative tightening) underway, market liquidity is expected to remain challenging."
  },
  {
    "type": "Title",
    "element_id": "bab943d841e99d44807adb96ef9ef925",
    "metadata": {
      "data_source": {
        "url": "s3://utic-dev-tech-fixtures/small-pdf-set/2023-Jan-economic-outlook.pdf",
        "version": 265756457651539296174748931590365722430,
        "record_locator": {
          "protocol": "s3",
          "remote_file_path": "utic-dev-tech-fixtures/small-pdf-set/2023-Jan-economic-outlook.pdf"
        },
        "date_modified": "2023-02-14T07:31:28"
      },
      "filetype": "application/pdf",
      "page_number": 11
    },
    "text": "10 — International Monetary Fund | January 2023"
  },
  {
    "type": "UncategorizedText",
    "element_id": "b42412164edd11febbea4f11e43f8fe6",
    "metadata": {
      "data_source": {
        "url": "s3://utic-dev-tech-fixtures/small-pdf-set/2023-Jan-economic-outlook.pdf",
        "version": 265756457651539296174748931590365722430,
        "record_locator": {
          "protocol": "s3",
          "remote_file_path": "utic-dev-tech-fixtures/small-pdf-set/2023-Jan-economic-outlook.pdf"
        },
        "date_modified": "2023-02-14T07:31:28"
      },
      "filetype": "application/pdf",
      "page_number": 11
    },
    "text": "WEO Update ©2023+ /SBN:979-8-40023-224-4"
  }
]<|MERGE_RESOLUTION|>--- conflicted
+++ resolved
@@ -90,13 +90,8 @@
     "text": "Inflation Peaking amid Low Growth"
   },
   {
-<<<<<<< HEAD
     "type": "NarrativeText",
     "element_id": "8d19d3bc09f108fcc00152456143cc47",
-=======
-    "type": "ListItem",
-    "element_id": "4f0cdff19ccd9010b64eff87ced8e0b7",
->>>>>>> ad59a879
     "metadata": {
       "data_source": {
         "url": "s3://utic-dev-tech-fixtures/small-pdf-set/2023-Jan-economic-outlook.pdf",
@@ -110,7 +105,6 @@
       "filetype": "application/pdf",
       "page_number": 2
     },
-<<<<<<< HEAD
     "text": "© Global growth is projected to fall from an estimated 3.4 percent in 2022 to 2.9 percent in 2023, then rise to 3.1 percent in 2024. The forecast for 2023 is 0.2 percentage point higher than predicted in the October 2022 World Economic Outlook (WEO) but below the historical (2000-19) average of 3.8 percent. The rise in central bank rates to fight inflation and Russia’s war in Ukraine continue to weigh on economic activity. The rapid spread of COVID-19 in China dampened growth in 2022, but the recent reopening has paved the way Jor a faster-than-expected recovery. Global inflation is expected to fall from 8.8 percent in 2022 to 6.6 percent in 2023 and 4.3 percent in 2024, still above pre-pandemic (2017-19) levels of about 3.5 percent."
   },
   {
@@ -184,9 +178,6 @@
       "page_number": 2
     },
     "text": "tighter monetary conditions and lower growth potentially affecting financial and debt stability, it is necessary to deploy macroprudential tools and strengthen debt restructuring frameworks. Accelerating COVID-19 vaccinations in China would safeguard the recovery, with positive cross-border spillovers. Fiscal support should be better targeted at those most affected by elevated food and energy prices, and broad-based fiscal relief measures should be withdrawn. Stronger multilateral cooperation is essential to preserve the gains from the rules-based multilateral system and to mitigate climate change by limiting emissions and raising green investment."
-=======
-    "text": "© Global growth is projected to fall from an estimated 3.4 percent in 2022 to 2.9 percent in 2023, then rise to 3.1 percent in 2024. The forecast for 2023 is 0.2 percentage point higher than predicted in the October 2022 World Economic Outlook (WEO) but below the historical (2000-19) average of 3.8 percent. The rise in central bank rates to fight inflation and Russia’s war in Ukraine continue to weigh on economic activity. The rapid spread of COVID-19 in China dampened growth in 2022, but the recent reopening has paved the way Jor a faster-than-expected recovery. Global inflation is expected to fall from 8.8 percent in 2022 to 6.6 percent in 2023 and 4.3 percent in 2024, still above pre-pandemic (2017-19) levels of about 3.5 percent. © = The balance of risks remains tilted to the downside, but adverse risks have moderated since the October 2022 WEO. On the upside, a stronger boost from pent-up demand in numerous economies or a faster fall in inflation are plausible. On the downside, severe health outcomes in China could hold back the recovery, Russia’s war in Ukraine could escalate, and tighter global financing conditions could worsen debt distress. Financial markets could also suddenly reprice in response to adverse inflation news, while further geopolitical fragmentation could hamper economic progress. © In most economies, amid the cost-of-living crisis, the priority remains achieving sustained disinflation. With tighter monetary conditions and lower growth potentially affecting financial and debt stability, it is necessary to deploy macroprudential tools and strengthen debt restructuring frameworks. Accelerating COVID-19 vaccinations in China would safeguard the recovery, with positive cross-border spillovers. Fiscal support should be better targeted at those most affected by elevated food and energy prices, and broad-based fiscal relief measures should be withdrawn. Stronger multilateral cooperation is essential to preserve the gains from the rules-based multilateral system and to mitigate climate change by limiting emissions and raising green investment."
->>>>>>> ad59a879
   },
   {
     "type": "Title",
@@ -1017,7 +1008,6 @@
     "text": "WORLD ECONOMIC OUTLOOK UPDATE, JANUARY 2023"
   },
   {
-<<<<<<< HEAD
     "type": "NarrativeText",
     "element_id": "70f05b9620aa1b7236058898e7e59192",
     "metadata": {
@@ -1128,10 +1118,6 @@
   {
     "type": "NarrativeText",
     "element_id": "f8b94e8d9a593a1debae96fce2040db7",
-=======
-    "type": "ListItem",
-    "element_id": "becf96ae2fa1045c14996c3de7a05bb8",
->>>>>>> ad59a879
     "metadata": {
       "data_source": {
         "url": "s3://utic-dev-tech-fixtures/small-pdf-set/2023-Jan-economic-outlook.pdf",
@@ -1145,7 +1131,7 @@
       "filetype": "application/pdf",
       "page_number": 5
     },
-    "text": "economies. There is a 0.4 percentage point upward revision for annual growth in 2023, reflecting carryover effects from domestic demand resilience in 2022, but a 0.2 percentage point downward revision of growth in 2024 due to the steeper path of Federal Reserve rate hikes, to a peak of about 5.1 percent in 2023. Growth in the ero area is projected to bottom out at 0.7 percent in 2023 before rising to 1.6 percent in 2024. The 0.2 percentage point upward revision to the forecast for 2023 reflects the effects of faster rate hikes by the European Central Bank and eroding real incomes, offset by the carryover from the 2022 outturn, lower wholesale energy prices, and additional announcements of fiscal purchasing power support in the form of energy price controls and cash transfers. Growth in the United Kingdom is projected to be —0.6 percent in 2023, a 0.9 percentage point downward revision from October, reflecting tighter fiscal and monetary policies and financial conditions and still-high energy retail prices weighing on household budgets. Growth in Japan is projected to rise to 1.8 percent in 2023, with continued monetary and fiscal policy support. High corporate profits from a depreciated yen and earlier delays in implementing previous projects will support business investment. In 2024, growth is expected to decline to 0.9 percent as the effects of past stimulus dissipate."
+    "text": "policy support. High corporate profits from a depreciated yen and earlier delays in implementing previous projects will support business investment. In 2024, growth is expected to decline to 0.9 percent as the effects of past stimulus dissipate."
   },
   {
     "type": "NarrativeText",
@@ -1184,7 +1170,6 @@
     "text": "Growth in emerging and developing Asia is expected to rise in 2023 and 2024 to 5.3 percent and 5.2"
   },
   {
-<<<<<<< HEAD
     "type": "NarrativeText",
     "element_id": "bac22662f346bfa7befb1ea5477feebc",
     "metadata": {
@@ -1205,10 +1190,6 @@
   {
     "type": "NarrativeText",
     "element_id": "662580af997567b8cd2b2348316b7eec",
-=======
-    "type": "ListItem",
-    "element_id": "bba948699d4f21aaf5001520bb796e17",
->>>>>>> ad59a879
     "metadata": {
       "data_source": {
         "url": "s3://utic-dev-tech-fixtures/small-pdf-set/2023-Jan-economic-outlook.pdf",
@@ -1222,11 +1203,7 @@
       "filetype": "application/pdf",
       "page_number": 5
     },
-<<<<<<< HEAD
     "text": "Growth in emerging and developing Europe is projected to have bottomed out in 2022 at 0.7 percent and, since the October forecast, has been revised up for 2023 by 0.9 percentage point to 1.5 percent. This reflects a smaller economic contraction in Rwssia in 2022 (estimated at —2.2 percent compared with a predicted —3.4 percent) followed by modestly positive growth in 2023. At the current oil price cap level of the Group of Seven, Russian crude oil export volumes are not expected to be significantly affected, with Russian trade continuing to be redirected from sanctioning to non-sanctioning countries. In Latin America and the Caribbean, growth is projected to decline from 3.9 percent in 2022 to 1.8 percent in 2023, with an upward revision for 2023 of 0.1 percentage point since October. The forecast revision reflects upgtades of 0.2 percentage point for Brazi/ and 0.5 percentage point for Mexico due to unexpected domestic demand resilience, higher-than-expected growth in"
-=======
-    "text": "Growth in emerging and developing Asia is expected to rise in 2023 and 2024 to 5.3 percent and 5.2 percent, respectively, after the deeper-than-expected slowdown in 2022 to 4.3 percent attributable to China’s economy. China’s real GDP slowdown in the fourth quarter of 2022 implies a 0.2 percentage point downgrade for 2022 growth to 3.0 percent—the first time in more than 40 years with China’s growth below the global average. Growth in China is projected to tise to 5.2 percent in 2023, reflecting rapidly improving mobility, and to fall to 4.5 percent in 2024 before settling at below 4 percent over the medium term amid declining business dynamism and slow progress on structural reforms. Growth in India is set to decline from 6.8 percent in 2022 to 6.1 percent in 2023 before picking up to 6.8 percent in 2024, with resilient domestic demand despite external headwinds. Growth in the ASEAN-5 countries (Indonesia, Malaysia, Philippines, Singapore, Thailand) is similarly projected to slow to 4.3 percent in 2023 and then pick up to 4.7 percent in 2024. Growth in emerging and developing Europe is projected to have bottomed out in 2022 at 0.7 percent and, since the October forecast, has been revised up for 2023 by 0.9 percentage point to 1.5 percent. This reflects a smaller economic contraction in Rwssia in 2022 (estimated at —2.2 percent compared with a predicted —3.4 percent) followed by modestly positive growth in 2023. At the current oil price cap level of the Group of Seven, Russian crude oil export volumes are not expected to be significantly affected, with Russian trade continuing to be redirected from sanctioning to non-sanctioning countries. In Latin America and the Caribbean, growth is projected to decline from 3.9 percent in 2022 to 1.8 percent in 2023, with an upward revision for 2023 of 0.1 percentage point since October. The forecast revision reflects upgtades of 0.2 percentage point for Brazi/ and 0.5 percentage point for Mexico due to unexpected domestic demand resilience, higher-than-expected growth in"
->>>>>>> ad59a879
   },
   {
     "type": "UncategorizedText",
@@ -1283,7 +1260,6 @@
     "text": "WORLD ECONOMIC OUTLOOK UPDATE, JANUARY 2023"
   },
   {
-<<<<<<< HEAD
     "type": "NarrativeText",
     "element_id": "5a0444fa647a3e8a29081f3d11520c6c",
     "metadata": {
@@ -1340,10 +1316,6 @@
   {
     "type": "NarrativeText",
     "element_id": "25e2f1dc031b5421b8a234945098e58b",
-=======
-    "type": "ListItem",
-    "element_id": "e0fc62fcfa1add3cf912fbaf3e0c9ba1",
->>>>>>> ad59a879
     "metadata": {
       "data_source": {
         "url": "s3://utic-dev-tech-fixtures/small-pdf-set/2023-Jan-economic-outlook.pdf",
@@ -1357,7 +1329,7 @@
       "filetype": "application/pdf",
       "page_number": 6
     },
-    "text": " Growth in the Middle East and Central Asia is projected to decline from 5.3 percent in 2022 to 3.2 percent in 2023, with a downward revision of 0.4 percentage point since October, mainly attributable to a steeper-than-expected growth slowdown in Saudi Arabia, from 8.7 percent in 2022 (which was stronger than expected by 1.1 percentage points) to 2.6 percent in 2023, with a negative revision of 1.1 percentage points. The downgrade for 2023 reflects mainly lower oil production in line with an agreement through OPEC+ (Organization of the Petroleum Exporting Countries, including Russia and other non-OPEC oil exporters), while non-oil growth is expected to remain robust. In sub-Saharan Africa, growth is projected to remain moderate at 3.8 percent in 2023 amid prolonged fallout from the COVID-19 pandemic, although with a modest upward revision since October, before picking up to 4.1 percent in 2024. The small upward revision for 2023 (0.1 percentage point) reflects Nigeria’s rising growth in 2023 due to measures to address insecurity issues in the oil sector. In South Africa, by contrast, after a COVID-19 reopening rebound in 2022, projected growth more than halves in 2023, to 1.2 percent, reflecting weaker external demand, power shortages, and structural constraints."
+    "text": "Growth in the Middle East and Central Asia is projected to decline from 5.3 percent in 2022 to 3.2 percent in 2023, with a downward revision of 0.4 percentage point since October, mainly attributable to a steeper-than-expected growth slowdown in Saudi Arabia, from 8.7 percent in 2022 (which was stronger than expected by 1.1 percentage points) to 2.6 percent in 2023, with a negative revision of 1.1 percentage points. The downgrade for 2023 reflects mainly lower oil production in line with an agreement through OPEC+ (Organization of the Petroleum Exporting Countries, including Russia and other non-OPEC oil exporters), while non-oil growth is expected to remain robust. In sub-Saharan Africa, growth is projected to remain moderate at 3.8 percent in 2023 amid prolonged fallout from the COVID-19 pandemic, although with a modest upward revision since October, before picking up to 4.1 percent in 2024. The small upward revision for 2023 (0.1 percentage point) reflects Nigeria’s rising growth in 2023 due to measures to address insecurity issues in the oil sector. In South Africa, by contrast, after a COVID-19 reopening rebound in 2022, projected growth more than halves in 2023, to 1.2 percent, reflecting weaker external demand, power shortages, and structural constraints."
   },
   {
     "type": "Title",
@@ -3268,8 +3240,8 @@
     "text": "WORLD ECONOMIC OUTLOOK UPDATE, JANUARY 2023"
   },
   {
-    "type": "ListItem",
-    "element_id": "79a6a9353dc2a500e2e50e720cf8ab7c",
+    "type": "NarrativeText",
+    "element_id": "d379a79a55cecddeed62b21eb6a0ff00",
     "metadata": {
       "data_source": {
         "url": "s3://utic-dev-tech-fixtures/small-pdf-set/2023-Jan-economic-outlook.pdf",
@@ -3283,16 +3255,11 @@
       "filetype": "application/pdf",
       "page_number": 8
     },
-    "text": "However, the boost to demand could stoke core inflation, leading to even tighter monetary policies and a stronger-than-expected slowdown later on. Pent-up demand could also fuel a stronger rebound in China. e Faster disinflation: An easing in labor market pressures in some advanced economies due to falling vacancies could cool wage inflation without necessarily increasing unemployment. A sharp fall in the prices of goods, as consumers shift back to services, could further push down inflation. Such developments could imply a “softer” landing with less monetary tightening."
-  },
-  {
-<<<<<<< HEAD
+    "text": "However, the boost to demand could stoke core inflation, leading to even tighter monetary policies and a stronger-than-expected slowdown later on. Pent-up demand could also fuel a stronger rebound in China."
+  },
+  {
     "type": "UncategorizedText",
     "element_id": "bcff65aa9c60a2205ec79c319e92c227",
-=======
-    "type": "NarrativeText",
-    "element_id": "a2f806b25a06969405637298b4c85139",
->>>>>>> ad59a879
     "metadata": {
       "data_source": {
         "url": "s3://utic-dev-tech-fixtures/small-pdf-set/2023-Jan-economic-outlook.pdf",
@@ -3306,15 +3273,11 @@
       "filetype": "application/pdf",
       "page_number": 8
     },
-<<<<<<< HEAD
     "text": "e Faster disinflation: An easing in labor market pressures in some advanced economies due to"
-=======
-    "text": "Downside risks—Numerous downside risks continue to weigh on the global outlook, lowering growth while, in a number of cases, adding further to inflation:"
->>>>>>> ad59a879
-  },
-  {
-    "type": "ListItem",
-    "element_id": "e9fbac47e4ed0c2d153022a284a77919",
+  },
+  {
+    "type": "NarrativeText",
+    "element_id": "3f9155fad634c620bd9b820132e20935",
     "metadata": {
       "data_source": {
         "url": "s3://utic-dev-tech-fixtures/small-pdf-set/2023-Jan-economic-outlook.pdf",
@@ -3328,10 +3291,9 @@
       "filetype": "application/pdf",
       "page_number": 8
     },
-    "text": "© = China’s recovery stalling: Amid still-low population immunity levels and insufficient hospital capacity, especially outside the major urban areas, significant health consequences could hamper the recovery. A deepening crisis in the real estate market remains a major source of vulnerability, with risks of widespread defaults by developers and resulting financial sector instability. Spillovers to the rest of the world would operate primarily through lower demand and potentially renewed supply chain problems. e = =War in Ukraine escalating: An escalation of the war in Ukraine remains a major source of vulnerability, particularly for Europe and lower-income countries. Europe is facing lower-than- anticipated gas prices, having stored enough gas to make shortages unlikely this winter. However, refilling storage with much-diminished Russian flows will be challenging ahead of next winter, particularly if it is a very cold one and China’s energy demand picks up, causing ptice spikes. A possible increase in food prices from a failed extension of the Black Sea grain initiative would put further pressure on lower-income countries that are experiencing food insecurity and have limited budgetary room to cushion the impact on households and businesses. With elevated food and fuel prices, social unrest may increase. e Debt distress: Since October, sovereign spreads for emerging market and developing economies have modestly declined on the back of an easing in global financial conditions (Box 1) and dollar depreciation. About 15 percent of low-income countries are estimated to be in debt distress, with an additional 45 percent at high risk of debt distress and about 25 percent of emerging market economies also at high risk. The combination of high debt levels from the pandemic, lower growth, and higher borrowing costs exacerbates the vulnerability of these economies, especially those with significant near-term dollar financing needs. e = Inflation persisting: Persistent labor market tightness could translate into stronger-than-expected wage growth. Higher-than-expected oil, gas, and food prices from the war in Ukraine or from a faster rebound in China’s growth could again raise headline inflation and pass through into underlying inflation. Such developments could cause inflation expectations to de-anchor and require an even tighter monetary policy. e = Sudden financial market repricing: A prematute easing in financial conditions in response to lower headline inflation data could complicate anti-inflation policies and necessitate additional monetary tightening. For the same reason, unfavorable inflation data releases could trigger sudden repricing of assets and increase volatility in financial markets. Such movements could strain liquidity and the functioning of critical markets, with ripple effects on the real economy. © Geopolitical fragmentation: The wat in Ukraine and the related international sanctions aimed at e pressuring Russia to end hostilities are splitting the world economy into blocs and reinforcing earlier geopolitical tensions, such as those associated with the US-China trade dispute."
-  },
-  {
-<<<<<<< HEAD
+    "text": "falling vacancies could cool wage inflation without necessarily increasing unemployment. A sharp fall in the prices of goods, as consumers shift back to services, could further push down inflation. Such developments could imply a “softer” landing with less monetary tightening."
+  },
+  {
     "type": "NarrativeText",
     "element_id": "aafc2da65217ef3b0f5042129996a98e",
     "metadata": {
@@ -3512,8 +3474,6 @@
     "text": "earlier geopolitical tensions, such as those associated with the US-China trade dispute."
   },
   {
-=======
->>>>>>> ad59a879
     "type": "Title",
     "element_id": "8ae18586f23aa212e66aeb12a5638609",
     "metadata": {
@@ -3820,7 +3780,6 @@
     "text": "Strengthening multilateral cooperation—Urgent action is needed to limit the risks stemming from geopolitical fragmentation and to ensure cooperation on fundamental areas of common interest:"
   },
   {
-<<<<<<< HEAD
     "type": "NarrativeText",
     "element_id": "b97e307dfe6d7249d9ac2a177998e954",
     "metadata": {
@@ -3913,10 +3872,6 @@
   {
     "type": "NarrativeText",
     "element_id": "45eef0779eae38ee2e7b793eddaadd55",
-=======
-    "type": "ListItem",
-    "element_id": "8dbc8ad2da37799a3719a01d44d2e506",
->>>>>>> ad59a879
     "metadata": {
       "data_source": {
         "url": "s3://utic-dev-tech-fixtures/small-pdf-set/2023-Jan-economic-outlook.pdf",
@@ -3930,7 +3885,6 @@
       "filetype": "application/pdf",
       "page_number": 10
     },
-<<<<<<< HEAD
     "text": "e Using the global financial safety net: With the cascading of shocks to the global economy, using the global financial safety net to its fullest extent is appropriate, including by proactively utilizing the IMF’s precautionary financial arrangements and channeling aid from the international community to low-income countries facing shocks."
   },
   {
@@ -3968,9 +3922,6 @@
       "page_number": 10
     },
     "text": "implement credible mitigation policies. International coordination on carbon pricing or equivalent policies would facilitate faster decarbonization. Global cooperation is needed to build resilience to climate shocks, including through aid to vulnerable countries."
-=======
-    "text": "e = Restraining the pandemic: Global coordination is needed to resolve bottlenecks in the global distribution of vaccines and treatments. Public support for the development of new vaccine technologies and the design of systematic responses to future epidemics also remains essential. e = Addressing debt distress: Progress has been made for countries that requested debt treatment under the Group of Twenty’s Common Framework initiative, and more will be needed to strengthen it. It is also necessary to agree on mechanisms to resolve debt in a broader set of economies, including middle-income countries that are not eligible under the Common Framework. Non— Paris Club and private creditors have a crucial role to play in ensuring coordinated, effective, and timely debt resolution processes. e — Strengthening global trade: Strengthening the global trading system would address risks associated with trade fragmentation. This can be achieved by rolling back restrictions on food exports and other essential items such as medicine, upgrading World Trade Organization (WTO) rules in critical areas such as agricultural and industrial subsidies, concluding and implementing new WTO-based agreements, and fully restoring the WTO dispute settlement system. e Using the global financial safety net: With the cascading of shocks to the global economy, using the global financial safety net to its fullest extent is appropriate, including by proactively utilizing the IMF’s precautionary financial arrangements and channeling aid from the international community to low-income countries facing shocks. e Speeding the green transition: To meet governments’ climate change goals, it is necessary to swiftly implement credible mitigation policies. International coordination on carbon pricing or equivalent policies would facilitate faster decarbonization. Global cooperation is needed to build resilience to climate shocks, including through aid to vulnerable countries."
->>>>>>> ad59a879
   },
   {
     "type": "Title",
@@ -4297,6 +4248,42 @@
     "text": "Slowing aggregate demand and weaker-than-expected inflation prints in some major advanced economies have prompted investors’ anticipation of a further reduction in the pace of future policy rate hikes. Corporate earnings forecasts have been cut due to headwinds from slowing demand, and margins have contracted across most regions. In addition, survey-based probabilities of recession have been increasing, particularly in the United States and Europe. However, upside risks to the inflation outlook remain. Despite the recent moderation in headline inflation, core inflation remains stubbornly high across most regions, labor markets are still tight, energy ptices remain pressured by Russia’s ongoing wat in Ukraine, and supply chain disruptions may reappear. To keep these risks in check, financial conditions will likely need to tighten further. If not, central banks may need to increase policy rates even more in order to achieve their inflation objectives."
   },
   {
+    "type": "NarrativeText",
+    "element_id": "261bebc8fb9b3ed5146d23644639bc26",
+    "metadata": {
+      "data_source": {
+        "url": "s3://utic-dev-tech-fixtures/small-pdf-set/2023-Jan-economic-outlook.pdf",
+        "version": 265756457651539296174748931590365722430,
+        "record_locator": {
+          "protocol": "s3",
+          "remote_file_path": "utic-dev-tech-fixtures/small-pdf-set/2023-Jan-economic-outlook.pdf"
+        },
+        "date_modified": "2023-02-14T07:31:28"
+      },
+      "filetype": "application/pdf",
+      "page_number": 11
+    },
+    "text": "Given the tension between rising recession risks and monetary policy uncertainty, markets have seen significant volatility. While many central banks in advanced economies have stepped down the size of hikes, they have also explicitly stated they will need © —— Sources: Bloomberg Finance L.P.; and IMF staff calculations. Note: GFSR = Global Financial Stability Report. to keep rates higher, for a longer period of time, to tamp down inflation. Risk assets could face significant declines if earnings retrench further or if investors reassess theit outlook for monetary policy given central bank communications. Globally, the partial reversal of the dollar rally has contributed to recent easing due to improved risk appetite, and some emerging market central banks have paused tightening amid tentative signs that inflation may have peaked."
+  },
+  {
+    "type": "UncategorizedText",
+    "element_id": "6b86b273ff34fce19d6b804eff5a3f57",
+    "metadata": {
+      "data_source": {
+        "url": "s3://utic-dev-tech-fixtures/small-pdf-set/2023-Jan-economic-outlook.pdf",
+        "version": 265756457651539296174748931590365722430,
+        "record_locator": {
+          "protocol": "s3",
+          "remote_file_path": "utic-dev-tech-fixtures/small-pdf-set/2023-Jan-economic-outlook.pdf"
+        },
+        "date_modified": "2023-02-14T07:31:28"
+      },
+      "filetype": "application/pdf",
+      "page_number": 11
+    },
+    "text": "1"
+  },
+  {
     "type": "UncategorizedText",
     "element_id": "e7f6c011776e8db7cd330b54174fd76f",
     "metadata": {
@@ -4315,11 +4302,26 @@
     "text": "6"
   },
   {
-    "type": "UncategorizedText",
-<<<<<<< HEAD
+    "type": "Title",
+    "element_id": "49cf8421218222b21a0fc54ffce584c9",
+    "metadata": {
+      "data_source": {
+        "url": "s3://utic-dev-tech-fixtures/small-pdf-set/2023-Jan-economic-outlook.pdf",
+        "version": 265756457651539296174748931590365722430,
+        "record_locator": {
+          "protocol": "s3",
+          "remote_file_path": "utic-dev-tech-fixtures/small-pdf-set/2023-Jan-economic-outlook.pdf"
+        },
+        "date_modified": "2023-02-14T07:31:28"
+      },
+      "filetype": "application/pdf",
+      "page_number": 11
+    },
+    "text": "2"
+  },
+  {
+    "type": "UncategorizedText",
     "element_id": "6b86b273ff34fce19d6b804eff5a3f57",
-=======
-    "element_id": "ef2d127de37b942baad06145e54b0c61",
     "metadata": {
       "data_source": {
         "url": "s3://utic-dev-tech-fixtures/small-pdf-set/2023-Jan-economic-outlook.pdf",
@@ -4333,12 +4335,11 @@
       "filetype": "application/pdf",
       "page_number": 11
     },
-    "text": "5"
-  },
-  {
-    "type": "UncategorizedText",
-    "element_id": "4b227777d4dd1fc61c6f884f48641d02",
->>>>>>> ad59a879
+    "text": "1"
+  },
+  {
+    "type": "Title",
+    "element_id": "6ef230728534d871e5126e2a55e12b26",
     "metadata": {
       "data_source": {
         "url": "s3://utic-dev-tech-fixtures/small-pdf-set/2023-Jan-economic-outlook.pdf",
@@ -4352,88 +4353,11 @@
       "filetype": "application/pdf",
       "page_number": 11
     },
-    "text": "4"
-  },
-  {
-    "type": "UncategorizedText",
-    "element_id": "4e07408562bedb8b60ce05c1decfe3ad",
-    "metadata": {
-      "data_source": {
-        "url": "s3://utic-dev-tech-fixtures/small-pdf-set/2023-Jan-economic-outlook.pdf",
-        "version": 265756457651539296174748931590365722430,
-        "record_locator": {
-          "protocol": "s3",
-          "remote_file_path": "utic-dev-tech-fixtures/small-pdf-set/2023-Jan-economic-outlook.pdf"
-        },
-        "date_modified": "2023-02-14T07:31:28"
-      },
-      "filetype": "application/pdf",
-      "page_number": 11
-    },
-    "text": "3"
-  },
-  {
-<<<<<<< HEAD
-    "type": "Title",
-    "element_id": "49cf8421218222b21a0fc54ffce584c9",
-=======
-    "type": "UncategorizedText",
-    "element_id": "d4735e3a265e16eee03f59718b9b5d03",
-    "metadata": {
-      "data_source": {
-        "url": "s3://utic-dev-tech-fixtures/small-pdf-set/2023-Jan-economic-outlook.pdf",
-        "version": 265756457651539296174748931590365722430,
-        "record_locator": {
-          "protocol": "s3",
-          "remote_file_path": "utic-dev-tech-fixtures/small-pdf-set/2023-Jan-economic-outlook.pdf"
-        },
-        "date_modified": "2023-02-14T07:31:28"
-      },
-      "filetype": "application/pdf",
-      "page_number": 11
-    },
-    "text": "2"
-  },
-  {
-    "type": "UncategorizedText",
-    "element_id": "6b86b273ff34fce19d6b804eff5a3f57",
-    "metadata": {
-      "data_source": {
-        "url": "s3://utic-dev-tech-fixtures/small-pdf-set/2023-Jan-economic-outlook.pdf",
-        "version": 265756457651539296174748931590365722430,
-        "record_locator": {
-          "protocol": "s3",
-          "remote_file_path": "utic-dev-tech-fixtures/small-pdf-set/2023-Jan-economic-outlook.pdf"
-        },
-        "date_modified": "2023-02-14T07:31:28"
-      },
-      "filetype": "application/pdf",
-      "page_number": 11
-    },
-    "text": "1"
-  },
-  {
-    "type": "Title",
-    "element_id": "6ef230728534d871e5126e2a55e12b26",
-    "metadata": {
-      "data_source": {
-        "url": "s3://utic-dev-tech-fixtures/small-pdf-set/2023-Jan-economic-outlook.pdf",
-        "version": 265756457651539296174748931590365722430,
-        "record_locator": {
-          "protocol": "s3",
-          "remote_file_path": "utic-dev-tech-fixtures/small-pdf-set/2023-Jan-economic-outlook.pdf"
-        },
-        "date_modified": "2023-02-14T07:31:28"
-      },
-      "filetype": "application/pdf",
-      "page_number": 11
-    },
     "text": "Figure 1.2. Market-Implied Expectations of Policy Rates (Percent)"
   },
   {
     "type": "UncategorizedText",
     "element_id": "3e48114b7946f4dd7a12ae0b2c1121af",
->>>>>>> ad59a879
     "metadata": {
       "data_source": {
         "url": "s3://utic-dev-tech-fixtures/small-pdf-set/2023-Jan-economic-outlook.pdf",
@@ -4522,6 +4446,78 @@
     "text": "2. Euro area"
   },
   {
+    "type": "Title",
+    "element_id": "1228f611cb7b916db3682ddaa22c500a",
+    "metadata": {
+      "data_source": {
+        "url": "s3://utic-dev-tech-fixtures/small-pdf-set/2023-Jan-economic-outlook.pdf",
+        "version": 265756457651539296174748931590365722430,
+        "record_locator": {
+          "protocol": "s3",
+          "remote_file_path": "utic-dev-tech-fixtures/small-pdf-set/2023-Jan-economic-outlook.pdf"
+        },
+        "date_modified": "2023-02-14T07:31:28"
+      },
+      "filetype": "application/pdf",
+      "page_number": 11
+    },
+    "text": "Apr. 2B"
+  },
+  {
+    "type": "Title",
+    "element_id": "0b1c63cb43b9c7e8d683a2cb9952912c",
+    "metadata": {
+      "data_source": {
+        "url": "s3://utic-dev-tech-fixtures/small-pdf-set/2023-Jan-economic-outlook.pdf",
+        "version": 265756457651539296174748931590365722430,
+        "record_locator": {
+          "protocol": "s3",
+          "remote_file_path": "utic-dev-tech-fixtures/small-pdf-set/2023-Jan-economic-outlook.pdf"
+        },
+        "date_modified": "2023-02-14T07:31:28"
+      },
+      "filetype": "application/pdf",
+      "page_number": 11
+    },
+    "text": "Oct. 2B"
+  },
+  {
+    "type": "Title",
+    "element_id": "d8478f45b9790d52201238244d0e9698",
+    "metadata": {
+      "data_source": {
+        "url": "s3://utic-dev-tech-fixtures/small-pdf-set/2023-Jan-economic-outlook.pdf",
+        "version": 265756457651539296174748931590365722430,
+        "record_locator": {
+          "protocol": "s3",
+          "remote_file_path": "utic-dev-tech-fixtures/small-pdf-set/2023-Jan-economic-outlook.pdf"
+        },
+        "date_modified": "2023-02-14T07:31:28"
+      },
+      "filetype": "application/pdf",
+      "page_number": 11
+    },
+    "text": "Dec. 24"
+  },
+  {
+    "type": "Title",
+    "element_id": "d5a512d634a79c6c8aa15be69275d719",
+    "metadata": {
+      "data_source": {
+        "url": "s3://utic-dev-tech-fixtures/small-pdf-set/2023-Jan-economic-outlook.pdf",
+        "version": 265756457651539296174748931590365722430,
+        "record_locator": {
+          "protocol": "s3",
+          "remote_file_path": "utic-dev-tech-fixtures/small-pdf-set/2023-Jan-economic-outlook.pdf"
+        },
+        "date_modified": "2023-02-14T07:31:28"
+      },
+      "filetype": "application/pdf",
+      "page_number": 11
+    },
+    "text": "Dec. 2"
+  },
+  {
     "type": "UncategorizedText",
     "element_id": "ef2d127de37b942baad06145e54b0c61",
     "metadata": {
@@ -4541,7 +4537,7 @@
   },
   {
     "type": "UncategorizedText",
-    "element_id": "4b227777d4dd1fc61c6f884f48641d02",
+    "element_id": "6b86b273ff34fce19d6b804eff5a3f57",
     "metadata": {
       "data_source": {
         "url": "s3://utic-dev-tech-fixtures/small-pdf-set/2023-Jan-economic-outlook.pdf",
@@ -4555,11 +4551,11 @@
       "filetype": "application/pdf",
       "page_number": 11
     },
-    "text": "4"
-  },
-  {
-    "type": "UncategorizedText",
-    "element_id": "4e07408562bedb8b60ce05c1decfe3ad",
+    "text": "1"
+  },
+  {
+    "type": "Title",
+    "element_id": "49cf8421218222b21a0fc54ffce584c9",
     "metadata": {
       "data_source": {
         "url": "s3://utic-dev-tech-fixtures/small-pdf-set/2023-Jan-economic-outlook.pdf",
@@ -4573,11 +4569,11 @@
       "filetype": "application/pdf",
       "page_number": 11
     },
-    "text": "3"
-  },
-  {
-    "type": "UncategorizedText",
-    "element_id": "d4735e3a265e16eee03f59718b9b5d03",
+    "text": "Oct. 22"
+  },
+  {
+    "type": "Title",
+    "element_id": "24a234895630131d612fc1b4605a256e",
     "metadata": {
       "data_source": {
         "url": "s3://utic-dev-tech-fixtures/small-pdf-set/2023-Jan-economic-outlook.pdf",
@@ -4591,11 +4587,11 @@
       "filetype": "application/pdf",
       "page_number": 11
     },
-    "text": "2"
-  },
-  {
-    "type": "UncategorizedText",
-    "element_id": "6b86b273ff34fce19d6b804eff5a3f57",
+    "text": "Apr. 23"
+  },
+  {
+    "type": "Title",
+    "element_id": "914e31edcbd035dbe9f1cfb7b29089a9",
     "metadata": {
       "data_source": {
         "url": "s3://utic-dev-tech-fixtures/small-pdf-set/2023-Jan-economic-outlook.pdf",
@@ -4609,7 +4605,43 @@
       "filetype": "application/pdf",
       "page_number": 11
     },
-    "text": "1"
+    "text": "Oct. 23"
+  },
+  {
+    "type": "Title",
+    "element_id": "d8478f45b9790d52201238244d0e9698",
+    "metadata": {
+      "data_source": {
+        "url": "s3://utic-dev-tech-fixtures/small-pdf-set/2023-Jan-economic-outlook.pdf",
+        "version": 265756457651539296174748931590365722430,
+        "record_locator": {
+          "protocol": "s3",
+          "remote_file_path": "utic-dev-tech-fixtures/small-pdf-set/2023-Jan-economic-outlook.pdf"
+        },
+        "date_modified": "2023-02-14T07:31:28"
+      },
+      "filetype": "application/pdf",
+      "page_number": 11
+    },
+    "text": "Dec. 24"
+  },
+  {
+    "type": "Title",
+    "element_id": "fe1cc1c654c8a4fde402cfe2426326ef",
+    "metadata": {
+      "data_source": {
+        "url": "s3://utic-dev-tech-fixtures/small-pdf-set/2023-Jan-economic-outlook.pdf",
+        "version": 265756457651539296174748931590365722430,
+        "record_locator": {
+          "protocol": "s3",
+          "remote_file_path": "utic-dev-tech-fixtures/small-pdf-set/2023-Jan-economic-outlook.pdf"
+        },
+        "date_modified": "2023-02-14T07:31:28"
+      },
+      "filetype": "application/pdf",
+      "page_number": 11
+    },
+    "text": "Dec. 26"
   },
   {
     "type": "Title",
@@ -4631,7 +4663,7 @@
   },
   {
     "type": "Title",
-    "element_id": "1228f611cb7b916db3682ddaa22c500a",
+    "element_id": "24a234895630131d612fc1b4605a256e",
     "metadata": {
       "data_source": {
         "url": "s3://utic-dev-tech-fixtures/small-pdf-set/2023-Jan-economic-outlook.pdf",
@@ -4645,11 +4677,11 @@
       "filetype": "application/pdf",
       "page_number": 11
     },
-    "text": "Apr. 2B"
-  },
-  {
-    "type": "Title",
-    "element_id": "0b1c63cb43b9c7e8d683a2cb9952912c",
+    "text": "Apr. 23"
+  },
+  {
+    "type": "Title",
+    "element_id": "914e31edcbd035dbe9f1cfb7b29089a9",
     "metadata": {
       "data_source": {
         "url": "s3://utic-dev-tech-fixtures/small-pdf-set/2023-Jan-economic-outlook.pdf",
@@ -4663,7 +4695,7 @@
       "filetype": "application/pdf",
       "page_number": 11
     },
-    "text": "Oct. 2B"
+    "text": "Oct. 23"
   },
   {
     "type": "Title",
@@ -4685,102 +4717,7 @@
   },
   {
     "type": "Title",
-    "element_id": "d5a512d634a79c6c8aa15be69275d719",
-    "metadata": {
-      "data_source": {
-        "url": "s3://utic-dev-tech-fixtures/small-pdf-set/2023-Jan-economic-outlook.pdf",
-        "version": 265756457651539296174748931590365722430,
-        "record_locator": {
-          "protocol": "s3",
-          "remote_file_path": "utic-dev-tech-fixtures/small-pdf-set/2023-Jan-economic-outlook.pdf"
-        },
-        "date_modified": "2023-02-14T07:31:28"
-      },
-      "filetype": "application/pdf",
-      "page_number": 11
-    },
-    "text": "Dec. 2"
-  },
-  {
-    "type": "Title",
-    "element_id": "49cf8421218222b21a0fc54ffce584c9",
-    "metadata": {
-      "data_source": {
-        "url": "s3://utic-dev-tech-fixtures/small-pdf-set/2023-Jan-economic-outlook.pdf",
-        "version": 265756457651539296174748931590365722430,
-        "record_locator": {
-          "protocol": "s3",
-          "remote_file_path": "utic-dev-tech-fixtures/small-pdf-set/2023-Jan-economic-outlook.pdf"
-        },
-        "date_modified": "2023-02-14T07:31:28"
-      },
-      "filetype": "application/pdf",
-      "page_number": 11
-    },
-    "text": "Oct. 22"
-  },
-  {
-<<<<<<< HEAD
-    "type": "UncategorizedText",
-    "element_id": "6b86b273ff34fce19d6b804eff5a3f57",
-=======
-    "type": "Title",
-    "element_id": "24a234895630131d612fc1b4605a256e",
-    "metadata": {
-      "data_source": {
-        "url": "s3://utic-dev-tech-fixtures/small-pdf-set/2023-Jan-economic-outlook.pdf",
-        "version": 265756457651539296174748931590365722430,
-        "record_locator": {
-          "protocol": "s3",
-          "remote_file_path": "utic-dev-tech-fixtures/small-pdf-set/2023-Jan-economic-outlook.pdf"
-        },
-        "date_modified": "2023-02-14T07:31:28"
-      },
-      "filetype": "application/pdf",
-      "page_number": 11
-    },
-    "text": "Apr. 23"
-  },
-  {
-    "type": "Title",
-    "element_id": "914e31edcbd035dbe9f1cfb7b29089a9",
-    "metadata": {
-      "data_source": {
-        "url": "s3://utic-dev-tech-fixtures/small-pdf-set/2023-Jan-economic-outlook.pdf",
-        "version": 265756457651539296174748931590365722430,
-        "record_locator": {
-          "protocol": "s3",
-          "remote_file_path": "utic-dev-tech-fixtures/small-pdf-set/2023-Jan-economic-outlook.pdf"
-        },
-        "date_modified": "2023-02-14T07:31:28"
-      },
-      "filetype": "application/pdf",
-      "page_number": 11
-    },
-    "text": "Oct. 23"
-  },
-  {
-    "type": "Title",
-    "element_id": "d8478f45b9790d52201238244d0e9698",
-    "metadata": {
-      "data_source": {
-        "url": "s3://utic-dev-tech-fixtures/small-pdf-set/2023-Jan-economic-outlook.pdf",
-        "version": 265756457651539296174748931590365722430,
-        "record_locator": {
-          "protocol": "s3",
-          "remote_file_path": "utic-dev-tech-fixtures/small-pdf-set/2023-Jan-economic-outlook.pdf"
-        },
-        "date_modified": "2023-02-14T07:31:28"
-      },
-      "filetype": "application/pdf",
-      "page_number": 11
-    },
-    "text": "Dec. 24"
-  },
-  {
-    "type": "Title",
     "element_id": "fe1cc1c654c8a4fde402cfe2426326ef",
->>>>>>> ad59a879
     "metadata": {
       "data_source": {
         "url": "s3://utic-dev-tech-fixtures/small-pdf-set/2023-Jan-economic-outlook.pdf",
