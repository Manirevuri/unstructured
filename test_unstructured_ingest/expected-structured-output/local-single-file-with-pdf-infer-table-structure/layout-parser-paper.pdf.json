[
  {
    "type": "Title",
    "element_id": "a2934635645798f3d190241991492ae9",
    "metadata": {
      "data_source": {},
      "filetype": "application/pdf",
      "page_number": 1
    },
    "text": "LayoutParser: A Unified Toolkit for Deep Learning Based Document Image Analysis"
  },
  {
    "type": "NarrativeText",
    "element_id": "d8fd37c3fba4b2c9819c8741de320953",
    "metadata": {
      "data_source": {},
      "filetype": "application/pdf",
      "page_number": 1
    },
    "text": "Zejiang Shen! (4), Ruochen Zhang”, Melissa Dell?, Benjamin Charles Germain Lee*, Jacob Carlson’, and Weining Li>"
  },
  {
    "type": "UncategorizedText",
    "element_id": "1bea20e1df19b12013976de2b5e0e3d1",
    "metadata": {
      "data_source": {},
      "filetype": "application/pdf",
      "page_number": 1
    },
    "text": "2021"
  },
  {
    "type": "Title",
    "element_id": "b27fd46ed1b6949014457c2cd46af800",
    "metadata": {
      "data_source": {},
      "filetype": "application/pdf",
      "page_number": 1
    },
    "text": "Jun"
  },
  {
    "type": "UncategorizedText",
    "element_id": "6f4b6612125fb3a0daecd2799dfd6c9c",
    "metadata": {
      "data_source": {},
      "filetype": "application/pdf",
      "page_number": 1
    },
<<<<<<< HEAD
    "text": "21"
=======
    "text": "1 2"
  },
  {
    "type": "ListItem",
    "element_id": "4fcc5b6364213b1efa9272bdce4f9fcd",
    "metadata": {
      "data_source": {},
      "filetype": "application/pdf",
      "page_number": 1
    },
    "text": "1 Allen Institute for AI shannons@allenai.org 2 Brown University ruochen zhang@brown.edu 3 Harvard University {melissadell,jacob carlson}@fas.harvard.edu 4 University of Washington bcgl@cs.washington.edu 5 University of Waterloo w422li@uwaterloo.ca"
  },
  {
    "type": "UncategorizedText",
    "element_id": "cfae0d4248f7142f7b17f826cd7a5192",
    "metadata": {
      "data_source": {},
      "filetype": "application/pdf",
      "page_number": 1
    },
    "text": "]"
>>>>>>> 5b994f37
  },
  {
    "type": "Title",
    "element_id": "4a890256e71064f168e07a7b68739fb7",
    "metadata": {
      "data_source": {},
      "filetype": "application/pdf",
      "page_number": 1
    },
    "text": "[cs.CV]"
  },
  {
    "type": "UncategorizedText",
    "element_id": "ffb53e3113483820b2c3ac0da74b80b8",
    "metadata": {
      "data_source": {},
      "filetype": "application/pdf",
      "page_number": 1
    },
    "text": "2103.15348v2 arXiv"
  },
  {
<<<<<<< HEAD
    "type": "ListItem",
    "element_id": "2a32c53c7312fc3d050f0cc410276b60",
    "metadata": {
      "data_source": {},
      "filetype": "application/pdf",
      "page_number": 1
    },
    "text": "1 Allen Institute for AI shannons@allenai.org ? Brown University ruochen_zhang@brown.edu 3 Harvard University {melissadell, jacob_carlson}@fas.harvard.edu * University of Washington begl@cs.washington. edu © University of Waterloo w4221i@uwaterloo.ca"
  },
  {
=======
>>>>>>> 5b994f37
    "type": "NarrativeText",
    "element_id": "af48ee359b5759d92a7c7764a546442a",
    "metadata": {
      "data_source": {},
      "filetype": "application/pdf",
      "page_number": 1
    },
    "text": "Abstract. Recent advances in document image analysis (DIA) have been primarily driven by the application of neural networks. Ideally, research outcomes could be easily deployed in production and extended for further investigation. However, various factors like loosely organized codebases and sophisticated model configurations complicate the easy reuse of im- portant innovations by a wide audience. Though there have been on-going efforts to improve reusability and simplify deep learning (DL) model development in disciplines like natural language processing and computer vision, none of them are optimized for challenges in the domain of DIA. This represents a major gap in the existing toolkit, as DIA is central to academic research across a wide range of disciplines in the social sciences and humanities. This paper introduces LayoutParser, an open-source library for streamlining the usage of DL in DIA research and applica- tions. The core LayoutParser library comes with a set of simple and intuitive interfaces for applying and customizing DL models for layout de- tection, character recognition, and many other document processing tasks. To promote extensibility, LayoutParser also incorporates a community platform for sharing both pre-trained models and full document digiti- zation pipelines. We demonstrate that LayoutParser is helpful for both lightweight and large-scale digitization pipelines in real-word use cases. The library is publicly available at https: //layout-parser . github. io|"
  },
  {
    "type": "NarrativeText",
    "element_id": "c4d6362cfc16921b210fe0f5eecb2878",
    "metadata": {
      "data_source": {},
      "filetype": "application/pdf",
      "page_number": 1
    },
    "text": "Keywords: Document Image Analysis - Deep Learning - Layout Analysis - Character Recognition - Open Source library - Toolkit."
  },
  {
    "type": "UncategorizedText",
    "element_id": "6b86b273ff34fce19d6b804eff5a3f57",
    "metadata": {
      "data_source": {},
      "filetype": "application/pdf",
      "page_number": 1
    },
    "text": "1"
  },
  {
    "type": "Title",
    "element_id": "b605350bc00209520b7cd8f546322663",
    "metadata": {
      "data_source": {},
      "filetype": "application/pdf",
      "page_number": 1
    },
    "text": "Introduction"
  },
  {
    "type": "NarrativeText",
    "element_id": "a07ce515a8127b98570fdc5cda7cf043",
    "metadata": {
      "data_source": {},
      "filetype": "application/pdf",
      "page_number": 1
    },
    "text": "Deep Learning(DL)-based approaches are the state-of-the-art for a wide range of document image analysis (DIA) tasks including document image classification"
  },
  {
    "type": "UncategorizedText",
    "element_id": "d4735e3a265e16eee03f59718b9b5d03",
    "metadata": {
      "data_source": {},
      "filetype": "application/pdf",
      "page_number": 2
    },
    "text": "2"
  },
  {
    "type": "Title",
    "element_id": "3993b330c2b3b86513c3edbcd33afc91",
    "metadata": {
      "data_source": {},
      "filetype": "application/pdf",
      "page_number": 2
    },
    "text": "Z. Shen et al."
  },
  {
    "type": "NarrativeText",
    "element_id": "207980fd8f7e84bc85070118ee0e9fd9",
    "metadata": {
      "data_source": {},
      "filetype": "application/pdf",
      "page_number": 2
    },
    "text": "table detection [37], layout de and scene text detection [4]. A generalized learning-based framework dramatically reduces the need for the manual specification of complicated rules, which is the status quo with traditional methods. DL has the potential to transform DIA pipelines and benefit a broad spectrum of large-scale document digitization projects."
  },
  {
    "type": "NarrativeText",
    "element_id": "a4b3eae358dba8b30564e9cf6eec2d8e",
    "metadata": {
      "data_source": {},
      "filetype": "application/pdf",
      "page_number": 2
    },
    "text": "The library implements simple and intuitive Python generalizability and versatility, and can be easily instal led via pi functions for handling document image data can be seamlessly existing DIA pipelines. With detailed documentations and carefully curated tutorials, we hope this tool will benefit a variety of end-users, and will lead to advances in applications in both industry and academic research. APIs without sacrificing p. Its convenient integrated with"
  },
  {
    "type": "NarrativeText",
    "element_id": "8be3f858ca58686ece7c5a213ecef191",
    "metadata": {
      "data_source": {},
      "filetype": "application/pdf",
      "page_number": 2
    },
    "text": "However, there are several practical difficulties for taking advantages of re- cent advances in DL-based methods: 1) DL models are notoriously convoluted for reuse and extension. Existing models are developed using distinct frame- works like TensorFlow [1] or PyTorch be obfuscated by implementation details and the high-level parameters can . It can be a time-consuming and frustrating experience to debug, reproduce, and adapt existing models for DIA, and many researchers who would benefit the most from using these methods lack the technical background to implement them from scratch. 2) Document images contain diverse and disparate patterns across domains, and customized training is often required to achieve a desirable detection accuracy. Currently there is no full-fledged infrastructure for easily curating the target document image datasets and fine-tuning or re-training the models. 3) DIA usually requires a sequence of models and other processing to obtain the final outputs. Often research teams use DL models and then perform further document analyses in separate processes, and these pipelines are not documented in any central location (and often not documented at all). This makes it difficult for research teams to learn about how full pipelines are implemented and leads them to invest significant resources in reinventing the DIA wheel."
  },
  {
    "type": "NarrativeText",
    "element_id": "41c34a99cc52cfd422630090e35da14e",
    "metadata": {
      "data_source": {},
      "filetype": "application/pdf",
      "page_number": 2
    },
    "text": "LayoutParser provides a unified toolkit to support DL-based document image analysis and processing. To address the aforementioned challenges, LayoutParser is built with the following components:"
  },
  {
    "type": "ListItem",
    "element_id": "fdeea82bd4b8a96c624fbaa416f6b48a",
    "metadata": {
      "data_source": {},
      "filetype": "application/pdf",
      "page_number": 2
    },
    "text": "1. An off-the-shelf toolkit for applying DL models for ayout det ection, character"
  },
  {
    "type": "ListItem",
    "element_id": "569ce8891b02bc38f50a0cde0039e951",
    "metadata": {
      "data_source": {},
      "filetype": "application/pdf",
      "page_number": 2
    },
    "text": "2. A rich repository of pre-trained neural network models (Model Zoo) that"
  },
  {
    "type": "ListItem",
    "element_id": "17186d0a0ddda0bb742407c069af1c38",
    "metadata": {
      "data_source": {},
      "filetype": "application/pdf",
      "page_number": 2
    },
    "text": "3. Comprehensive tools for efficient document image ata annotation and model"
  },
  {
    "type": "ListItem",
    "element_id": "02c5760f52a0d70cf0ae019af93f1e8c",
    "metadata": {
      "data_source": {},
      "filetype": "application/pdf",
      "page_number": 2
    },
    "text": "4. A DL model hub and community platform for t tion, and discussion of DIA models and pipeline: reproducibility, and extensibility (Section [4) ne easy S. haring, distribu- s, to promote reusability,"
  },
  {
    "type": "Title",
<<<<<<< HEAD
    "element_id": "b11fa312053fdf1f7b0a27d46a3c0acf",
=======
    "element_id": "50f59772d4134ececeaf37069d480784",
>>>>>>> 5b994f37
    "metadata": {
      "data_source": {},
      "filetype": "application/pdf",
      "page_number": 2
    },
<<<<<<< HEAD
    "text": "recognition, and other DIA tasks (Section Bp"
  },
  {
    "type": "Title",
    "element_id": "d80dcdc05722099b6c5cb74a9be408ad",
=======
    "text": "underlies the oﬀ-the-shelf usage"
  },
  {
    "type": "Title",
    "element_id": "c7f4b9a2c7b93fdcc32112de7d9563ba",
>>>>>>> 5b994f37
    "metadata": {
      "data_source": {},
      "filetype": "application/pdf",
      "page_number": 2
    },
<<<<<<< HEAD
    "text": "underlies the off-the-shelf usage"
=======
    "text": "recognition, and other DIA tasks (Section 3)"
>>>>>>> 5b994f37
  },
  {
    "type": "NarrativeText",
    "element_id": "68ecc7b828bd2e218aa614e00863d649",
    "metadata": {
      "data_source": {},
      "filetype": "application/pdf",
      "page_number": 2
    },
    "text": "tuning to support different levels of customization"
  },
  {
    "type": "NarrativeText",
    "element_id": "bb98e0083286fb2e0ab4490d860bc462",
    "metadata": {
      "data_source": {},
      "filetype": "application/pdf",
      "page_number": 2
    },
    "text": "LayoutParser is well aligned with recent efforts for improving DL model reusability in other disciplines like natural language p: rocessing puter vision [35], but with a focus on unique challenges in LayoutParser can be applied in sophisticated and large-scale digitization projects fl and com- DIA. We show"
  },
  {
    "type": "Title",
    "element_id": "f9c9d83c2d45699edd1c3d10c5535b51",
    "metadata": {
      "data_source": {},
      "filetype": "application/pdf",
      "page_number": 3
    },
    "text": "LayoutParser: A Unified Toolkit for DL-Based DIA"
  },
  {
    "type": "UncategorizedText",
    "element_id": "4e07408562bedb8b60ce05c1decfe3ad",
    "metadata": {
      "data_source": {},
      "filetype": "application/pdf",
      "page_number": 3
    },
    "text": "3"
  },
  {
    "type": "NarrativeText",
<<<<<<< HEAD
    "element_id": "3f755a8ec1a65942b5f246fa30405743",
=======
    "element_id": "74a7758f83612467af8eea9d20e4a6f7",
>>>>>>> 5b994f37
    "metadata": {
      "data_source": {},
      "filetype": "application/pdf",
      "page_number": 3
    },
<<<<<<< HEAD
    "text": "The rest of the paper is organized as follows. Section [2] provides an overview of related work. The core LayoutParser library, DL Model Zoo, and customized model training are described in Section [i nity platform are detailed in Section ection [5] shows two examples of how LayoutParser can be used in practical DIA projects, and Section [6] concludes."
  },
  {
    "type": "NarrativeText",
    "element_id": "6bc8c8aa4dea76735ce7ef6a81a908ed",
=======
    "text": "that require precision, eﬃciency, and robustness, as well as simple and light- weight document processing tasks focusing on eﬃcacy and ﬂexibility (Section 5). LayoutParser is being actively maintained, and support for more deep learning models and novel methods in text-based layout analysis methods [37, 34] is planned."
  },
  {
    "type": "NarrativeText",
    "element_id": "9b8fc4816306f4f1b31874d53134979b",
>>>>>>> 5b994f37
    "metadata": {
      "data_source": {},
      "filetype": "application/pdf",
      "page_number": 3
    },
<<<<<<< HEAD
    "text": "that require precision, efficiency, and robustness, as well as simple and light- weight document processing tasks focusing on efficacy and flexibility (Section 5). LayoutParser is being actively maintained, and support for more deep learning models and novel methods in text-based layout analysis methods [37| is planned."
=======
    "text": "The rest of the paper is organized as follows. Section 2 provides an overview of related work. The core LayoutParser library, DL Model Zoo, and customized model training are described in Section 3, and the DL model hub and commu- nity platform are detailed in Section 4. Section 5 shows two examples of how LayoutParser can be used in practical DIA projects, and Section 6 concludes."
>>>>>>> 5b994f37
  },
  {
    "type": "Title",
    "element_id": "23cc58a1d4b5d23adc438f5f85d26816",
    "metadata": {
      "data_source": {},
      "filetype": "application/pdf",
      "page_number": 3
    },
    "text": "2 Related Work"
  },
  {
    "type": "NarrativeText",
    "element_id": "b3637ad9cb7cfc80e9385fe77d796434",
    "metadata": {
      "data_source": {},
      "filetype": "application/pdf",
      "page_number": 3
    },
    "text": "Recently, various DL models and datasets have been developed for layout analysis asks. The dhSegment [22] utilizes fully convolutional networks [20] for segmen- ation tasks on historical documents. Object detection-based methods like Faster R-CNN and Mask R-CNN are used for identifying document elements and detecting tables [30] [26]. Most recently, Graph Neural Networks have also een used in table detection [27]. However, these models are usually implemented individually and there is no unified framework to load and use such models."
  },
  {
    "type": "NarrativeText",
    "element_id": "f67411e1ab2304db2ad3912d010587b4",
    "metadata": {
      "data_source": {},
      "filetype": "application/pdf",
      "page_number": 3
    },
    "text": "There has been a surge of interest in creating open-source tools for document image processing: a search of document image analysis in Github leads to 5M relevant code ieces P| yet most of them rely on traditional rule-based methods or provide limited functionalities. The closest prior research to our work is the OCR-D project’ which also tries to build a complete toolkit for DIA. However, similar to the platform developed by Neudecker et al. [21], it is designed for analyzing historical documents, and provides no supports for recent DL models. The DocumentLayoutAnalysis project] focuses on processing born-digital PDF documents via analyzing the stored PDF data. Repositories like DeepLayout)?| and Detectron2-PubLayNet]™| are individual deep learning models trained on layout analysis datasets without support for the full DIA pipeline. The Document Analysis and Exploitation (DAE) platform [15] and the DeepDIVA project [2] aim to improve the reproducibility of DIA methods (or DL models), yet they are not actively maintained. OCR engines like Tesseract [14], easy0CH\"| and paddle0cH”| usually do not come with comprehensive functionalities for other DIA tasks like layout analysis."
  },
  {
    "type": "NarrativeText",
    "element_id": "b27b4fa7904b2539955aba9e2580b1bd",
    "metadata": {
      "data_source": {},
      "filetype": "application/pdf",
      "page_number": 3
    },
    "text": "Recent years have also seen numerous efforts to create libraries for promoting reproducibility and reusability in the field of DL. Libraries like Dectectron2 [35],"
  },
  {
    "type": "ListItem",
    "element_id": "dd45278e4eb2960a53453ec2356808f3",
    "metadata": {
      "data_source": {},
      "filetype": "application/pdf",
      "page_number": 3
    },
    "text": "® The number shown is obtained by specifying the search type as ‘code’. ” https: //ocr-d.de/en/about 5 https: //github.com/BobLd/DocumentLayout Analysis ° https: //github.com/leonlulu/DeepLayout 1° https: //github.com/hpanwar08/detectron2 1) https://github.com/JaidedAI/EasyOCR ' https: //github.com/PaddlePaddle/PaddleOCR,"
  },
  {
    "type": "UncategorizedText",
    "element_id": "7ace431cb61584cb9b8dc7ec08cf38ac",
    "metadata": {
      "data_source": {},
      "filetype": "application/pdf",
      "page_number": 4
    },
    "text": "~"
  },
  {
    "type": "Title",
    "element_id": "e34698f400e21f9c82b435b13d65a4f6",
    "metadata": {
      "data_source": {},
      "filetype": "application/pdf",
      "page_number": 4
    },
    "text": "Shen et al. N n"
  },
  {
    "type": "FigureCaption",
    "element_id": "812dcaaec927a84d57af36e20adb5ded",
    "metadata": {
      "data_source": {},
      "filetype": "application/pdf",
      "page_number": 4
    },
    "text": "Efficient Data Annotation Model Customization Document Images Community Platform ‘a >) ¥ DIA Model Hub i .) Customized Model Training] == | Layout Detection Models | ——= DIA Pipeline Sharing ~ OCR Module = { Layout Data stuctue ) = (storage Visualization VY"
  },
  {
    "type": "NarrativeText",
    "element_id": "228d2fbaae0ccd43f4413ea58c48a07f",
    "metadata": {
      "data_source": {},
      "filetype": "application/pdf",
      "page_number": 4
    },
    "text": "Fig. 1: The overall architecture of LayoutParser. For an input document image, the core LayoutParser library provides a set of off-the-shelf tools for layout detection, OCR, visualization, and storage, backed by a carefully designed layout data structure. LayoutParser also supports high level customization via efficient layout annotation and model training functions. These improve model accuracy on the target samples. The community platform enables the easy sharing of DIA models and whole digitization pipelines to promote reusability and reproducibility. A collection of detailed documentation, tutorials and exemplar projects make LayoutParser easy to learn and use."
  },
  {
    "type": "NarrativeText",
    "element_id": "4db9c9fe929a4f30358f05fcb0b14669",
    "metadata": {
      "data_source": {},
      "filetype": "application/pdf",
      "page_number": 4
    },
    "text": "AllenNLP [8] and transformers [34] have provided the community with complete DL-based support for developing and deploying models for general computer vision and natural language processing problems. LayoutParser, on the other hand, specializes specifically in DIA tasks. LayoutParser is also equipped with a community platform inspired by established model hubs such as Torch Hub [23] and TensorFlow Hub [I]. It enables the sharing of pretrained models as well as ull document processing pipelines that are unique to DIA tasks."
  },
  {
    "type": "NarrativeText",
    "element_id": "1c3f28193a93bb3d770e9cda6cf468f9",
    "metadata": {
      "data_source": {},
      "filetype": "application/pdf",
      "page_number": 4
    },
    "text": "There have been a variety of document data collections to facilitate the development of DL models. Some examples include PRImA [3] (magazine layouts), PubLayNet [38](academic paper layouts), Table Bank [18](tables in academic papers), Ne aper Navigator Dataset [I7] (newspaper figure layouts) and JDataset historical Japanese document layouts). A spectrum of models rained on these datasets are currently available in the LayoutParser model zoo o support different use cases."
  },
  {
    "type": "Title",
    "element_id": "772dc1b0b21dd52c59acd87ffbc0e9bd",
    "metadata": {
      "data_source": {},
      "filetype": "application/pdf",
      "page_number": 4
    },
    "text": "3 The Core LayoutParser Library"
  },
  {
    "type": "NarrativeText",
    "element_id": "1df1827f2c8969e94ffef4439a4032d6",
    "metadata": {
      "data_source": {},
      "filetype": "application/pdf",
      "page_number": 4
    },
    "text": "At the core of LayoutParser is an off-the-shelf toolkit that streamlines DL- based document image analysis. Five components support a simple interface with comprehensive functionalities: 1) The layout detection models enable using pre-trained or self-trained DL models for layout detection with just four lines of code. 2) The detected layout information is stored in carefully engineered"
  },
  {
    "type": "NarrativeText",
    "element_id": "f9c9d83c2d45699edd1c3d10c5535b51",
    "metadata": {
      "data_source": {},
      "filetype": "application/pdf",
      "page_number": 5
    },
    "text": "LayoutParser: A Unified Toolkit for DL-Based DIA"
  },
  {
    "type": "UncategorizedText",
    "element_id": "ef2d127de37b942baad06145e54b0c61",
    "metadata": {
      "data_source": {},
      "filetype": "application/pdf",
      "page_number": 5
    },
    "text": "5"
  },
  {
    "type": "NarrativeText",
    "element_id": "b51f99cb953082a922ba43c09d4492b3",
    "metadata": {
      "data_source": {},
      "filetype": "application/pdf",
      "page_number": 5
    },
    "text": "Table 1: Current layout detection models in the LayoutParser model zoo"
  },
  {
    "type": "Title",
    "element_id": "5f26a5efcca037743a99faeb6b913159",
    "metadata": {
      "data_source": {},
      "filetype": "application/pdf",
      "page_number": 5
    },
    "text": "PubLayNet B8]| PRImA Newspapei TableBank HJDataset"
  },
  {
<<<<<<< HEAD
    "type": "NarrativeText",
    "element_id": "f2c0641f368a9449a58ec35931e4ae81",
=======
    "type": "Table",
    "element_id": "34923b77ca76e1808956ade5e766f7c2",
>>>>>>> 5b994f37
    "metadata": {
      "data_source": {},
      "filetype": "application/pdf",
      "page_number": 5,
      "text_as_html": "<table><thead><th>Dataset</th><th>| Base Model'|</th><th>Large Model</th><th>Notes</th></thead><tr><td>PubLayNet B8]|</td><td>F/M</td><td>M</td><td>Layouts of modern scientific documents</td></tr><tr><td></td><td>M</td><td>-</td><td>Layouts of scanned modern magazines and scientific reports</td></tr><tr><td></td><td>F</td><td>-</td><td>Layouts of scanned US newspapers from the 20th century</td></tr><tr><td>TableBank</td><td>F</td><td>F</td><td>nd business document. Table region on modern scientific</td></tr><tr><td>HJDataset</td><td>F/M</td><td>-</td><td>Layouts of history Japanese documents</td></tr></table>"
    },
    "text": "Dataset | Base Model'| Large Model | Notes PubLayNet B8]| F/M M Layouts of modern scientific documents PRImA M - nned modern magazines and scientific reports Newspapei F - canned US newspapers from the 20th century TableBank F F Table region on modern scientific and business document HJDataset F/M - Layouts of history Japanese documents"
  },
  {
    "type": "Title",
    "element_id": "4411e525721e7dd801755882fd2361b2",
    "metadata": {
      "data_source": {},
      "filetype": "application/pdf",
      "page_number": 5
    },
    "text": "Dataset"
  },
  {
    "type": "Title",
    "element_id": "4523911ef666e2e781560a13b402448a",
    "metadata": {
      "data_source": {},
      "filetype": "application/pdf",
      "page_number": 5
    },
    "text": "Base Model'| Large Model | Notes"
  },
  {
    "type": "Title",
    "element_id": "3a4a08b4b9792512cf02092486fd5e87",
    "metadata": {
      "data_source": {},
      "filetype": "application/pdf",
      "page_number": 5
    },
    "text": "F/M M F F F/M"
  },
  {
    "type": "UncategorizedText",
    "element_id": "6afcd1be7e20c7a7fcde7aa7f76923d6",
    "metadata": {
      "data_source": {},
      "filetype": "application/pdf",
      "page_number": 5
    },
    "text": "M - - F -"
  },
  {
    "type": "NarrativeText",
    "element_id": "02d56dce364db92586b8c4b1638db8e1",
    "metadata": {
      "data_source": {},
      "filetype": "application/pdf",
      "page_number": 5
    },
    "text": "Layouts of modern scientific documents nned modern magazines and scientific reports canned US newspapers from the 20th century Table region on modern scientific and business document Layouts of history Japanese documents"
  },
  {
    "type": "NarrativeText",
    "element_id": "965b77b03946b8a84aada1cadc34e94f",
    "metadata": {
      "data_source": {},
      "filetype": "application/pdf",
      "page_number": 5
    },
    "text": "1 For each dataset, we train several models of different sizes for different needs (the trade-off between accuracy omputational cost). For “base model” and “large model”, we refer to using the ResNet 50 or ResNet 101 ctively. One can train models of different architectures, like Faster R-CNN [28] (F) and Mask . For example, an F in the Large Model column indicates it has a Faster R-CNN model trained using the ResNet 101 backbone. The platform is maintained and a number of additions will be made to the model zoo in coming months"
  },
  {
<<<<<<< HEAD
    "type": "NarrativeText",
    "element_id": "ac2c7f153bc5e358395d5892d771ca5c",
=======
    "type": "Title",
    "element_id": "9f26ca353a2c130a2e32f457d71c1350",
>>>>>>> 5b994f37
    "metadata": {
      "data_source": {},
      "filetype": "application/pdf",
      "page_number": 5
    },
<<<<<<< HEAD
    "text": "In LayoutParser, a layout model takes a document image as an input and generates a list of rectangular boxes for the target content regions. Different from traditional methods, it relies on deep convolutional neural networks rather than manually curated rules to identify content regions. It is formulated as an object detection problem and state-of-the-art models like Faster R-CNN [28] and Mask R-CNN are used. This yields prediction results of high accuracy and makes it possible to build a concise, generalized interface for layout detection. LayoutParser, built upon Detectron2 ; provides a minimal API that can perform layout detection with only four lines of code in Python:"
  },
  {
    "type": "NarrativeText",
    "element_id": "33dffbb2a495c5e5f9d2677ce3ec87c1",
=======
    "text": "3.1 Layout Detection Models"
  },
  {
    "type": "NarrativeText",
    "element_id": "11dff8778699e76422be6b86c9eaa62a",
>>>>>>> 5b994f37
    "metadata": {
      "data_source": {},
      "filetype": "application/pdf",
      "page_number": 5
    },
<<<<<<< HEAD
    "text": "layout data structures, which are optimized for efficiency and versatility. 3) When necessary, users can employ existing or customized OCR models via the unified API provided in the OCR module. 4) LayoutParser comes with a set of utility functions for the visualization and storage of the layout data. 5) LayoutParser is also highly customizable, via its integration with functions for layout data annotation and model training. We now provide detailed descriptions for each component."
  },
  {
    "type": "Title",
    "element_id": "958174bfb8153f0b2c1d247196bcf8b1",
=======
    "text": "In LayoutParser, a layout model takes a document image as an input and generates a list of rectangular boxes for the target content regions. Diﬀerent from traditional methods, it relies on deep convolutional neural networks rather than manually curated rules to identify content regions. It is formulated as an object detection problem and state-of-the-art models like Faster R-CNN [28] and Mask R-CNN [12] are used. This yields prediction results of high accuracy and makes it possible to build a concise, generalized interface for layout detection. LayoutParser, built upon Detectron2 [35], provides a minimal API that can perform layout detection with only four lines of code in Python:"
  },
  {
    "type": "NarrativeText",
    "element_id": "9fb9573af5bf767f81cdaf2cf1a72cd9",
>>>>>>> 5b994f37
    "metadata": {
      "data_source": {},
      "filetype": "application/pdf",
      "page_number": 5
    },
    "text": "layout data structures, which are optimized for eﬃciency and versatility. 3) When necessary, users can employ existing or customized OCR models via the uniﬁed API provided in the OCR module. 4) LayoutParser comes with a set of utility functions for the visualization and storage of the layout data. 5) LayoutParser is also highly customizable, via its integration with functions for layout data annotation and model training. We now provide detailed descriptions for each component."
  },
  {
    "type": "NarrativeText",
    "element_id": "816e4bed10c1ded87b4d3d1e2bea9d66",
    "metadata": {
      "data_source": {},
      "filetype": "application/pdf",
      "page_number": 5
    },
    "text": "import layoutparser as lp image = cv2.imread(\"image_file\") # load images model = lp.Detectron2LayoutModel ("
  },
  {
    "type": "Title",
    "element_id": "d327c74e28b98f9a40394148e2ed8be7",
    "metadata": {
      "data_source": {},
      "filetype": "application/pdf",
      "page_number": 5
    },
    "text": "layout = model.detect (image)"
  },
  {
    "type": "Title",
    "element_id": "9aaf317345f9dae2f465f31b85405e27",
    "metadata": {
      "data_source": {},
      "filetype": "application/pdf",
      "page_number": 5
    },
    "text": "\"1p://PubLayNet/faster_rcnn_R_50_FPN_3x/config\")"
  },
  {
    "type": "NarrativeText",
    "element_id": "798b9702114f62af4e638499f1efe657",
    "metadata": {
      "data_source": {},
      "filetype": "application/pdf",
      "page_number": 5
    },
    "text": "LayoutParser provides a wealth of pre-trained model weights using various datasets covering different languages, time periods, and document types. Due to domain shift [7], the prediction performance can notably drop when models are ap- plied to target samples that are significantly different from the training dataset. As document structures and layouts vary greatly in different domains, it is important to select models trained on a dataset similar to the test samples. A semantic syntax is used for initializing the model weights in LayoutParser, using both the dataset name and model name 1p://<dataset-name>/<model-architecture-name>."
  },
  {
    "type": "UncategorizedText",
    "element_id": "e7f6c011776e8db7cd330b54174fd76f",
    "metadata": {
      "data_source": {},
      "filetype": "application/pdf",
      "page_number": 6
    },
    "text": "6"
  },
  {
    "type": "NarrativeText",
    "element_id": "3993b330c2b3b86513c3edbcd33afc91",
    "metadata": {
      "data_source": {},
      "filetype": "application/pdf",
      "page_number": 6
    },
    "text": "Z. Shen et al."
  },
  {
    "type": "FigureCaption",
    "element_id": "185e67615d123b35d38ea72e0cdb6d99",
    "metadata": {
      "data_source": {},
      "filetype": "application/pdf",
      "page_number": 6
    },
    "text": "- ° . 3 a a 4 a 3 oo er ‘ 2 § 8 a 8 3 3 ‘ £ 4 A g a 9 ‘ 3 ¥ Coordinate g 4 5 3 + § 3 H Extra Features [O=\") [Bo] eaing i Text | | Type | | ower ° & a ¢ o [ coordinatel textblock1, 3 3 ’ g Q 3 , textblock2 , layoutl ] 4 q ® A list of the layout elements Ff"
  },
  {
<<<<<<< HEAD
    "type": "NarrativeText",
    "element_id": "dd6746f1d99d13fda1d6da1e31ac9369",
=======
    "type": "Title",
    "element_id": "acd4f4584a990134d927e19b6d7e5f88",
>>>>>>> 5b994f37
    "metadata": {
      "data_source": {},
      "filetype": "application/pdf",
      "page_number": 6
    },
<<<<<<< HEAD
    "text": "Fig. 2: The relationship between the three types of layout data structures. Coordinate sup s of the co- ports three kinds of variation; TextBlock consis ordinate information and extra features like block text, types, and reading orders; a Layout object objects. They all is a list of all possible layout elements, including other Layout support the same set of transformation and operation APIs for maximum flexibility."
  },
  {
    "type": "NarrativeText",
    "element_id": "245a98be38f4c02f8e5069c0ad6e066d",
=======
    "text": "3.2 Layout Data Structures"
  },
  {
    "type": "NarrativeText",
    "element_id": "cafae07120d714f0822e89865adf62da",
>>>>>>> 5b994f37
    "metadata": {
      "data_source": {},
      "filetype": "application/pdf",
      "page_number": 6
    },
<<<<<<< HEAD
    "text": "Shown in Table in LayoutParser currently hosts 9 pre-trained models trained on 5 different datasets. Description of the training dataset is provided alongside with the trained models for their models such that users can quickly identify the most suitable asks. Additionally, when such a model is not readily available, LayoutParser also supports training customized layout models and community sharing of the models (detailed in Section"
  },
  {
    "type": "Title",
    "element_id": "d8595cfe413a73c4ef773ef7ed74deaf",
=======
    "text": "Fig. 2: The relationship between the three types of layout data structures. Coordinate supports three kinds of variation; TextBlock consists of the co- ordinate information and extra features like block text, types, and reading orders; a Layout object is a list of all possible layout elements, including other Layout objects. They all support the same set of transformation and operation APIs for maximum ﬂexibility."
  },
  {
    "type": "NarrativeText",
    "element_id": "7461d30ee7c51c91bca8003792d43bfe",
>>>>>>> 5b994f37
    "metadata": {
      "data_source": {},
      "filetype": "application/pdf",
      "page_number": 6
    },
    "text": "Shown in Table 1, LayoutParser currently hosts 9 pre-trained models trained on 5 diﬀerent datasets. Description of the training dataset is provided alongside with the trained models such that users can quickly identify the most suitable models for their tasks. Additionally, when such a model is not readily available, LayoutParser also supports training customized layout models and community sharing of the models (detailed in Section 3.5)."
  },
  {
    "type": "NarrativeText",
    "element_id": "f634dc475f373893344e09e241537300",
    "metadata": {
      "data_source": {},
      "filetype": "application/pdf",
      "page_number": 6
    },
    "text": "A critical featur e of LayoutParser is the implementation of a series of data structures and operations that can be used to efficiently process and manipulate outputs. Traditio stored in carefull he Coordinate he layout elements. In document image analysis pipelines, various post-processing on the layout analysis model outputs is usually required to obtain the final mally, this requires exporting DL model outputs and then loading he results into other pipelines. All model outputs from LayoutParser will be y engineered data types optimized for further processing, which makes it possible to build an end-to-end document digitization pipeline within LayoutParser. There are three key components in the data structure, namely system, the TextBlock, and the Layout. They provide different evels of abstraction for the layout data, and a set of APIs are supported for ransformations or operations on these classes."
  },
  {
    "type": "Title",
    "element_id": "f9c9d83c2d45699edd1c3d10c5535b51",
    "metadata": {
      "data_source": {},
      "filetype": "application/pdf",
      "page_number": 7
    },
    "text": "LayoutParser: A Unified Toolkit for DL-Based DIA"
  },
  {
    "type": "UncategorizedText",
    "element_id": "7902699be42c8a8e46fbbb4501726517",
    "metadata": {
      "data_source": {},
      "filetype": "application/pdf",
      "page_number": 7
    },
    "text": "7"
  },
  {
<<<<<<< HEAD
    "type": "NarrativeText",
    "element_id": "886749f58b3d7c9716049879cac41762",
=======
    "type": "Title",
    "element_id": "89c6cd1d893f782ea68d75737e3393fd",
>>>>>>> 5b994f37
    "metadata": {
      "data_source": {},
      "filetype": "application/pdf",
      "page_number": 7
    },
<<<<<<< HEAD
    "text": "LayoutParser provides a unified interface for existing OCR tools. Though there are many OCR tools available, they are usually configured differently with distinct APIs or protocols for using them. It can be inefficient to add new OCR tools into an existing pipeline, and difficult to make direct comparisons among the available ools to find the best option for a particular project. To this end, LayoutParser builds a series of wrappers among existing OCR engines, and provides nearly he same syntax for using them. It supports a plug-and-play style of using OCR engines, making it effortless to switch, evaluate, and compare different OCR modules:"
  },
  {
    "type": "NarrativeText",
    "element_id": "dbc54951168c2d78be5703300bc46581",
=======
    "text": "3.3 OCR"
  },
  {
    "type": "NarrativeText",
    "element_id": "e284bd66511cfa064681253e7ac57a9a",
>>>>>>> 5b994f37
    "metadata": {
      "data_source": {},
      "filetype": "application/pdf",
      "page_number": 7
    },
<<<<<<< HEAD
    "text": "Based on Coordinates, we implement the TextBlock class that stores both he positional and extra features of individual layout elements. It also supports specifying the reading orders via setting the parent field to the index of the parent object. A Layout class is built that takes in a list of TextBlocks and supports rocessing the elements in batch. Layout can also be nested to support hierarchical ayout structures. They support the same operations and transformations as the , minimizing both learning and deployment effort."
  },
  {
    "type": "Title",
    "element_id": "0560c739c4ccddb240579d4dd002e708",
=======
    "text": "LayoutParser provides a uniﬁed interface for existing OCR tools. Though there are many OCR tools available, they are usually conﬁgured diﬀerently with distinct APIs or protocols for using them. It can be ineﬃcient to add new OCR tools into an existing pipeline, and diﬃcult to make direct comparisons among the available tools to ﬁnd the best option for a particular project. To this end, LayoutParser builds a series of wrappers among existing OCR engines, and provides nearly the same syntax for using them. It supports a plug-and-play style of using OCR engines, making it eﬀortless to switch, evaluate, and compare diﬀerent OCR modules:"
  },
  {
    "type": "NarrativeText",
    "element_id": "eec800eef6e395c21feacd729868dd18",
>>>>>>> 5b994f37
    "metadata": {
      "data_source": {},
      "filetype": "application/pdf",
      "page_number": 7
    },
    "text": "Based on Coordinates, we implement the TextBlock class that stores both the positional and extra features of individual layout elements. It also supports specifying the reading orders via setting the parent ﬁeld to the index of the parent object. A Layout class is built that takes in a list of TextBlocks and supports processing the elements in batch. Layout can also be nested to support hierarchical layout structures. They support the same operations and transformations as the Coordinate classes, minimizing both learning and deployment eﬀort."
  },
  {
    "type": "NarrativeText",
    "element_id": "9669dd64b9839409547c9a78b93d2158",
    "metadata": {
      "data_source": {},
      "filetype": "application/pdf",
      "page_number": 7
    },
    "text": "Coordinates are the cornerstones for storing layout information. Currently, three types of Coordinate data structures are provided in LayoutParser, shown in Figure |2} Interval and Rectangle are the most common data types and support specifying 1D or 2D regions within a document. They are parameterized with 2 and 4 parameters. A Quadrilateral class is also implemented to support a more generalized representation of rectangular regions when the document is skewed or distorted, where the 4 corner points can be specified and a total of 8 degrees of freedom are supported. A wide collection of transformations ike shift, pad, and scale, and operations like intersect, union, and is_in, are supported for these classes. Notably, it is common to separate a segment of the image and analyze it individually. LayoutParser provides full support or this scenario via image cropping operations crop_image and coordinate ransformations like relative_to and condition_on that transform coordinates o and from their relative representations. We refer readers to Table [2] for a more detailed description of these operatio:"
  },
  {
    "type": "ListItem",
    "element_id": "5408b4960bf3613edf3130bd6a4fd54e",
    "metadata": {
      "data_source": {},
      "filetype": "application/pdf",
      "page_number": 7
    },
    "text": "ocr_agent = lp.TesseractAgent () 2 # Can be easily switched to other OCR software » tokens = ocr_agent.detect (image)"
  },
  {
    "type": "NarrativeText",
    "element_id": "f90f235e913a5eb21548740e7f53a1b1",
    "metadata": {
      "data_source": {},
      "filetype": "application/pdf",
      "page_number": 7
    },
    "text": "The OCR outputs will also be stored in the aforementioned layout data structures and can be seamlessly incorporated into the digitization pipeline. Currently LayoutParser supports the Tesseract and Google Cloud Vision OCR engines."
  },
  {
    "type": "NarrativeText",
    "element_id": "649e11c2cdab5393744d2b00da5c4b54",
    "metadata": {
      "data_source": {},
      "filetype": "application/pdf",
      "page_number": 7
    },
    "text": "LayoutParser also comes with a DL-based CNN-RNN OCR model [6] trained with the Connectionist Temporal Classification (CTC) loss . It can be used like the other OCR modules, and can be easily trained on customized datasets."
  },
  {
    "type": "NarrativeText",
    "element_id": "9a44827ec5ebbf51ad441ff9927c6e83",
    "metadata": {
      "data_source": {},
      "filetype": "application/pdf",
      "page_number": 7
    },
    "text": "13 This is also available in the LayoutParser documentation pages."
  },
  {
    "type": "NarrativeText",
    "element_id": "3993b330c2b3b86513c3edbcd33afc91",
    "metadata": {
      "data_source": {},
      "filetype": "application/pdf",
      "page_number": 8
    },
    "text": "Z. Shen et al."
  },
  {
    "type": "NarrativeText",
    "element_id": "f5cc96b423c4bde92ef9316548870d9c",
    "metadata": {
      "data_source": {},
      "filetype": "application/pdf",
      "page_number": 8
    },
    "text": "Table 2: All operations supporte' supported across different layout TextBlock and Layout. by the layout elements. The same APIs are element classes including Coordinate types,"
  },
  {
    "type": "Title",
    "element_id": "abf4059c5c98ff5bbd0dde9f8c2b7c75",
    "metadata": {
      "data_source": {},
      "filetype": "application/pdf",
      "page_number": 8
    },
    "text": "Operation Name"
  },
  {
    "type": "Title",
<<<<<<< HEAD
    "element_id": "fd251964e9af2be3e259531ea3854351",
=======
    "element_id": "505791f52a5741b58f5dd02836da7b31",
>>>>>>> 5b994f37
    "metadata": {
      "data_source": {},
      "filetype": "application/pdf",
      "page_number": 8
    },
<<<<<<< HEAD
    "text": ". block1.condition_on(block2)"
  },
  {
    "type": "Title",
    "element_id": "bf8986f3da0dd8649979b434e1cd3b9b",
=======
    "text": "block1.union(block2)"
  },
  {
    "type": "Title",
    "element_id": "acfa5090fbb8986000a92d84d41d8140",
>>>>>>> 5b994f37
    "metadata": {
      "data_source": {},
      "filetype": "application/pdf",
      "page_number": 8
    },
<<<<<<< HEAD
    "text": "block1.relative_to(block2)"
  },
  {
    "type": "Title",
    "element_id": "2d2a8e20c6518720b0809cbc368e426d",
=======
    "text": "block1.is in(block2)"
  },
  {
    "type": "Title",
    "element_id": "8dcb74f5ee2eabd0d8e966d46bcdf3be",
>>>>>>> 5b994f37
    "metadata": {
      "data_source": {},
      "filetype": "application/pdf",
      "page_number": 8
    },
<<<<<<< HEAD
    "text": "; block1.union(block2)"
  },
  {
    "type": "Title",
    "element_id": "bbe76c47c2b224b02cd7e9b83f8b27d6",
=======
    "text": "block.scale(fx, fy)"
  },
  {
    "type": "Title",
    "element_id": "1c1464d6a8f85d78202f67293ee7ac42",
>>>>>>> 5b994f37
    "metadata": {
      "data_source": {},
      "filetype": "application/pdf",
      "page_number": 8
    },
<<<<<<< HEAD
    "text": "; block1. intersect (block2)"
=======
    "text": "block.shift(dx, dy)"
>>>>>>> 5b994f37
  },
  {
    "type": "Title",
    "element_id": "39fca1b21a889218bd84127a4d7f27c5",
    "metadata": {
      "data_source": {},
      "filetype": "application/pdf",
      "page_number": 8
    },
    "text": "block1.intersect(block2)"
  },
  {
    "type": "Title",
<<<<<<< HEAD
    "element_id": "a8b679b2071d96251da84085e2c4edd5",
=======
    "element_id": "aac9bbf1c375a005651b5d2929778d3b",
>>>>>>> 5b994f37
    "metadata": {
      "data_source": {},
      "filetype": "application/pdf",
      "page_number": 8
    },
<<<<<<< HEAD
    "text": "block1.is_in(block2)"
=======
    "text": "block1.relative to(block2)"
>>>>>>> 5b994f37
  },
  {
    "type": "Title",
    "element_id": "2092f29df87c3cfd32244b325faaba33",
    "metadata": {
      "data_source": {},
      "filetype": "application/pdf",
      "page_number": 8
    },
    "text": "block1.condition on(block2)"
  },
  {
    "type": "Table",
    "element_id": "f81d4915b54758e0d4d52af3566bb813",
    "metadata": {
      "data_source": {},
      "filetype": "application/pdf",
      "page_number": 8,
      "text_as_html": "<table><thead><th>Operation Name</th><th></th><th></th><th>Description</th></thead><tr><td>block.pad(top, bottom,</td><td>right,</td><td>left)</td><td>| Enlarge the current block according to the input</td></tr><tr><td>block.scale(fx, fy)</td><td></td><td></td><td>Scale the current block given the ratio ; in x and y direction</td></tr><tr><td>. block.shift(dx, dy)</td><td></td><td></td><td>Move the current block with the shift : : a distances in x and y direction</td></tr><tr><td>block1.is_in(block2)</td><td></td><td></td><td>Whether block] is inside of block2</td></tr><tr><td>. block1. intersect (block2)</td><td></td><td></td><td>Return the intersection region of block1 and block2. . . . Coordinate type to be determined based on the inputs.</td></tr><tr><td>. block1.union(block2)</td><td></td><td></td><td>Return the union region of block1 and block2. . . . Coordinate type to be determined based on the inputs.</td></tr><tr><td>. block1.relative_to(block2)</td><td></td><td></td><td>Convert the absolute coordinates of block to ' ' relative coordinates to block2</td></tr><tr><td>. block1.condition_on(block2)</td><td></td><td></td><td>Calculate the absolute coordinates of blockl given . the canvas block2’s absolute coordinates</td></tr><tr><td>block. crop_image (image)</td><td></td><td></td><td>Obtain the image segments in the block region</td></tr></table>"
    },
    "text": "Operation Name Description block.pad(top, bottom, right, left) Enlarge the current block according to the input block.scale(fx, fy) Scale the current block given the ratio ion in x and y di block.shift(dx, dy) Move the current block with the shift distances in x and y direction block1.is_in(block2) Whether block] is inside of block2 ; Return the intersection region of block and block2. block1. intersect (block2) . . . Coordinate type to be determined based on the inputs. ; Return the union region of block1 and block2. block1.union(block2) . . . Coordinate type to be determined based on the inputs. Convert the absolute coordinates of block to block1.relative_to(block2) ' ' relative coordinates to block2 . Calculate the absolute coordinates of block1 given block1.condition_on(block2) . the canvas block2’s absolute coordinates block. crop_image (image) Obtain the image segments in the block region"
  },
  {
    "type": "NarrativeText",
    "element_id": "f60c4482bfe6a1b0eb9095bb8cf21e64",
    "metadata": {
      "data_source": {},
      "filetype": "application/pdf",
      "page_number": 8
    },
    "text": "block.pad(top, bottom, right, left) Enlarge the current block according to the input"
  },
  {
    "type": "Title",
<<<<<<< HEAD
    "element_id": "579541645a12f99318cb8af4996bcfed",
=======
    "element_id": "526e0087cc3f254d9f86f6c7d8e23d95",
>>>>>>> 5b994f37
    "metadata": {
      "data_source": {},
      "filetype": "application/pdf",
      "page_number": 8
    },
<<<<<<< HEAD
    "text": "block. crop_image (image)"
=======
    "text": "Description"
>>>>>>> 5b994f37
  },
  {
    "type": "NarrativeText",
    "element_id": "d0370ef2a03c9a5d90035c78468ddc4a",
    "metadata": {
      "data_source": {},
      "filetype": "application/pdf",
      "page_number": 8
    },
    "text": "Whether block] is inside of block2"
  },
  {
    "type": "UncategorizedText",
    "element_id": "a270fb0a45b9ed73f992f73dbf0b9a3f",
    "metadata": {
      "data_source": {},
      "filetype": "application/pdf",
      "page_number": 8
    },
    "text": "Move the current block with the shift distances in x and y direction"
  },
  {
    "type": "NarrativeText",
<<<<<<< HEAD
    "element_id": "8779ed36a99a170ca51b9d0ebd962dbd",
=======
    "element_id": "494d23eb529015f662df16e6da39f810",
>>>>>>> 5b994f37
    "metadata": {
      "data_source": {},
      "filetype": "application/pdf",
      "page_number": 8
    },
<<<<<<< HEAD
    "text": "Return the intersection region of block and block2. . . . Coordinate type to be determined based on the inputs."
  },
  {
    "type": "NarrativeText",
    "element_id": "764dc4dc4c29841100556773883b1a2a",
=======
    "text": "Scale the current block given the ratio in x and y direction"
  },
  {
    "type": "NarrativeText",
    "element_id": "d3b069f9dcc24bfac92a6de9e26f2501",
>>>>>>> 5b994f37
    "metadata": {
      "data_source": {},
      "filetype": "application/pdf",
      "page_number": 8
    },
<<<<<<< HEAD
    "text": "Scale the current block given the ratio ion in x and y di"
  },
  {
    "type": "NarrativeText",
    "element_id": "e1221744f94c23146aebf57328612db9",
=======
    "text": "Convert the absolute coordinates of block1 to relative coordinates to block2"
  },
  {
    "type": "NarrativeText",
    "element_id": "bb15ecc186d598c93a1cffa30e9e1b6e",
>>>>>>> 5b994f37
    "metadata": {
      "data_source": {},
      "filetype": "application/pdf",
      "page_number": 8
    },
<<<<<<< HEAD
    "text": "Return the union region of block1 and block2. . . . Coordinate type to be determined based on the inputs."
  },
  {
    "type": "NarrativeText",
    "element_id": "d3338d0bde9e7ff461688091e4eb7a37",
=======
    "text": "Calculate the absolute coordinates of block1 given the canvas block2’s absolute coordinates"
  },
  {
    "type": "NarrativeText",
    "element_id": "401c342fc214105b4a45dba74c62cae0",
>>>>>>> 5b994f37
    "metadata": {
      "data_source": {},
      "filetype": "application/pdf",
      "page_number": 8
    },
<<<<<<< HEAD
    "text": "Convert the absolute coordinates of block to ' ' relative coordinates to block2"
=======
    "text": "Return the intersection region of block1 and block2. Coordinate type to be determined based on the inputs."
>>>>>>> 5b994f37
  },
  {
    "type": "NarrativeText",
    "element_id": "ec0a5482fa70f4d98212b6b3a748003a",
    "metadata": {
      "data_source": {},
      "filetype": "application/pdf",
      "page_number": 8
    },
    "text": "Return the union region of block1 and block2. Coordinate type to be determined based on the inputs."
  },
  {
<<<<<<< HEAD
    "type": "NarrativeText",
    "element_id": "a4a5a9b7ca2c2e7d069e8d933f2fce6f",
=======
    "type": "Title",
    "element_id": "7d52bf6c2abc8aebeda26c2400f00ddd",
>>>>>>> 5b994f37
    "metadata": {
      "data_source": {},
      "filetype": "application/pdf",
      "page_number": 8
    },
<<<<<<< HEAD
    "text": "Calculate the absolute coordinates of block1 given . the canvas block2’s absolute coordinates"
=======
    "text": "block.crop image(image)"
>>>>>>> 5b994f37
  },
  {
    "type": "Title",
    "element_id": "fdf3d6c91387c02a0cdaa1ff6b3c67c5",
    "metadata": {
      "data_source": {},
      "filetype": "application/pdf",
      "page_number": 8
    },
    "text": "Obtain the image segments in the block region"
  },
  {
    "type": "Title",
    "element_id": "78cd4a0612a0a8aff8f2b0f7d6c06baa",
    "metadata": {
      "data_source": {},
      "filetype": "application/pdf",
      "page_number": 8
    },
    "text": "3.4 Storage and visualization"
  },
  {
    "type": "NarrativeText",
    "element_id": "a991b497e9359b6c3ec8789f91d39144",
    "metadata": {
      "data_source": {},
      "filetype": "application/pdf",
      "page_number": 8
    },
    "text": "The end goal of DIA is to transform the image-based document data into a structured database. LayoutParser supports exporting layout data into different formats like JSON, csv, and will add the support for the METS/ALTO XML It can also load datasets from layout analysis-specific formats like and the Page Format [25] for training layout models (Section : Visualization of the layout detection results is critical for both presentation and debugging. LayoutParser is built with an integrated API for displaying the layout information along with the original document image. Shown in Figure]3} i enables presenting layout data with rich meta information and features in different modes. More detailed information can be found in the online LayoutParser documentation page."
  },
  {
    "type": "Title",
    "element_id": "8974851858d844b085fd8291a0c9caed",
    "metadata": {
      "data_source": {},
      "filetype": "application/pdf",
      "page_number": 8
    },
    "text": "3.5 Customized Model Training"
  },
  {
    "type": "NarrativeText",
    "element_id": "d5a8f4ee84c7daed4d0c48f8782f49ee",
    "metadata": {
      "data_source": {},
      "filetype": "application/pdf",
      "page_number": 8
    },
    "text": "Besides the off-the-shelf library, LayoutParser is also highly customizable with supports for highly unique and challenging document analysis tasks. Target document images can be vastly different from the existing datasets for train- ing layout models, which leads to low layout detection accuracy. Training data"
  },
  {
    "type": "NarrativeText",
    "element_id": "0fb9b2a4133a2171aaa4c7afeb65ec21",
    "metadata": {
      "data_source": {},
      "filetype": "application/pdf",
      "page_number": 8
    },
    "text": "“ https: //altoxml.github.io"
  },
  {
    "type": "NarrativeText",
    "element_id": "f9c9d83c2d45699edd1c3d10c5535b51",
    "metadata": {
      "data_source": {},
      "filetype": "application/pdf",
      "page_number": 9
    },
    "text": "LayoutParser: A Unified Toolkit for DL-Based DIA"
  },
  {
    "type": "UncategorizedText",
    "element_id": "19581e27de7ced00ff1ce50b2047e7a5",
    "metadata": {
      "data_source": {},
      "filetype": "application/pdf",
      "page_number": 9
    },
    "text": "9"
  },
  {
    "type": "FigureCaption",
    "element_id": "975d6cb141cb0a0313375630ae063fa8",
    "metadata": {
      "data_source": {},
      "filetype": "application/pdf",
      "page_number": 9
    },
    "text": "x09 Burpunog uayor Aeydsiq 1 vondo 10g Guypunog usyoy apir:z uondo Mode I: Showing Layout on the Original Image Mode Il: Drawing OCR'd Text at the Correspoding Position"
  },
  {
    "type": "NarrativeText",
    "element_id": "885a0b6e9fb614d69ebf8dbfc32d0e84",
    "metadata": {
      "data_source": {},
      "filetype": "application/pdf",
      "page_number": 9
    },
    "text": "Fig.3: Layout detection and OCR results visualization generated by the LayoutParser APIs. Mode I directly overlays the layout region bounding boxes and categories over the original image. Mode II recreates the original document via drawing the OCR’d texts at their corresponding positions on the image canvas. In this figure, tokens in textual regions are filtered using the API and then displayed."
  },
  {
    "type": "NarrativeText",
    "element_id": "f2cd967fce410153b86e664667f10eae",
    "metadata": {
      "data_source": {},
      "filetype": "application/pdf",
      "page_number": 9
    },
    "text": "can also be highly sensitive and not sharable publicly. To overcome these chal- lenges, LayoutParser is built with rich features for efficient data annotation and customized model training."
  },
  {
    "type": "NarrativeText",
    "element_id": "5794f0b78b2d02f90ec364d6bc51120e",
    "metadata": {
      "data_source": {},
      "filetype": "application/pdf",
      "page_number": 9
    },
    "text": "LayoutParser incorporates a toolkit optimized for annotating document lay- outs using object-level active learning [32]. With the help from a layout detection model trained along with labeling, only the most important layout objects within each image, rather than the whole image, are required for labeling. The rest of the regions are automatically annotated with high confidence predictions from the layout detection model. This allows a layout dataset to be created more efficiently with only around 60% of the labeling budget."
  },
  {
    "type": "NarrativeText",
    "element_id": "8702079bd5a474d9ff76cdf1ecb913cf",
    "metadata": {
      "data_source": {},
      "filetype": "application/pdf",
      "page_number": 9
    },
    "text": "After the training dataset is curated, LayoutParser supports different modes for training the layout models. Fine-tuning can be used for training models on a small newly-labeled dataset by initializing the model with existing pre-trained weights. Training from scratch can be helpful when the source dataset and target are significantly different and a large training set is available. However, as suggested in Studer et al.’s work[33], loading pre-trained weights on large-scale datasets like ImageNet [5], even from totally different domains, can still boost model performance. Through the integrated API provided by LayoutParser, users can easily compare model performances on the benchmark datasets."
  },
  {
    "type": "UncategorizedText",
    "element_id": "4a44dc15364204a80fe80e9039455cc1",
    "metadata": {
      "data_source": {},
      "filetype": "application/pdf",
      "page_number": 10
    },
    "text": "10"
  },
  {
    "type": "NarrativeText",
    "element_id": "3993b330c2b3b86513c3edbcd33afc91",
    "metadata": {
      "data_source": {},
      "filetype": "application/pdf",
      "page_number": 10
    },
    "text": "Z. Shen et al."
  },
  {
    "type": "FigureCaption",
    "element_id": "2680b3c7a55754a3ba2738cb3d9d5e8b",
    "metadata": {
      "data_source": {},
      "filetype": "application/pdf",
      "page_number": 10
    },
    "text": "et Intra-column reading order Token Categories tie (Adress 2) tee (NE sumber Variable HEE company type Column Categories (J tite we) adaress —_ (7) section Header by ‘e * Column reading order a a (a) Illustration of the original Japanese Maximum Allowed Height BRE B>e EER eR (b) Illustration of the recreated document with dense text structure for better OCR performance"
  },
  {
    "type": "NarrativeText",
    "element_id": "b5014f4820e04d3f26c45a695fb6becf",
    "metadata": {
      "data_source": {},
      "filetype": "application/pdf",
      "page_number": 10
    },
    "text": "Fig. 4: Illustration of (a) the original historical Japanese document with layout detection results and (b) a recreated version of the document image that achieves much better character recognition recall. The reorganization algorithm rearranges the tokens based on the their detected bounding boxes given a maximum allowed height."
  },
  {
    "type": "Title",
    "element_id": "f1379e52fb6f83d6540fac78055516ed",
    "metadata": {
      "data_source": {},
      "filetype": "application/pdf",
      "page_number": 10
    },
    "text": "4 LayoutParser Community Platform"
  },
  {
    "type": "NarrativeText",
    "element_id": "100e155bbbd2d2fb1f7ab89a402d509c",
    "metadata": {
      "data_source": {},
      "filetype": "application/pdf",
      "page_number": 10
    },
    "text": "Another focus of LayoutParser is promoting the reusability of layout detection models and full digitization pipelines. Similar to many existing deep learning libraries, LayoutParser comes with a community model hub for distributing layout models. End-users can upload their self-trained models to the model hub, and these models can be loaded into a similar interface as the currently available LayoutParser pre-trained models. For example, the model trained on the News Navigator dataset has been incorporated in the model hub."
  },
  {
    "type": "NarrativeText",
    "element_id": "56e3f989b83c8435ffc3efe12d9b40f8",
    "metadata": {
      "data_source": {},
      "filetype": "application/pdf",
      "page_number": 10
    },
    "text": "Beyond DL models, LayoutParser also promotes the sharing of entire doc- ument digitization pipelines. For example, sometimes the pipeline requires the combination of multiple DL models to achieve better accuracy. Currently, pipelines are mainly described in academic papers and implementations are often not pub- licly available. To this end, the LayoutParser community platform also enables the sharing of layout pipelines to promote the discussion and reuse of techniques. For each shared pipeline, it has a dedicated project page, with links to the source code, documentation, and an outline of the approaches. A discussion panel is provided for exchanging ideas. Combined with the core LayoutParser library, users can easily build reusable components based on the shared pipelines and apply them to solve their unique problems."
  },
  {
    "type": "Title",
    "element_id": "803a072f0fa65725294a0c49dbae29ba",
    "metadata": {
      "data_source": {},
      "filetype": "application/pdf",
      "page_number": 10
    },
    "text": "5 Use Cases"
  },
  {
    "type": "NarrativeText",
    "element_id": "99eaff3f4006385548633814146dedce",
    "metadata": {
      "data_source": {},
      "filetype": "application/pdf",
      "page_number": 10
    },
    "text": "The core objective of LayoutParser is to make it easier to create both large-scale and light-weight document digitization pipelines. Large-scale document processing"
  },
  {
    "type": "Title",
    "element_id": "f9c9d83c2d45699edd1c3d10c5535b51",
    "metadata": {
      "data_source": {},
      "filetype": "application/pdf",
      "page_number": 11
    },
    "text": "LayoutParser: A Unified Toolkit for DL-Based DIA"
  },
  {
    "type": "UncategorizedText",
    "element_id": "6b86b273ff34fce19d6b804eff5a3f57",
    "metadata": {
      "data_source": {},
      "filetype": "application/pdf",
      "page_number": 11
    },
    "text": "1"
  },
  {
    "type": "NarrativeText",
    "element_id": "da8c6be873384a2fe2ac30197cd665e9",
    "metadata": {
      "data_source": {},
      "filetype": "application/pdf",
      "page_number": 11
    },
    "text": "focuses on precision, efficiency, and robustness. The target documents may have complicated structures, and may require training multiple layout detection models to achieve the optimal accuracy. Light-weight pipelines are built for relatively simple documents, with an emphasis on development ease, speed and flexibility. Ideally one only needs to use existing resources, and model training should be avoided. Through two exemplar projects, we show how practitioners in both academia and industry can easily build such pipelines using LayoutParser and extract high-quality structured document data for their downstream tasks. The source code for these projects will be publicly available in the LayoutParser community hub."
  },
  {
    "type": "Title",
    "element_id": "fa26a3de4ff65df007f8ca4f55b90fe0",
    "metadata": {
      "data_source": {},
      "filetype": "application/pdf",
      "page_number": 11
    },
    "text": "5.1 A Comprehensive Historical Document Digitization Pipeline"
  },
  {
    "type": "NarrativeText",
    "element_id": "feb47094c60608f3aede19a8c8f15c61",
    "metadata": {
      "data_source": {},
      "filetype": "application/pdf",
      "page_number": 11
    },
    "text": "As shown in Figure [4] (a), the ocument contains columns of text written vertically [>| a common style in Japanese. Due to scanning noise . coe and archaic printing technology, the columns can be skewed or have vari- able widths. and hence cannot be eas- Sy s ily identified via rule-based methods. Within each column, words are sepa- rated by white spaces of variable size, and the vertical positions of objects can be an indicator of their layout type."
  },
  {
    "type": "NarrativeText",
    "element_id": "d2a2a1b1e600b34c9b3352421230ae47",
    "metadata": {
      "data_source": {},
      "filetype": "application/pdf",
      "page_number": 11
    },
    "text": "The digitization of historical documents can unlock valuable data that can shed ight on many important social, economic, and historical questions. Yet due to scan noises, page wearing, and the prevalence of complicated layout structures, ob- aining a structured representation of historical document scans is often extremely complicated. In this example, LayoutParser was used to develop a comprehensive pipeline, shown in Figure 5} to gener- ate high-quality structured data from (spe peepee, os : 7 . ‘Active Learning Layout historical Japanese firm financial ta- Annotate Layout Dataset | + ‘Annotation Toolkit bles with complicated layouts. The ¥ pipeline applies two layout models to a Deep Leaming Layout identify different levels of document Model Training & Inference, structures and two customized OCR ¥ engines for optimized character recog- ; Handy Data Structures & 2 Post-processing El Apis for Layout Det nition accuracy. a LAR ror tye eats)"
  },
  {
    "type": "FigureCaption",
    "element_id": "b33b2bc3b9c416673c7f74c6a00c49d8",
    "metadata": {
      "data_source": {},
      "filetype": "application/pdf",
      "page_number": 11
    },
    "text": "(spe peepee, ‘Active Learning Layout Annotate Layout Dataset | + ‘Annotation Toolkit ¥ a Deep Leaming Layout Model Training & Inference, ¥ ; Handy Data Structures & Post-processing El Apis for Layout Det a LAR ror tye eats) 4 Text Recognition | <—— Default ane Customized ¥ ee Layout Structure Visualization & Export | <—— | visualization & Storage The Japanese Document Helpful LayoutParser Digitization Pipeline Modules"
  },
  {
    "type": "NarrativeText",
    "element_id": "39ed00ce33ad04a4542357a1f912aed8",
    "metadata": {
      "data_source": {},
      "filetype": "application/pdf",
      "page_number": 11
    },
    "text": "Fig. 5: Illustration of how LayoutParser helps with the historical document digi- tization pipeline."
  },
  {
    "type": "NarrativeText",
    "element_id": "22cbf00e96394d677509fb44c848d678",
    "metadata": {
      "data_source": {},
      "filetype": "application/pdf",
      "page_number": 11
    },
    "text": "& document page consists of eight rows like this. For simplicity we skip the row"
  },
  {
    "type": "Title",
    "element_id": "5d0786de7b188a10caffb32c951327a2",
    "metadata": {
      "data_source": {},
      "filetype": "application/pdf",
      "page_number": 11
    },
    "text": "segmentation discussion and refer readers to the source code when available."
  },
  {
    "type": "UncategorizedText",
    "element_id": "6b51d431df5d7f141cbececcf79edf3d",
    "metadata": {
      "data_source": {},
      "filetype": "application/pdf",
      "page_number": 12
    },
    "text": "12"
  },
  {
    "type": "Title",
    "element_id": "3993b330c2b3b86513c3edbcd33afc91",
    "metadata": {
      "data_source": {},
      "filetype": "application/pdf",
      "page_number": 12
    },
    "text": "Z. Shen et al."
  },
  {
    "type": "NarrativeText",
<<<<<<< HEAD
    "element_id": "fb1f3ee23a16d3fc5e96f8dbe30622da",
=======
    "element_id": "164904dc2ff256763b3e64f1b56a784e",
>>>>>>> 5b994f37
    "metadata": {
      "data_source": {},
      "filetype": "application/pdf",
      "page_number": 12
    },
<<<<<<< HEAD
    "text": "structure, two object detection models have been trained to recognize individual columns and tokens, respectively. A small training set (400 images with approxi- mately 100 annotations each) is curated via the active learning based annotation tool in LayoutParser. The models learn to identify both the categories and regions for each token or column via their distinct visual features. The layout data structure enables easy grouping of the tokens within each column, and rearranging columns to achieve the correct reading orders based on the horizontal position. Errors are identified and rectified via checking the consistency of the model predictions. Therefore, though trained on a small dataset, the pipeline achieves a high level of layout detection accuracy: it achieves a 96.97 AP score across 5 categories for the column detection model, and a 89.23 AP acros 4 categories for the token detection model. Ss"
=======
    "text": "To decipher the complicated layout"
>>>>>>> 5b994f37
  },
  {
    "type": "NarrativeText",
    "element_id": "9b51c55d2dd4ffd289138fc4f66e11e6",
    "metadata": {
      "data_source": {},
      "filetype": "application/pdf",
      "page_number": 12
    },
    "text": "structure, two object detection models have been trained to recognize individual columns and tokens, respectively. A small training set (400 images with approxi- mately 100 annotations each) is curated via the active learning based annotation tool [32] in LayoutParser. The models learn to identify both the categories and regions for each token or column via their distinct visual features. The layout data structure enables easy grouping of the tokens within each column, and rearranging columns to achieve the correct reading orders based on the horizontal position. Errors are identiﬁed and rectiﬁed via checking the consistency of the model predictions. Therefore, though trained on a small dataset, the pipeline achieves a high level of layout detection accuracy: it achieves a 96.97 AP [19] score across 5 categories for the column detection model, and a 89.23 AP across 4 categories for the token detection model."
  },
  {
    "type": "NarrativeText",
    "element_id": "0da8a4cf7f2b258bd236e10ec86f1b7b",
    "metadata": {
      "data_source": {},
      "filetype": "application/pdf",
      "page_number": 12
    },
    "text": "A combination of character recognition methods is developed to tackle the unique challenges in this document. In our experiments, we found that irregular spacing between the tokens led to a low character recognition recall rate, whereas existing OCR models tend to perform better on densely-arranged texts. To overcome this challenge, we create a document reorganization algorithm that rearranges the text based on the token bounding boxes detected in the layout analysis step. Figure [4] (b) illustrates the generated image of dense text, which is sent to the OCR APIs as a whole to reduce the transaction costs. The flexible coordinate system in LayoutParser is used to transform the OCR results relative o their original positions on the page."
  },
  {
    "type": "NarrativeText",
<<<<<<< HEAD
    "element_id": "b3de7b2b31853f6344b9aa9ff913d148",
=======
    "element_id": "07be9fda679b805e67cf5e563eada033",
>>>>>>> 5b994f37
    "metadata": {
      "data_source": {},
      "filetype": "application/pdf",
      "page_number": 12
    },
<<<<<<< HEAD
    "text": "Overall, it is possible to create an intricate and highly accurate digitization pipeline for large-scale digitization using LayoutParser. The pipeline avoids specifying the complicated rules used in traditional methods, is straightforwar o develop, and is robust to outliers. The DL models also generate fine-graine results that enable creative approaches like page reorganization for OCR."
=======
    "text": "Additionally, it is common for historical documents to use unique fonts with diﬀerent glyphs, which signiﬁcantly degrades the accuracy of OCR models trained on modern texts. In this document, a special ﬂat font is used for printing numbers and could not be detected by oﬀ-the-shelf OCR engines. Using the highly ﬂexible functionalities from LayoutParser, a pipeline approach is constructed that achieves a high recognition accuracy with minimal eﬀort. As the characters have unique visual structures and are usually clustered together, we train the layout model to identify number regions with a dedicated category. Subsequently, LayoutParser crops images within these regions, and identiﬁes characters within them using a self-trained OCR model based on a CNN-RNN [6]. The model detects a total of 15 possible categories, and achieves a 0.98 Jaccard score16 and a 0.17 average Levinstein distances17 for token prediction on the test set."
>>>>>>> 5b994f37
  },
  {
    "type": "NarrativeText",
    "element_id": "069379b2abcf2bed44f13bdaea90ec2d",
    "metadata": {
      "data_source": {},
      "filetype": "application/pdf",
      "page_number": 12
    },
    "text": "Overall, it is possible to create an intricate and highly accurate digitization pipeline for large-scale digitization using LayoutParser. The pipeline avoids specifying the complicated rules used in traditional methods, is straightforward to develop, and is robust to outliers. The DL models also generate ﬁne-grained results that enable creative approaches like page reorganization for OCR."
  },
  {
    "type": "NarrativeText",
<<<<<<< HEAD
    "element_id": "95e7dbe0f90f87d45b545345ab9f088c",
=======
    "element_id": "d11adbfd88959ce24fbfdc7f8155e777",
>>>>>>> 5b994f37
    "metadata": {
      "data_source": {},
      "filetype": "application/pdf",
      "page_number": 12
    },
<<<<<<< HEAD
    "text": "Additionally, it is common for historical documents to use unique font with different glyphs, which significantly degrades the accuracy of OCR mode rained on modern texts. In this document, a special flat font is used for printin; numbers and could not be detected by off-the-shelf OCR engines. Using the high flexible functionalities from LayoutParser, a pipeline approach is constructed hat achieves a high recognition accuracy with minimal effort. As the characters have unique visual structures and are usually clustered together, we train the ayout model to identify number regions with a dedicated category. Subsequently, LayoutParser crops images within these regions, and identifies characters within hem using a self-trained OCR model based on a CNN-RNN [6]. The mode detects a total of 15 possible categories, and achieves a 0.98 Jaccard scor™| an a 0.17 average Levinstein distance{™\"] for token prediction on the test set."
=======
    "text": "16 This measures the overlap between the detected and ground-truth characters, and"
>>>>>>> 5b994f37
  },
  {
    "type": "NarrativeText",
    "element_id": "5b6b4f6a5766bdb4f09f0a0387a3a373",
    "metadata": {
      "data_source": {},
      "filetype": "application/pdf",
      "page_number": 12
    },
    "text": "the maximum is 1."
  },
  {
    "type": "NarrativeText",
    "element_id": "5b29b0d46d2f55a199ba4da8f73c3b9c",
    "metadata": {
      "data_source": {},
      "filetype": "application/pdf",
      "page_number": 12
    },
    "text": "'7 This measures the number of edits from the ground-truth text to the predicted text,"
  },
  {
    "type": "NarrativeText",
    "element_id": "5737ba23368c5333b0c39f7e8e474d03",
    "metadata": {
      "data_source": {},
      "filetype": "application/pdf",
      "page_number": 12
    },
    "text": "and lower is better."
  },
  {
    "type": "Title",
    "element_id": "f9c9d83c2d45699edd1c3d10c5535b51",
    "metadata": {
      "data_source": {},
      "filetype": "application/pdf",
      "page_number": 13
    },
    "text": "LayoutParser: A Unified Toolkit for DL-Based DIA"
  },
  {
    "type": "UncategorizedText",
    "element_id": "4e07408562bedb8b60ce05c1decfe3ad",
    "metadata": {
      "data_source": {},
      "filetype": "application/pdf",
      "page_number": 13
    },
    "text": "3"
  },
  {
    "type": "FigureCaption",
    "element_id": "7d42bb6af1404a95a6e8870d5c4d07bf",
    "metadata": {
      "data_source": {},
      "filetype": "application/pdf",
      "page_number": 13
    },
    "text": "(@) Partial table at the bottom (&) Full page table (6) Partial table at the top (d) Mis-detected tet line"
  },
  {
    "type": "NarrativeText",
    "element_id": "9c91598214b67c5ae19ac28fabc34c08",
    "metadata": {
      "data_source": {},
      "filetype": "application/pdf",
      "page_number": 13
    },
    "text": "Fig. 6: This lightweight table detector can identify tables (outlined in red) and cells (shaded in blue) in different locations on a page. In very few cases (d), it might generate minor error predictions, e.g, failing to capture the top text line of a table."
  },
  {
    "type": "Title",
    "element_id": "555b11646d1541685d37f9a18773dd74",
    "metadata": {
      "data_source": {},
      "filetype": "application/pdf",
      "page_number": 13
    },
    "text": "5.2 A light-weight Visual Table Extractor"
  },
  {
    "type": "NarrativeText",
    "element_id": "ddb0d73cab83271effe0d86460d75ba1",
    "metadata": {
      "data_source": {},
      "filetype": "application/pdf",
      "page_number": 13
    },
    "text": "Detecting tables and parsing their structures (table extraction) are of central im- ortance for many document digitization tasks. Many previous works 27] and tools[!®] have been developed to identify and parse table structures. Yet they might require training complicated models from scratch, or are only applicable or born-digital PDF documents. In this section, we show how LayoutParser can help build a light-weight accurate visual table extractor for legal docket tables using the existing resources with minimal effort."
  },
  {
    "type": "NarrativeText",
    "element_id": "54c45349bda69105415d02eb22037dee",
    "metadata": {
      "data_source": {},
      "filetype": "application/pdf",
      "page_number": 13
    },
    "text": "The extractor uses a pre-trained layout detection model for identifying the able regions and some simple rules for pairing the rows and the columns in the PDF image. Mask R-CNN trained on the PubLayNet dataset from the LayoutParser Model Zoo can be used for detecting table regions. By filtering out model predictions of low confidence and removing overlapping predictions, LayoutParser can identify the tabular regions on each page, which significantly simplifies the subsequent steps. By applying the line detection functions within he tabular segments, provided in the utility module from LayoutParser, the pipeline can identify the three distinct columns in the tables. A row clustering method is then applied via analyzing the y coordinates of token bounding boxes in he left-most column, which are obtained from the OCR engines. A non-maximal suppression algorithm is used to remove duplicated rows with extremely small gaps. Shown in Figure|6} the built pipeline can detect tables at different positions on a page accurately. Continued tables from different pages are concatenated, and a structured table representation has been easily created."
  },
  {
    "type": "NarrativeText",
    "element_id": "c1600f8008e01e02c184738974c5a55c",
    "metadata": {
      "data_source": {},
      "filetype": "application/pdf",
      "page_number": 13
    },
    "text": "'® https://github.com/atlanhq/camelot, https: //github.com/tabulapdf/tabula"
  },
  {
    "type": "UncategorizedText",
    "element_id": "8527a891e224136950ff32ca212b45bc",
    "metadata": {
      "data_source": {},
      "filetype": "application/pdf",
      "page_number": 14
    },
    "text": "14"
  },
  {
    "type": "NarrativeText",
    "element_id": "3993b330c2b3b86513c3edbcd33afc91",
    "metadata": {
      "data_source": {},
      "filetype": "application/pdf",
      "page_number": 14
    },
    "text": "Z. Shen et al."
  },
  {
    "type": "Title",
    "element_id": "35f7d23fd70cfc85a80573db030804ad",
    "metadata": {
      "data_source": {},
      "filetype": "application/pdf",
      "page_number": 14
    },
    "text": "6 Conclusion"
  },
  {
    "type": "NarrativeText",
    "element_id": "0d295024ddeb9f932db6e75b6df09da5",
    "metadata": {
      "data_source": {},
      "filetype": "application/pdf",
      "page_number": 14
    },
    "text": "LayoutParser provides a comprehensive toolkit for deep learning-based document image analysis. The off-the-shelf library is easy to install, and can be used to build flexible and accurate pipelines for processing documents with complicated structures. It also supports high-level customization and enables easy labeling and training of DL models on unique document image datasets. The LayoutParser community platform facilitates sharing DL models and DIA pipelines, inviting discussion and promoting code reproducibility and reusability. The LayoutParser team is committed to keeping the library updated continuously and bringing the most recent advances in DL-based DIA, such as multi-modal document modeling (an upcoming priority), to a diverse audience of end-users."
  },
  {
    "type": "NarrativeText",
    "element_id": "9a4710ce178ede4545d73d275716ae1f",
    "metadata": {
      "data_source": {},
      "filetype": "application/pdf",
      "page_number": 14
    },
    "text": "Acknowledgements We thank the anonymous reviewers for their comments and suggestions. This project is supported in part by NSF Grant OIA-2033558 and funding from the Harvard Data Science Initiative and Harvard Catalyst. Zejiang Shen thanks Doug Downey for suggestions."
  },
  {
    "type": "Title",
    "element_id": "69824d3b0e70ca6aaa0da1613b65fd91",
    "metadata": {
      "data_source": {},
      "filetype": "application/pdf",
      "page_number": 14
    },
    "text": "References"
  },
  {
    "type": "UncategorizedText",
    "element_id": "4f9428ca787a3c7fd1afa0cb47c01064",
    "metadata": {
      "data_source": {},
      "filetype": "application/pdf",
      "page_number": 14
    },
    "text": "[1] Abadi, M., Agarwal, A., Barham, P., Brevdo, E., Chen, Z., Citro, C., Corrado, G.S., Davis, A., Dean, J., Devin, M., Ghemawat, S., Goodfellow, I., Harp, A., Irving, G., Isard, M., Jia, Y., Jozefowicz, R., Kaiser, L., Kudlur, M., Levenberg, J., Mané, D., Monga, R., Moore, S., Murray, D., Olah, C., Schuster, M., Shlens, J., Steiner, B., Sutskever, I., Talwar, K., Tucker, P., Vanhoucke, V., Vasudevan, V., Viégas, F., Vinyals, O., Warden, P., Wattenberg, M., Wicke, M., Yu, Y., Zheng, X.: TensorFlow: Large-scale machine learning on heterogeneous systems (2015), software available from tensorflow.org"
  },
  {
    "type": "NarrativeText",
    "element_id": "d35d1ef20a560c19f8d7c0e638567ef9",
    "metadata": {
      "data_source": {},
      "filetype": "application/pdf",
      "page_number": 14
    },
    "text": "Alberti, M., Pondenkandath, V., Wiirsch, M., Ingold, R., Liwicki, M.: Deepdiva: a highly-functional python framework for reproducible experiments. In: 2018 16th International Conference on Frontiers in Handwriting Recognition (ICFHR). pp. 423-428. IEEE (2018)"
  },
  {
    "type": "NarrativeText",
    "element_id": "2656d75a76ec0dd270a7c7710e1e249a",
    "metadata": {
      "data_source": {},
      "filetype": "application/pdf",
      "page_number": 14
    },
    "text": "Antonacopoulos, A., Bridson, D., Papadopoulos, C., Pletschacher, S.: A realistic dataset for performance evaluation of document layout analysis. In: 2009 10th International Conference on Document Analysis and Recognition. pp. 296-300. IEEE (2009)"
  },
  {
    "type": "NarrativeText",
    "element_id": "90894b6a136eead8091887ccf5f9cc15",
    "metadata": {
      "data_source": {},
      "filetype": "application/pdf",
      "page_number": 14
    },
    "text": "Baek, Y., Lee, B., Han, D., Yun, S., Lee, H.: Character region awareness for text detection. In: Proceedings of the IEEE/CVF Conference on Computer Vision and Pattern Recognition. pp. 9365-9374 (2019)"
  },
  {
    "type": "UncategorizedText",
    "element_id": "837b4f1cb319ba1a9ce49a95ada6f013",
    "metadata": {
      "data_source": {},
      "filetype": "application/pdf",
      "page_number": 14
    },
    "text": "ot Deng, J., Dong, W., Socher, R., Li, L.J., Li, K., Fei-Fei, L.: ImageNet: A Large-Scale"
  },
  {
    "type": "NarrativeText",
<<<<<<< HEAD
    "element_id": "b78cf5a4f6ea565f45189ff1937f61c1",
=======
    "element_id": "44c5093519506610b07942b24d966d77",
>>>>>>> 5b994f37
    "metadata": {
      "data_source": {},
      "filetype": "application/pdf",
      "page_number": 14
    },
<<<<<<< HEAD
    "text": "Deng, Y., Kanervisto, A., Ling, J., Rush, A.M.: Image-to-markup generation with coarse-to-fine attention. In: International Conference on Machine Learning. pp. 980-989. PMLR (2017)"
  },
  {
    "type": "NarrativeText",
    "element_id": "5d6b161fcb91737b323f0e3d2f582ad9",
=======
    "text": "Hierarchical Image Database. In: CVPR09 (2009)"
  },
  {
    "type": "NarrativeText",
    "element_id": "ad1bf75fc53d123c878f8254f9304c9f",
>>>>>>> 5b994f37
    "metadata": {
      "data_source": {},
      "filetype": "application/pdf",
      "page_number": 14
    },
<<<<<<< HEAD
    "text": "Ganin, Y., Lempitsky, V.: Unsupervised domain adaptation by backpropagation. In: International conference on machine learning. pp. 1180-1189. PMLR (2015)"
  },
  {
    "type": "NarrativeText",
    "element_id": "1f98d96e52caae2b52cb2bbf7b3073d8",
=======
    "text": "[6] Deng, Y., Kanervisto, A., Ling, J., Rush, A.M.: Image-to-markup generation with coarse-to-ﬁne attention. In: International Conference on Machine Learning. pp. 980–989. PMLR (2017)"
  },
  {
    "type": "NarrativeText",
    "element_id": "c6e835fe03323406543926cc0f5a94de",
>>>>>>> 5b994f37
    "metadata": {
      "data_source": {},
      "filetype": "application/pdf",
      "page_number": 14
    },
<<<<<<< HEAD
    "text": "Hierarchical Image Database. In: CVPRO9 (2009)"
=======
    "text": "[7] Ganin, Y., Lempitsky, V.: Unsupervised domain adaptation by backpropagation. In: International conference on machine learning. pp. 1180–1189. PMLR (2015)"
>>>>>>> 5b994f37
  },
  {
    "type": "Title",
    "element_id": "f9c9d83c2d45699edd1c3d10c5535b51",
    "metadata": {
      "data_source": {},
      "filetype": "application/pdf",
      "page_number": 15
    },
    "text": "LayoutParser: A Unified Toolkit for DL-Based DIA"
  },
  {
    "type": "UncategorizedText",
    "element_id": "e629fa6598d732768f7c726b4b621285",
    "metadata": {
      "data_source": {},
      "filetype": "application/pdf",
      "page_number": 15
    },
    "text": "15"
  },
  {
<<<<<<< HEAD
    "type": "Title",
    "element_id": "7857132f821cbd55f457294878095b42",
=======
    "type": "UncategorizedText",
    "element_id": "16390873ae6b6a173fc894a873bab022",
>>>>>>> 5b994f37
    "metadata": {
      "data_source": {},
      "filetype": "application/pdf",
      "page_number": 15
    },
<<<<<<< HEAD
    "text": "Kay, A.: Tesseract: An open-source optical character recognition engine. Linux J."
  },
  {
    "type": "NarrativeText",
    "element_id": "a18eef0586a48c488a1e4a9736abe02e",
=======
    "text": "[9]"
  },
  {
    "type": "NarrativeText",
    "element_id": "068bf90a7743f50c4a00d4827035e42f",
>>>>>>> 5b994f37
    "metadata": {
      "data_source": {},
      "filetype": "application/pdf",
      "page_number": 15
    },
<<<<<<< HEAD
    "text": "20 Long, J., Shelhamer, E., Darrell, T.: Fully convolutional networks for semantic segmentation. In: Proceedings of the IEEE conference on computer vision and pattern recognition. pp. 3431-3440 (2015)"
  },
  {
    "type": "NarrativeText",
    "element_id": "b40f8283df0ddbc968d7dd0000ccff63",
=======
    "text": "[11] Harley, A.W., Ufkes, A., Derpanis, K.G.: Evaluation of deep convolutional nets for document image classiﬁcation and retrieval. In: 2015 13th International Conference on Document Analysis and Recognition (ICDAR). pp. 991–995. IEEE (2015) [12] He, K., Gkioxari, G., Doll´ar, P., Girshick, R.: Mask r-cnn. In: Proceedings of the"
  },
  {
    "type": "NarrativeText",
    "element_id": "813cac1316043d454f3c928740435736",
>>>>>>> 5b994f37
    "metadata": {
      "data_source": {},
      "filetype": "application/pdf",
      "page_number": 15
    },
<<<<<<< HEAD
    "text": "19 Lin, T.Y., Maire, M., Belongie, S., Hays, J., Perona, P., Ramanan, D., Dollar, P., Zitnick, C.L.: Microsoft coco: Common objects in context. In: European conference on computer vision. pp. 740-755. Springer (2014)"
  },
  {
    "type": "NarrativeText",
    "element_id": "53d9c00459d33b39c76ebacf58c0b889",
=======
    "text": "[10] Graves, A., Fern´andez, S., Gomez, F., Schmidhuber, J.: Connectionist temporal classiﬁcation: labelling unsegmented sequence data with recurrent neural networks. In: Proceedings of the 23rd international conference on Machine learning. pp. 369–376 (2006)"
  },
  {
    "type": "NarrativeText",
    "element_id": "2f103adde52e35a8853cbb476720a6ef",
>>>>>>> 5b994f37
    "metadata": {
      "data_source": {},
      "filetype": "application/pdf",
      "page_number": 15
    },
<<<<<<< HEAD
    "text": "18 Li, M., Cui, L., Huang, S., Wei, F., Zhou, M., Li, Z.: Tablebank: Table benchmark for image-based table detection and recognition. arXiv preprint arXiv:1903.01949 (2019)"
  },
  {
    "type": "NarrativeText",
    "element_id": "4dc1aecd877158d9712f322351204196",
=======
    "text": "[8] Gardner, M., Grus, J., Neumann, M., Tafjord, O., Dasigi, P., Liu, N., Peters, M., Schmitz, M., Zettlemoyer, L.: Allennlp: A deep semantic natural language processing platform. arXiv preprint arXiv:1803.07640 (2018) (cid:32)Lukasz Garncarek, Powalski, R., Stanis(cid:32)lawek, T., Topolski, B., Halama, P., Grali´nski, F.: Lambert: Layout-aware (language) modeling using bert for in- formation extraction (2020)"
  },
  {
    "type": "Title",
    "element_id": "4d54eb351d8fc3bfbbf7286aa15eabe3",
>>>>>>> 5b994f37
    "metadata": {
      "data_source": {},
      "filetype": "application/pdf",
      "page_number": 15
    },
<<<<<<< HEAD
    "text": "17 Lee, B.C.G., Mears, J., Jakeway, E., Ferriter, M., Adams, C., Yarasavage, N., Thomas, D., Zwaard, K., Weld, D.S.: The Newspaper Navigator Dataset: Extracting Headlines and Visual Content from 16 Million Historic Newspaper Pages in Chronicling America, p. 3055-3062. Association for Computing Machinery, New York, NY, USA (2020),"
  },
  {
    "type": "NarrativeText",
    "element_id": "59f66be2011d07678f43eb25cfea53a2",
=======
    "text": "IEEE international conference on computer vision. pp. 2961–2969 (2017)"
  },
  {
    "type": "NarrativeText",
    "element_id": "124b6b55da69fccc1c06568bda34f63c",
>>>>>>> 5b994f37
    "metadata": {
      "data_source": {},
      "filetype": "application/pdf",
      "page_number": 15
    },
<<<<<<< HEAD
    "text": "Lee, B.C., Weld, D.S.: Newspaper navigator: Open faceted search for 1.5 million images. In: Adjunct Publication of the 33rd Annual ACM Sym- posium on User Interface Software and Technology. p. 120-122. UIST 20 Adjunct, Association for Computing Machinery, New York, NY, USA (2020). https: //doi.org/10.1145/3379350.3416143"
  },
  {
    "type": "NarrativeText",
    "element_id": "fb595afb69e77a5a3ef436f976e7579d",
=======
    "text": "[13] He, K., Zhang, X., Ren, S., Sun, J.: Deep residual learning for image recognition. In: Proceedings of the IEEE conference on computer vision and pattern recognition. pp. 770–778 (2016)"
  },
  {
    "type": "Title",
    "element_id": "9b9688203e9cdea89ded788342be4032",
>>>>>>> 5b994f37
    "metadata": {
      "data_source": {},
      "filetype": "application/pdf",
      "page_number": 15
    },
<<<<<<< HEAD
    "text": "Lamiroy, B., Lopresti, D.: An open architecture for end-to-end document analysis benchmarking. In: 2011 International Conference on Document Analysis and Recognition. pp. 42-47. IEEE (2011)"
  },
  {
    "type": "NarrativeText",
    "element_id": "c1248c3178d62bd9cb38859bbf4bb51f",
=======
    "text": "[14] Kay, A.: Tesseract: An open-source optical character recognition engine. Linux J."
  },
  {
    "type": "UncategorizedText",
    "element_id": "e90f44c0e10f9acb4d8f4c5895846d1e",
>>>>>>> 5b994f37
    "metadata": {
      "data_source": {},
      "filetype": "application/pdf",
      "page_number": 15
    },
<<<<<<< HEAD
    "text": "Neudecker, C., Schlarb, S., Dogan, Z.M., Missier, P., Sufi, $., Williams, A., Wolsten- croft, K.: An experimental workflow development platform for historical document digitisation and analysis. In: Proceedings of the 2011 workshop on historical document imaging and processing. pp. 161-168 (2011)"
  },
  {
    "type": "NarrativeText",
    "element_id": "147ddcf6d0856ab913893206ad3bb53c",
=======
    "text": "2007(159), 2 (Jul 2007)"
  },
  {
    "type": "NarrativeText",
    "element_id": "3e0b97d540b7b43ad61292a89a58137f",
>>>>>>> 5b994f37
    "metadata": {
      "data_source": {},
      "filetype": "application/pdf",
      "page_number": 15
    },
<<<<<<< HEAD
    "text": "Oliveira, S.A., Seguin, B., Kaplan, F.: dhsegment: A generic deep-learning approach for document segmentation. In: 2018 16th International Conference on Frontiers in Handwriting Recognition (ICFHR). pp. 7-12. IEEE (2018)"
  },
  {
    "type": "NarrativeText",
    "element_id": "3b8dd26f91754505cdd48d05185a889f",
=======
    "text": "[15] Lamiroy, B., Lopresti, D.: An open architecture for end-to-end document analysis benchmarking. In: 2011 International Conference on Document Analysis and Recognition. pp. 42–47. IEEE (2011)"
  },
  {
    "type": "NarrativeText",
    "element_id": "80498c312fd32cb744e5953dfef18604",
>>>>>>> 5b994f37
    "metadata": {
      "data_source": {},
      "filetype": "application/pdf",
      "page_number": 15
    },
<<<<<<< HEAD
    "text": "Harley, A.W., Ufkes, A., Derpanis, K.G.: Evaluation of deep convolutional nets for document image classification and retrieval. In: 2015 13th International Conference on Document Analysis and Recognition (ICDAR). pp. 991-995. IEEE (2015) He, K., Gkioxari, G., Dollar, P., Girshick, R.: Mask r-cnn. In: Proceedings of the"
  },
  {
    "type": "NarrativeText",
    "element_id": "8247377fedef0d6ced6bc8177e9ab177",
=======
    "text": "[16] Lee, B.C., Weld, D.S.: Newspaper navigator: Open faceted search for 1.5 million images. In: Adjunct Publication of the 33rd Annual ACM Sym- posium on User Interface Software and Technology. p. 120–122. UIST ’20 Adjunct, Association for Computing Machinery, New York, NY, USA (2020). https://doi.org/10.1145/3379350.3416143, https://doi-org.offcampus. lib.washington.edu/10.1145/3379350.3416143"
  },
  {
    "type": "NarrativeText",
    "element_id": "09cfad31b28b1315b0bc7bd219136057",
>>>>>>> 5b994f37
    "metadata": {
      "data_source": {},
      "filetype": "application/pdf",
      "page_number": 15
    },
<<<<<<< HEAD
    "text": "Graves, A., Fernandez, $., Gomez, F., Schmidhuber, J.: Connectionist temporal classification: labelling unsegmented sequence data with recurrent neural networks. In: Proceedings of the 23rd international conference on Machine learning. pp. 369-376 (2006)"
  },
  {
    "type": "NarrativeText",
    "element_id": "6d2176754bc7d277f0e7168e44ab68f6",
=======
    "text": "[17] Lee, B.C.G., Mears, J., Jakeway, E., Ferriter, M., Adams, C., Yarasavage, N., Thomas, D., Zwaard, K., Weld, D.S.: The Newspaper Navigator Dataset: Extracting Headlines and Visual Content from 16 Million Historic Newspaper Pages in Chronicling America, p. 3055–3062. Association for Computing Machinery, New York, NY, USA (2020), https://doi.org/10.1145/3340531.3412767"
  },
  {
    "type": "NarrativeText",
    "element_id": "be647bda3f1ca1b63554ef22d1313a43",
    "metadata": {
      "data_source": {},
      "filetype": "application/pdf",
      "page_number": 15
    },
    "text": "[18] Li, M., Cui, L., Huang, S., Wei, F., Zhou, M., Li, Z.: Tablebank: Table benchmark for image-based table detection and recognition. arXiv preprint arXiv:1903.01949 (2019)"
  },
  {
    "type": "NarrativeText",
    "element_id": "890eb2d0b6b7dbf00a5e0a4ad2f82107",
>>>>>>> 5b994f37
    "metadata": {
      "data_source": {},
      "filetype": "application/pdf",
      "page_number": 15
    },
<<<<<<< HEAD
    "text": "He, K., Zhang, X., Ren, S., Sun, J.: Deep residual learning for image recognition. In: Proceedings of the IEEE conference on computer vision and pattern recognition. pp. 770-778 (2016)"
  },
  {
    "type": "NarrativeText",
    "element_id": "c91f2756d863040422ec8d6d73e34e59",
=======
    "text": "[19] Lin, T.Y., Maire, M., Belongie, S., Hays, J., Perona, P., Ramanan, D., Doll´ar, P., Zitnick, C.L.: Microsoft coco: Common objects in context. In: European conference on computer vision. pp. 740–755. Springer (2014)"
  },
  {
    "type": "NarrativeText",
    "element_id": "62b12089ccbd0d2dd2f6c292cfa6a6fb",
>>>>>>> 5b994f37
    "metadata": {
      "data_source": {},
      "filetype": "application/pdf",
      "page_number": 15
    },
<<<<<<< HEAD
    "text": "Gardner, M., Grus, J., Neumann, M., Tafjord, O., Dasigi, P., Liu, N., Peters, M., Schmitz, M., Zettlemoyer, L.: Allennlp: A deep semantic natural language processing platform. arXiv preprint arXiv:1803.07640 (2018) Lukasz Garncarek, Powalski, R., Stanistawek, T., Topolski, B., Halama, P., Graliriski, F.: Lambert: Layout-aware (language) modeling using bert for in- formation extraction (2020)"
=======
    "text": "[20] Long, J., Shelhamer, E., Darrell, T.: Fully convolutional networks for semantic segmentation. In: Proceedings of the IEEE conference on computer vision and pattern recognition. pp. 3431–3440 (2015)"
>>>>>>> 5b994f37
  },
  {
    "type": "NarrativeText",
    "element_id": "f7cfa7ca2e7175d8bdba9c0cb26a7c98",
    "metadata": {
      "data_source": {},
      "filetype": "application/pdf",
      "page_number": 15
    },
    "text": "[21] Neudecker, C., Schlarb, S., Dogan, Z.M., Missier, P., Suﬁ, S., Williams, A., Wolsten- croft, K.: An experimental workﬂow development platform for historical document digitisation and analysis. In: Proceedings of the 2011 workshop on historical document imaging and processing. pp. 161–168 (2011)"
  },
  {
<<<<<<< HEAD
    "type": "Title",
    "element_id": "64517c08c76876226b3332d4ad050abd",
=======
    "type": "NarrativeText",
    "element_id": "aae12b8f70e03a3e35015ebda5974ebe",
>>>>>>> 5b994f37
    "metadata": {
      "data_source": {},
      "filetype": "application/pdf",
      "page_number": 15
    },
<<<<<<< HEAD
    "text": "IEEE international conference on computer vision. pp. 2961-2969 (2017)"
=======
    "text": "[22] Oliveira, S.A., Seguin, B., Kaplan, F.: dhsegment: A generic deep-learning approach for document segmentation. In: 2018 16th International Conference on Frontiers in Handwriting Recognition (ICFHR). pp. 7–12. IEEE (2018)"
>>>>>>> 5b994f37
  },
  {
    "type": "UncategorizedText",
    "element_id": "e7f6c011776e8db7cd330b54174fd76f",
    "metadata": {
      "data_source": {},
      "filetype": "application/pdf",
      "page_number": 16
    },
    "text": "6"
  },
  {
<<<<<<< HEAD
    "type": "Title",
    "element_id": "e68680fed1b226149789948d16c32bf9",
=======
    "type": "NarrativeText",
    "element_id": "3993b330c2b3b86513c3edbcd33afc91",
>>>>>>> 5b994f37
    "metadata": {
      "data_source": {},
      "filetype": "application/pdf",
      "page_number": 16
    },
<<<<<<< HEAD
    "text": "Zhong, X., Tang, J., Yepes, A.J.: Publaynet:"
  },
  {
    "type": "NarrativeText",
    "element_id": "27ec07c946b04df98a97592fa9341b75",
=======
    "text": "Z. Shen et al."
  },
  {
    "type": "NarrativeText",
    "element_id": "1abcfa28cce9b0f5194dec0d534f28e5",
>>>>>>> 5b994f37
    "metadata": {
      "data_source": {},
      "filetype": "application/pdf",
      "page_number": 16
    },
<<<<<<< HEAD
    "text": "23 Paszke, A., Gross, S., Chintala, S., Chanan, G., Yang, E., DeVito, Z., Lin, Z., Desmaison, A., Antiga, L., Lerer, A.: Automatic differentiation in pytorch (2017) Paszke, A., Gross, S., Massa, F., Lerer, A., Bradbury, J., Chanan, G., Killeen, T., Lin, Z., Gimelshein, N., Antiga, L., et al.: Pytorch: An imperative style, high-performance deep learning library. arXiv preprint arXiv:1912.01703 (2019) Pletschacher, S., Antonacopoulos, A.: The page (page analysis and ground-truth elements) format framework. In: 2010 20th International Conference on Pattern Recognition. pp. 257-260. IEEE (2010)"
  },
  {
    "type": "NarrativeText",
    "element_id": "eb3bd69b2cad153262fc693c0f82e1e6",
=======
    "text": "[27] Qasim, S.R., Mahmood, H., Shafait, F.: Rethinking table recognition using graph neural networks. In: 2019 International Conference on Document Analysis and Recognition (ICDAR). pp. 142–147. IEEE (2019)"
  },
  {
    "type": "NarrativeText",
    "element_id": "f7c67eae65521c3a753337d08c5a7cc3",
>>>>>>> 5b994f37
    "metadata": {
      "data_source": {},
      "filetype": "application/pdf",
      "page_number": 16
    },
<<<<<<< HEAD
    "text": "Prasad, D., Gadpal, A., Kapadni, K., Visave, M., Sultanpure, K.: Cascadetabnet: An approach for end to end table detection and structure recognition from image- based documents. In: Proceedings of the IEEE/CVF Conference on Computer Vision and Pattern Recognition Workshops. pp. 572-573 (2020)"
  },
  {
    "type": "NarrativeText",
    "element_id": "4fef6bdd2a558157b7c4b909cbaf2bc3",
=======
    "text": "[28] Ren, S., He, K., Girshick, R., Sun, J.: Faster r-cnn: Towards real-time object detection with region proposal networks. In: Advances in neural information processing systems. pp. 91–99 (2015)"
  },
  {
    "type": "NarrativeText",
    "element_id": "4f43b2e563a35ae0208a8626f7e3280e",
>>>>>>> 5b994f37
    "metadata": {
      "data_source": {},
      "filetype": "application/pdf",
      "page_number": 16
    },
<<<<<<< HEAD
    "text": "Qasim, S.R., Mahmood, H., Shafait, F.: Rethinking table recognition using graph neural networks. In: 2019 International Conference on Document Analysis and Recognition (ICDAR). pp. 142-147. IEEE (2019)"
  },
  {
    "type": "NarrativeText",
    "element_id": "5c1681ebfa797b9b2e11a5705a9221c7",
=======
    "text": "[31] Shen, Z., Zhang, K., Dell, M.: A large dataset of historical japanese documents with complex layouts. In: Proceedings of the IEEE/CVF Conference on Computer Vision and Pattern Recognition Workshops. pp. 548–549 (2020)"
  },
  {
    "type": "UncategorizedText",
    "element_id": "b66713d3f2d1689f9174e1cb87429eed",
>>>>>>> 5b994f37
    "metadata": {
      "data_source": {},
      "filetype": "application/pdf",
      "page_number": 16
    },
<<<<<<< HEAD
    "text": "Ren, S., He, K., Girshick, R., Sun, J.: Faster r-cnn: Towards real-time object detection with region proposal networks. In: Advances in neural information processing systems. pp. 91-99 (2015)"
  },
  {
    "type": "NarrativeText",
    "element_id": "ff4c6b7ef8a0c30b6350188ff4482d27",
=======
    "text": "[32] Shen, Z., Zhao, J., Dell, M., Yu, Y., Li, W.: Olala: Object-level active learning"
  },
  {
    "type": "UncategorizedText",
    "element_id": "10a3ff59f6157f21733e659a41031f83",
    "metadata": {
      "data_source": {},
      "filetype": "application/pdf",
      "page_number": 16
    },
    "text": "[37] Xu, Y., Li, M., Cui, L., Huang, S., Wei, F., Zhou, M.: Layoutlm: Pre-training of"
  },
  {
    "type": "NarrativeText",
    "element_id": "219033258f3fff3de33bed379610c8f3",
>>>>>>> 5b994f37
    "metadata": {
      "data_source": {},
      "filetype": "application/pdf",
      "page_number": 16
    },
<<<<<<< HEAD
    "text": "Scarselli, F., Gori, M., Tsoi, A.C., Hagenbuchner, M., Monfardini, G.: The graph neural network model. IEEE transactions on neural networks 20(1), 61-80 (2008) Schreiber, S., Agne, S., Wolf, I., Dengel, A., Ahmed, S.: Deepdesrt: Deep learning for detection and structure recognition of tables in document images. In: 2017 14th IAPR international conference on document analysis and recognition (ICDAR). vol. 1, pp. 1162-1167. IEEE (2017)"
  },
  {
    "type": "NarrativeText",
    "element_id": "ba485a79e2bae06484c11c18855660cb",
=======
    "text": "[23] Paszke, A., Gross, S., Chintala, S., Chanan, G., Yang, E., DeVito, Z., Lin, Z., Desmaison, A., Antiga, L., Lerer, A.: Automatic diﬀerentiation in pytorch (2017) [24] Paszke, A., Gross, S., Massa, F., Lerer, A., Bradbury, J., Chanan, G., Killeen, T., Lin, Z., Gimelshein, N., Antiga, L., et al.: Pytorch: An imperative style, high-performance deep learning library. arXiv preprint arXiv:1912.01703 (2019) [25] Pletschacher, S., Antonacopoulos, A.: The page (page analysis and ground-truth elements) format framework. In: 2010 20th International Conference on Pattern Recognition. pp. 257–260. IEEE (2010)"
  },
  {
    "type": "NarrativeText",
    "element_id": "285ce5849d6fd9036e5d16724c024ab9",
>>>>>>> 5b994f37
    "metadata": {
      "data_source": {},
      "filetype": "application/pdf",
      "page_number": 16
    },
<<<<<<< HEAD
    "text": "Shen, Z., Zhang, K., Dell, M.: A large dataset of historical japanese documents with complex layouts. In: Proceedings of the IEEE/CVF Conference on Computer Vision and Pattern Recognition Workshops. pp. 548-549 (2020)"
  },
  {
    "type": "UncategorizedText",
    "element_id": "2434514281dd0a547ee28c2b9d2edb54",
=======
    "text": "[26] Prasad, D., Gadpal, A., Kapadni, K., Visave, M., Sultanpure, K.: Cascadetabnet: An approach for end to end table detection and structure recognition from image- based documents. In: Proceedings of the IEEE/CVF Conference on Computer Vision and Pattern Recognition Workshops. pp. 572–573 (2020)"
  },
  {
    "type": "NarrativeText",
    "element_id": "a18dcb504d62cb9f8ed4641014b6eeb2",
>>>>>>> 5b994f37
    "metadata": {
      "data_source": {},
      "filetype": "application/pdf",
      "page_number": 16
    },
<<<<<<< HEAD
    "text": "Shen, Z., Zhao, J., Dell, M., Yu, Y., Li, W.: Olala: Object-level active learning"
=======
    "text": "[29] Scarselli, F., Gori, M., Tsoi, A.C., Hagenbuchner, M., Monfardini, G.: The graph neural network model. IEEE transactions on neural networks 20(1), 61–80 (2008) [30] Schreiber, S., Agne, S., Wolf, I., Dengel, A., Ahmed, S.: Deepdesrt: Deep learning for detection and structure recognition of tables in document images. In: 2017 14th IAPR international conference on document analysis and recognition (ICDAR). vol. 1, pp. 1162–1167. IEEE (2017)"
>>>>>>> 5b994f37
  },
  {
    "type": "NarrativeText",
    "element_id": "5d888583ba55d297d603ef0d932eaf55",
    "metadata": {
      "data_source": {},
      "filetype": "application/pdf",
      "page_number": 16
    },
    "text": "Studer, L., Alberti, M., Pondenkandath, V., Goktepe, P., Kolonko, T., Fischer, A., Liwicki, M., Ingold, R.: A comprehensive study of imagenet pre-training for historical document image analysis. In: 2019 International Conference on Document Analysis and Recognition (ICDAR). pp. 720-725. IEEE (2019)"
  },
  {
    "type": "NarrativeText",
    "element_id": "440767dace7614f00fc720a87acbfb4c",
    "metadata": {
      "data_source": {},
      "filetype": "application/pdf",
      "page_number": 16
    },
    "text": "Wolf, T., Debut, L., Sanh, V., Chaumond, J., Delangue, C., Moi, A., Cistac, P., Rault, T., Louf, R., Funtowicz, M., et al.: Huggingface’s transformers: State-of- the-art natural language processing. arXiv preprint arXiv:1910.03771 (2019) Wu, Y., Kirillov, A., Massa, F., Lo, W.Y., Girshick, R.: Detectron2."
  },
  {
    "type": "NarrativeText",
    "element_id": "16e873084230b458751038ece653e160",
    "metadata": {
      "data_source": {},
      "filetype": "application/pdf",
      "page_number": 16
    },
    "text": "Xu, Y., Xu, Y., Lv, T., Cui, L., Wei, F., Wang, G., Lu, Y., Florencio, D., Zhang, C., Che, W., et al.: Layoutlmv2: Multi-modal pre-training for visually-rich document understanding. arXiv preprint arXiv:2012.14740 (2020)"
  },
  {
<<<<<<< HEAD
    "type": "UncategorizedText",
    "element_id": "6a3e1420484d85da6e7a730dbcfcb113",
=======
    "type": "Title",
    "element_id": "93d261a89a8422fb8d166e6cdf95d8f6",
>>>>>>> 5b994f37
    "metadata": {
      "data_source": {},
      "filetype": "application/pdf",
      "page_number": 16
    },
<<<<<<< HEAD
    "text": "Xu, Y., Li, M., Cui, L., Huang, S., Wei, F., Zhou, M.: Layoutlm: Pre-training of"
  },
  {
    "type": "NarrativeText",
    "element_id": "c41797fec3721bb3c407ae8daedd3181",
=======
    "text": "github.com/facebookresearch/detectron2 (2019)"
  },
  {
    "type": "NarrativeText",
    "element_id": "9dce913bddaa63724f5de64e539b7016",
>>>>>>> 5b994f37
    "metadata": {
      "data_source": {},
      "filetype": "application/pdf",
      "page_number": 16
    },
<<<<<<< HEAD
    "text": "ument layout analysis. In: 2019 International Conference Analysis and Recognition (ICDAR). pp. 1015-1022. https: //doi.org/10.1109/ICDAR.2019.00166"
=======
    "text": "based layout annotation. arXiv preprint arXiv:2010.01762 (2020)"
>>>>>>> 5b994f37
  },
  {
    "type": "Title",
    "element_id": "2625b6830768eac986cfee208c0270de",
    "metadata": {
      "data_source": {},
      "filetype": "application/pdf",
      "page_number": 16
    },
    "text": "text and layout for document image understanding (2019)"
  },
  {
    "type": "Title",
<<<<<<< HEAD
    "element_id": "aab17a91f125e75f1a0f98c4c542bf4b",
=======
    "element_id": "21d399ba787aabbf69a8ca861cbcc4a3",
>>>>>>> 5b994f37
    "metadata": {
      "data_source": {},
      "filetype": "application/pdf",
      "page_number": 16
    },
<<<<<<< HEAD
    "text": "github. com/facebookresearch/detectron2) (2019)"
=======
    "text": "[38] Zhong, X., Tang, J., Yepes, A.J.: Publaynet:"
>>>>>>> 5b994f37
  },
  {
    "type": "Title",
    "element_id": "462753569cb801c6f858759742a93793",
    "metadata": {
      "data_source": {},
      "filetype": "application/pdf",
      "page_number": 16
    },
    "text": "ument Analysis and Recognition (ICDAR). pp. 1015–1022. https://doi.org/10.1109/ICDAR.2019.00166"
  },
  {
    "type": "Title",
    "element_id": "c7fc0ade487926854bb602bca85fad60",
    "metadata": {
      "data_source": {},
      "filetype": "application/pdf",
      "page_number": 16
    },
    "text": "layout analysis."
  },
  {
    "type": "NarrativeText",
    "element_id": "879036b9381f20bb75a2dcd636600616",
    "metadata": {
      "data_source": {},
      "filetype": "application/pdf",
      "page_number": 16
    },
    "text": "Yepes, A.J.: Publaynet: largest dataset ever for doc- In: 2019 International Conference on Document (ICDAR). pp. 1015-1022. IEEE (Sep 2019)."
  }
]<|MERGE_RESOLUTION|>--- conflicted
+++ resolved
@@ -47,54 +47,29 @@
       "filetype": "application/pdf",
       "page_number": 1
     },
-<<<<<<< HEAD
     "text": "21"
-=======
-    "text": "1 2"
-  },
-  {
-    "type": "ListItem",
-    "element_id": "4fcc5b6364213b1efa9272bdce4f9fcd",
+  },
+  {
+    "type": "Title",
+    "element_id": "4a890256e71064f168e07a7b68739fb7",
     "metadata": {
       "data_source": {},
       "filetype": "application/pdf",
       "page_number": 1
     },
-    "text": "1 Allen Institute for AI shannons@allenai.org 2 Brown University ruochen zhang@brown.edu 3 Harvard University {melissadell,jacob carlson}@fas.harvard.edu 4 University of Washington bcgl@cs.washington.edu 5 University of Waterloo w422li@uwaterloo.ca"
-  },
-  {
-    "type": "UncategorizedText",
-    "element_id": "cfae0d4248f7142f7b17f826cd7a5192",
+    "text": "[cs.CV]"
+  },
+  {
+    "type": "UncategorizedText",
+    "element_id": "ffb53e3113483820b2c3ac0da74b80b8",
     "metadata": {
       "data_source": {},
       "filetype": "application/pdf",
       "page_number": 1
     },
-    "text": "]"
->>>>>>> 5b994f37
-  },
-  {
-    "type": "Title",
-    "element_id": "4a890256e71064f168e07a7b68739fb7",
-    "metadata": {
-      "data_source": {},
-      "filetype": "application/pdf",
-      "page_number": 1
-    },
-    "text": "[cs.CV]"
-  },
-  {
-    "type": "UncategorizedText",
-    "element_id": "ffb53e3113483820b2c3ac0da74b80b8",
-    "metadata": {
-      "data_source": {},
-      "filetype": "application/pdf",
-      "page_number": 1
-    },
     "text": "2103.15348v2 arXiv"
   },
   {
-<<<<<<< HEAD
     "type": "ListItem",
     "element_id": "2a32c53c7312fc3d050f0cc410276b60",
     "metadata": {
@@ -105,8 +80,6 @@
     "text": "1 Allen Institute for AI shannons@allenai.org ? Brown University ruochen_zhang@brown.edu 3 Harvard University {melissadell, jacob_carlson}@fas.harvard.edu * University of Washington begl@cs.washington. edu © University of Waterloo w4221i@uwaterloo.ca"
   },
   {
-=======
->>>>>>> 5b994f37
     "type": "NarrativeText",
     "element_id": "af48ee359b5759d92a7c7764a546442a",
     "metadata": {
@@ -258,39 +231,33 @@
   },
   {
     "type": "Title",
-<<<<<<< HEAD
     "element_id": "b11fa312053fdf1f7b0a27d46a3c0acf",
-=======
-    "element_id": "50f59772d4134ececeaf37069d480784",
->>>>>>> 5b994f37
     "metadata": {
       "data_source": {},
       "filetype": "application/pdf",
       "page_number": 2
     },
-<<<<<<< HEAD
     "text": "recognition, and other DIA tasks (Section Bp"
   },
   {
     "type": "Title",
     "element_id": "d80dcdc05722099b6c5cb74a9be408ad",
-=======
-    "text": "underlies the oﬀ-the-shelf usage"
+    "metadata": {
+      "data_source": {},
+      "filetype": "application/pdf",
+      "page_number": 2
+    },
+    "text": "underlies the off-the-shelf usage"
   },
   {
     "type": "Title",
     "element_id": "c7f4b9a2c7b93fdcc32112de7d9563ba",
->>>>>>> 5b994f37
     "metadata": {
       "data_source": {},
       "filetype": "application/pdf",
       "page_number": 2
     },
-<<<<<<< HEAD
-    "text": "underlies the off-the-shelf usage"
-=======
     "text": "recognition, and other DIA tasks (Section 3)"
->>>>>>> 5b994f37
   },
   {
     "type": "NarrativeText",
@@ -334,39 +301,33 @@
   },
   {
     "type": "NarrativeText",
-<<<<<<< HEAD
     "element_id": "3f755a8ec1a65942b5f246fa30405743",
-=======
-    "element_id": "74a7758f83612467af8eea9d20e4a6f7",
->>>>>>> 5b994f37
     "metadata": {
       "data_source": {},
       "filetype": "application/pdf",
       "page_number": 3
     },
-<<<<<<< HEAD
     "text": "The rest of the paper is organized as follows. Section [2] provides an overview of related work. The core LayoutParser library, DL Model Zoo, and customized model training are described in Section [i nity platform are detailed in Section ection [5] shows two examples of how LayoutParser can be used in practical DIA projects, and Section [6] concludes."
   },
   {
     "type": "NarrativeText",
     "element_id": "6bc8c8aa4dea76735ce7ef6a81a908ed",
-=======
-    "text": "that require precision, eﬃciency, and robustness, as well as simple and light- weight document processing tasks focusing on eﬃcacy and ﬂexibility (Section 5). LayoutParser is being actively maintained, and support for more deep learning models and novel methods in text-based layout analysis methods [37, 34] is planned."
+    "metadata": {
+      "data_source": {},
+      "filetype": "application/pdf",
+      "page_number": 3
+    },
+    "text": "that require precision, efficiency, and robustness, as well as simple and light- weight document processing tasks focusing on efficacy and flexibility (Section 5). LayoutParser is being actively maintained, and support for more deep learning models and novel methods in text-based layout analysis methods [37| is planned."
   },
   {
     "type": "NarrativeText",
     "element_id": "9b8fc4816306f4f1b31874d53134979b",
->>>>>>> 5b994f37
     "metadata": {
       "data_source": {},
       "filetype": "application/pdf",
       "page_number": 3
     },
-<<<<<<< HEAD
-    "text": "that require precision, efficiency, and robustness, as well as simple and light- weight document processing tasks focusing on efficacy and flexibility (Section 5). LayoutParser is being actively maintained, and support for more deep learning models and novel methods in text-based layout analysis methods [37| is planned."
-=======
     "text": "The rest of the paper is organized as follows. Section 2 provides an overview of related work. The core LayoutParser library, DL Model Zoo, and customized model training are described in Section 3, and the DL model hub and commu- nity platform are detailed in Section 4. Section 5 shows two examples of how LayoutParser can be used in practical DIA projects, and Section 6 concludes."
->>>>>>> 5b994f37
   },
   {
     "type": "Title",
@@ -539,13 +500,8 @@
     "text": "PubLayNet B8]| PRImA Newspapei TableBank HJDataset"
   },
   {
-<<<<<<< HEAD
     "type": "NarrativeText",
     "element_id": "f2c0641f368a9449a58ec35931e4ae81",
-=======
-    "type": "Table",
-    "element_id": "34923b77ca76e1808956ade5e766f7c2",
->>>>>>> 5b994f37
     "metadata": {
       "data_source": {},
       "filetype": "application/pdf",
@@ -615,55 +571,44 @@
     "text": "1 For each dataset, we train several models of different sizes for different needs (the trade-off between accuracy omputational cost). For “base model” and “large model”, we refer to using the ResNet 50 or ResNet 101 ctively. One can train models of different architectures, like Faster R-CNN [28] (F) and Mask . For example, an F in the Large Model column indicates it has a Faster R-CNN model trained using the ResNet 101 backbone. The platform is maintained and a number of additions will be made to the model zoo in coming months"
   },
   {
-<<<<<<< HEAD
+    "type": "Title",
+    "element_id": "9f26ca353a2c130a2e32f457d71c1350",
+    "metadata": {
+      "data_source": {},
+      "filetype": "application/pdf",
+      "page_number": 5
+    },
+    "text": "3.1 Layout Detection Models"
+  },
+  {
     "type": "NarrativeText",
     "element_id": "ac2c7f153bc5e358395d5892d771ca5c",
-=======
-    "type": "Title",
-    "element_id": "9f26ca353a2c130a2e32f457d71c1350",
->>>>>>> 5b994f37
     "metadata": {
       "data_source": {},
       "filetype": "application/pdf",
       "page_number": 5
     },
-<<<<<<< HEAD
     "text": "In LayoutParser, a layout model takes a document image as an input and generates a list of rectangular boxes for the target content regions. Different from traditional methods, it relies on deep convolutional neural networks rather than manually curated rules to identify content regions. It is formulated as an object detection problem and state-of-the-art models like Faster R-CNN [28] and Mask R-CNN are used. This yields prediction results of high accuracy and makes it possible to build a concise, generalized interface for layout detection. LayoutParser, built upon Detectron2 ; provides a minimal API that can perform layout detection with only four lines of code in Python:"
   },
   {
     "type": "NarrativeText",
     "element_id": "33dffbb2a495c5e5f9d2677ce3ec87c1",
-=======
+    "metadata": {
+      "data_source": {},
+      "filetype": "application/pdf",
+      "page_number": 5
+    },
+    "text": "layout data structures, which are optimized for efficiency and versatility. 3) When necessary, users can employ existing or customized OCR models via the unified API provided in the OCR module. 4) LayoutParser comes with a set of utility functions for the visualization and storage of the layout data. 5) LayoutParser is also highly customizable, via its integration with functions for layout data annotation and model training. We now provide detailed descriptions for each component."
+  },
+  {
+    "type": "Title",
+    "element_id": "958174bfb8153f0b2c1d247196bcf8b1",
+    "metadata": {
+      "data_source": {},
+      "filetype": "application/pdf",
+      "page_number": 5
+    },
     "text": "3.1 Layout Detection Models"
-  },
-  {
-    "type": "NarrativeText",
-    "element_id": "11dff8778699e76422be6b86c9eaa62a",
->>>>>>> 5b994f37
-    "metadata": {
-      "data_source": {},
-      "filetype": "application/pdf",
-      "page_number": 5
-    },
-<<<<<<< HEAD
-    "text": "layout data structures, which are optimized for efficiency and versatility. 3) When necessary, users can employ existing or customized OCR models via the unified API provided in the OCR module. 4) LayoutParser comes with a set of utility functions for the visualization and storage of the layout data. 5) LayoutParser is also highly customizable, via its integration with functions for layout data annotation and model training. We now provide detailed descriptions for each component."
-  },
-  {
-    "type": "Title",
-    "element_id": "958174bfb8153f0b2c1d247196bcf8b1",
-=======
-    "text": "In LayoutParser, a layout model takes a document image as an input and generates a list of rectangular boxes for the target content regions. Diﬀerent from traditional methods, it relies on deep convolutional neural networks rather than manually curated rules to identify content regions. It is formulated as an object detection problem and state-of-the-art models like Faster R-CNN [28] and Mask R-CNN [12] are used. This yields prediction results of high accuracy and makes it possible to build a concise, generalized interface for layout detection. LayoutParser, built upon Detectron2 [35], provides a minimal API that can perform layout detection with only four lines of code in Python:"
-  },
-  {
-    "type": "NarrativeText",
-    "element_id": "9fb9573af5bf767f81cdaf2cf1a72cd9",
->>>>>>> 5b994f37
-    "metadata": {
-      "data_source": {},
-      "filetype": "application/pdf",
-      "page_number": 5
-    },
-    "text": "layout data structures, which are optimized for eﬃciency and versatility. 3) When necessary, users can employ existing or customized OCR models via the uniﬁed API provided in the OCR module. 4) LayoutParser comes with a set of utility functions for the visualization and storage of the layout data. 5) LayoutParser is also highly customizable, via its integration with functions for layout data annotation and model training. We now provide detailed descriptions for each component."
   },
   {
     "type": "NarrativeText",
@@ -736,64 +681,53 @@
     "text": "- ° . 3 a a 4 a 3 oo er ‘ 2 § 8 a 8 3 3 ‘ £ 4 A g a 9 ‘ 3 ¥ Coordinate g 4 5 3 + § 3 H Extra Features [O=\") [Bo] eaing i Text | | Type | | ower ° & a ¢ o [ coordinatel textblock1, 3 3 ’ g Q 3 , textblock2 , layoutl ] 4 q ® A list of the layout elements Ff"
   },
   {
-<<<<<<< HEAD
+    "type": "Title",
+    "element_id": "acd4f4584a990134d927e19b6d7e5f88",
+    "metadata": {
+      "data_source": {},
+      "filetype": "application/pdf",
+      "page_number": 6
+    },
+    "text": "3.2 Layout Data Structures"
+  },
+  {
     "type": "NarrativeText",
     "element_id": "dd6746f1d99d13fda1d6da1e31ac9369",
-=======
-    "type": "Title",
-    "element_id": "acd4f4584a990134d927e19b6d7e5f88",
->>>>>>> 5b994f37
     "metadata": {
       "data_source": {},
       "filetype": "application/pdf",
       "page_number": 6
     },
-<<<<<<< HEAD
     "text": "Fig. 2: The relationship between the three types of layout data structures. Coordinate sup s of the co- ports three kinds of variation; TextBlock consis ordinate information and extra features like block text, types, and reading orders; a Layout object objects. They all is a list of all possible layout elements, including other Layout support the same set of transformation and operation APIs for maximum flexibility."
   },
   {
     "type": "NarrativeText",
     "element_id": "245a98be38f4c02f8e5069c0ad6e066d",
-=======
+    "metadata": {
+      "data_source": {},
+      "filetype": "application/pdf",
+      "page_number": 6
+    },
+    "text": "Shown in Table in LayoutParser currently hosts 9 pre-trained models trained on 5 different datasets. Description of the training dataset is provided alongside with the trained models for their models such that users can quickly identify the most suitable asks. Additionally, when such a model is not readily available, LayoutParser also supports training customized layout models and community sharing of the models (detailed in Section"
+  },
+  {
+    "type": "Title",
+    "element_id": "d8595cfe413a73c4ef773ef7ed74deaf",
+    "metadata": {
+      "data_source": {},
+      "filetype": "application/pdf",
+      "page_number": 6
+    },
     "text": "3.2 Layout Data Structures"
   },
   {
     "type": "NarrativeText",
-    "element_id": "cafae07120d714f0822e89865adf62da",
->>>>>>> 5b994f37
+    "element_id": "f634dc475f373893344e09e241537300",
     "metadata": {
       "data_source": {},
       "filetype": "application/pdf",
       "page_number": 6
     },
-<<<<<<< HEAD
-    "text": "Shown in Table in LayoutParser currently hosts 9 pre-trained models trained on 5 different datasets. Description of the training dataset is provided alongside with the trained models for their models such that users can quickly identify the most suitable asks. Additionally, when such a model is not readily available, LayoutParser also supports training customized layout models and community sharing of the models (detailed in Section"
-  },
-  {
-    "type": "Title",
-    "element_id": "d8595cfe413a73c4ef773ef7ed74deaf",
-=======
-    "text": "Fig. 2: The relationship between the three types of layout data structures. Coordinate supports three kinds of variation; TextBlock consists of the co- ordinate information and extra features like block text, types, and reading orders; a Layout object is a list of all possible layout elements, including other Layout objects. They all support the same set of transformation and operation APIs for maximum ﬂexibility."
-  },
-  {
-    "type": "NarrativeText",
-    "element_id": "7461d30ee7c51c91bca8003792d43bfe",
->>>>>>> 5b994f37
-    "metadata": {
-      "data_source": {},
-      "filetype": "application/pdf",
-      "page_number": 6
-    },
-    "text": "Shown in Table 1, LayoutParser currently hosts 9 pre-trained models trained on 5 diﬀerent datasets. Description of the training dataset is provided alongside with the trained models such that users can quickly identify the most suitable models for their tasks. Additionally, when such a model is not readily available, LayoutParser also supports training customized layout models and community sharing of the models (detailed in Section 3.5)."
-  },
-  {
-    "type": "NarrativeText",
-    "element_id": "f634dc475f373893344e09e241537300",
-    "metadata": {
-      "data_source": {},
-      "filetype": "application/pdf",
-      "page_number": 6
-    },
     "text": "A critical featur e of LayoutParser is the implementation of a series of data structures and operations that can be used to efficiently process and manipulate outputs. Traditio stored in carefull he Coordinate he layout elements. In document image analysis pipelines, various post-processing on the layout analysis model outputs is usually required to obtain the final mally, this requires exporting DL model outputs and then loading he results into other pipelines. All model outputs from LayoutParser will be y engineered data types optimized for further processing, which makes it possible to build an end-to-end document digitization pipeline within LayoutParser. There are three key components in the data structure, namely system, the TextBlock, and the Layout. They provide different evels of abstraction for the layout data, and a set of APIs are supported for ransformations or operations on these classes."
   },
   {
@@ -817,55 +751,44 @@
     "text": "7"
   },
   {
-<<<<<<< HEAD
+    "type": "Title",
+    "element_id": "89c6cd1d893f782ea68d75737e3393fd",
+    "metadata": {
+      "data_source": {},
+      "filetype": "application/pdf",
+      "page_number": 7
+    },
+    "text": "3.3 OCR"
+  },
+  {
     "type": "NarrativeText",
     "element_id": "886749f58b3d7c9716049879cac41762",
-=======
-    "type": "Title",
-    "element_id": "89c6cd1d893f782ea68d75737e3393fd",
->>>>>>> 5b994f37
     "metadata": {
       "data_source": {},
       "filetype": "application/pdf",
       "page_number": 7
     },
-<<<<<<< HEAD
     "text": "LayoutParser provides a unified interface for existing OCR tools. Though there are many OCR tools available, they are usually configured differently with distinct APIs or protocols for using them. It can be inefficient to add new OCR tools into an existing pipeline, and difficult to make direct comparisons among the available ools to find the best option for a particular project. To this end, LayoutParser builds a series of wrappers among existing OCR engines, and provides nearly he same syntax for using them. It supports a plug-and-play style of using OCR engines, making it effortless to switch, evaluate, and compare different OCR modules:"
   },
   {
     "type": "NarrativeText",
     "element_id": "dbc54951168c2d78be5703300bc46581",
-=======
+    "metadata": {
+      "data_source": {},
+      "filetype": "application/pdf",
+      "page_number": 7
+    },
+    "text": "Based on Coordinates, we implement the TextBlock class that stores both he positional and extra features of individual layout elements. It also supports specifying the reading orders via setting the parent field to the index of the parent object. A Layout class is built that takes in a list of TextBlocks and supports rocessing the elements in batch. Layout can also be nested to support hierarchical ayout structures. They support the same operations and transformations as the , minimizing both learning and deployment effort."
+  },
+  {
+    "type": "Title",
+    "element_id": "0560c739c4ccddb240579d4dd002e708",
+    "metadata": {
+      "data_source": {},
+      "filetype": "application/pdf",
+      "page_number": 7
+    },
     "text": "3.3 OCR"
-  },
-  {
-    "type": "NarrativeText",
-    "element_id": "e284bd66511cfa064681253e7ac57a9a",
->>>>>>> 5b994f37
-    "metadata": {
-      "data_source": {},
-      "filetype": "application/pdf",
-      "page_number": 7
-    },
-<<<<<<< HEAD
-    "text": "Based on Coordinates, we implement the TextBlock class that stores both he positional and extra features of individual layout elements. It also supports specifying the reading orders via setting the parent field to the index of the parent object. A Layout class is built that takes in a list of TextBlocks and supports rocessing the elements in batch. Layout can also be nested to support hierarchical ayout structures. They support the same operations and transformations as the , minimizing both learning and deployment effort."
-  },
-  {
-    "type": "Title",
-    "element_id": "0560c739c4ccddb240579d4dd002e708",
-=======
-    "text": "LayoutParser provides a uniﬁed interface for existing OCR tools. Though there are many OCR tools available, they are usually conﬁgured diﬀerently with distinct APIs or protocols for using them. It can be ineﬃcient to add new OCR tools into an existing pipeline, and diﬃcult to make direct comparisons among the available tools to ﬁnd the best option for a particular project. To this end, LayoutParser builds a series of wrappers among existing OCR engines, and provides nearly the same syntax for using them. It supports a plug-and-play style of using OCR engines, making it eﬀortless to switch, evaluate, and compare diﬀerent OCR modules:"
-  },
-  {
-    "type": "NarrativeText",
-    "element_id": "eec800eef6e395c21feacd729868dd18",
->>>>>>> 5b994f37
-    "metadata": {
-      "data_source": {},
-      "filetype": "application/pdf",
-      "page_number": 7
-    },
-    "text": "Based on Coordinates, we implement the TextBlock class that stores both the positional and extra features of individual layout elements. It also supports specifying the reading orders via setting the parent ﬁeld to the index of the parent object. A Layout class is built that takes in a list of TextBlocks and supports processing the elements in batch. Layout can also be nested to support hierarchical layout structures. They support the same operations and transformations as the Coordinate classes, minimizing both learning and deployment eﬀort."
   },
   {
     "type": "NarrativeText",
@@ -939,85 +862,83 @@
   },
   {
     "type": "Title",
-    "element_id": "abf4059c5c98ff5bbd0dde9f8c2b7c75",
-    "metadata": {
-      "data_source": {},
-      "filetype": "application/pdf",
-      "page_number": 8
-    },
-    "text": "Operation Name"
-  },
-  {
-    "type": "Title",
-<<<<<<< HEAD
     "element_id": "fd251964e9af2be3e259531ea3854351",
-=======
-    "element_id": "505791f52a5741b58f5dd02836da7b31",
->>>>>>> 5b994f37
-    "metadata": {
-      "data_source": {},
-      "filetype": "application/pdf",
-      "page_number": 8
-    },
-<<<<<<< HEAD
+    "metadata": {
+      "data_source": {},
+      "filetype": "application/pdf",
+      "page_number": 8
+    },
     "text": ". block1.condition_on(block2)"
   },
   {
     "type": "Title",
     "element_id": "bf8986f3da0dd8649979b434e1cd3b9b",
-=======
-    "text": "block1.union(block2)"
-  },
-  {
-    "type": "Title",
-    "element_id": "acfa5090fbb8986000a92d84d41d8140",
->>>>>>> 5b994f37
-    "metadata": {
-      "data_source": {},
-      "filetype": "application/pdf",
-      "page_number": 8
-    },
-<<<<<<< HEAD
+    "metadata": {
+      "data_source": {},
+      "filetype": "application/pdf",
+      "page_number": 8
+    },
     "text": "block1.relative_to(block2)"
   },
   {
     "type": "Title",
     "element_id": "2d2a8e20c6518720b0809cbc368e426d",
-=======
-    "text": "block1.is in(block2)"
+    "metadata": {
+      "data_source": {},
+      "filetype": "application/pdf",
+      "page_number": 8
+    },
+    "text": "; block1.union(block2)"
+  },
+  {
+    "type": "Title",
+    "element_id": "bbe76c47c2b224b02cd7e9b83f8b27d6",
+    "metadata": {
+      "data_source": {},
+      "filetype": "application/pdf",
+      "page_number": 8
+    },
+    "text": "; block1. intersect (block2)"
+  },
+  {
+    "type": "Title",
+    "element_id": "1c1464d6a8f85d78202f67293ee7ac42",
+    "metadata": {
+      "data_source": {},
+      "filetype": "application/pdf",
+      "page_number": 8
+    },
+    "text": "block.shift(dx, dy)"
+  },
+  {
+    "type": "Title",
+    "element_id": "a8b679b2071d96251da84085e2c4edd5",
+    "metadata": {
+      "data_source": {},
+      "filetype": "application/pdf",
+      "page_number": 8
+    },
+    "text": "block1.is_in(block2)"
   },
   {
     "type": "Title",
     "element_id": "8dcb74f5ee2eabd0d8e966d46bcdf3be",
->>>>>>> 5b994f37
-    "metadata": {
-      "data_source": {},
-      "filetype": "application/pdf",
-      "page_number": 8
-    },
-<<<<<<< HEAD
-    "text": "; block1.union(block2)"
-  },
-  {
-    "type": "Title",
-    "element_id": "bbe76c47c2b224b02cd7e9b83f8b27d6",
-=======
+    "metadata": {
+      "data_source": {},
+      "filetype": "application/pdf",
+      "page_number": 8
+    },
     "text": "block.scale(fx, fy)"
   },
   {
     "type": "Title",
     "element_id": "1c1464d6a8f85d78202f67293ee7ac42",
->>>>>>> 5b994f37
-    "metadata": {
-      "data_source": {},
-      "filetype": "application/pdf",
-      "page_number": 8
-    },
-<<<<<<< HEAD
-    "text": "; block1. intersect (block2)"
-=======
+    "metadata": {
+      "data_source": {},
+      "filetype": "application/pdf",
+      "page_number": 8
+    },
     "text": "block.shift(dx, dy)"
->>>>>>> 5b994f37
   },
   {
     "type": "Title",
@@ -1031,21 +952,13 @@
   },
   {
     "type": "Title",
-<<<<<<< HEAD
-    "element_id": "a8b679b2071d96251da84085e2c4edd5",
-=======
     "element_id": "aac9bbf1c375a005651b5d2929778d3b",
->>>>>>> 5b994f37
-    "metadata": {
-      "data_source": {},
-      "filetype": "application/pdf",
-      "page_number": 8
-    },
-<<<<<<< HEAD
-    "text": "block1.is_in(block2)"
-=======
+    "metadata": {
+      "data_source": {},
+      "filetype": "application/pdf",
+      "page_number": 8
+    },
     "text": "block1.relative to(block2)"
->>>>>>> 5b994f37
   },
   {
     "type": "Title",
@@ -1080,31 +993,103 @@
   },
   {
     "type": "Title",
-<<<<<<< HEAD
+    "element_id": "abf4059c5c98ff5bbd0dde9f8c2b7c75",
+    "metadata": {
+      "data_source": {},
+      "filetype": "application/pdf",
+      "page_number": 8
+    },
+    "text": "Operation Name"
+  },
+  {
+    "type": "Title",
     "element_id": "579541645a12f99318cb8af4996bcfed",
-=======
+    "metadata": {
+      "data_source": {},
+      "filetype": "application/pdf",
+      "page_number": 8
+    },
+    "text": "block. crop_image (image)"
+  },
+  {
+    "type": "NarrativeText",
+    "element_id": "d0370ef2a03c9a5d90035c78468ddc4a",
+    "metadata": {
+      "data_source": {},
+      "filetype": "application/pdf",
+      "page_number": 8
+    },
+    "text": "Whether block] is inside of block2"
+  },
+  {
+    "type": "Title",
+    "element_id": "fdf3d6c91387c02a0cdaa1ff6b3c67c5",
+    "metadata": {
+      "data_source": {},
+      "filetype": "application/pdf",
+      "page_number": 8
+    },
+    "text": "Obtain the image segments in the block region"
+  },
+  {
+    "type": "NarrativeText",
+    "element_id": "8779ed36a99a170ca51b9d0ebd962dbd",
+    "metadata": {
+      "data_source": {},
+      "filetype": "application/pdf",
+      "page_number": 8
+    },
+    "text": "Return the intersection region of block and block2. . . . Coordinate type to be determined based on the inputs."
+  },
+  {
+    "type": "NarrativeText",
+    "element_id": "764dc4dc4c29841100556773883b1a2a",
+    "metadata": {
+      "data_source": {},
+      "filetype": "application/pdf",
+      "page_number": 8
+    },
+    "text": "Scale the current block given the ratio ion in x and y di"
+  },
+  {
+    "type": "NarrativeText",
+    "element_id": "e1221744f94c23146aebf57328612db9",
+    "metadata": {
+      "data_source": {},
+      "filetype": "application/pdf",
+      "page_number": 8
+    },
+    "text": "Return the union region of block1 and block2. . . . Coordinate type to be determined based on the inputs."
+  },
+  {
+    "type": "NarrativeText",
+    "element_id": "d3338d0bde9e7ff461688091e4eb7a37",
+    "metadata": {
+      "data_source": {},
+      "filetype": "application/pdf",
+      "page_number": 8
+    },
+    "text": "Convert the absolute coordinates of block to ' ' relative coordinates to block2"
+  },
+  {
+    "type": "Title",
     "element_id": "526e0087cc3f254d9f86f6c7d8e23d95",
->>>>>>> 5b994f37
-    "metadata": {
-      "data_source": {},
-      "filetype": "application/pdf",
-      "page_number": 8
-    },
-<<<<<<< HEAD
-    "text": "block. crop_image (image)"
-=======
+    "metadata": {
+      "data_source": {},
+      "filetype": "application/pdf",
+      "page_number": 8
+    },
     "text": "Description"
->>>>>>> 5b994f37
-  },
-  {
-    "type": "NarrativeText",
-    "element_id": "d0370ef2a03c9a5d90035c78468ddc4a",
-    "metadata": {
-      "data_source": {},
-      "filetype": "application/pdf",
-      "page_number": 8
-    },
-    "text": "Whether block] is inside of block2"
+  },
+  {
+    "type": "NarrativeText",
+    "element_id": "a4a5a9b7ca2c2e7d069e8d933f2fce6f",
+    "metadata": {
+      "data_source": {},
+      "filetype": "application/pdf",
+      "page_number": 8
+    },
+    "text": "Calculate the absolute coordinates of block1 given . the canvas block2’s absolute coordinates"
   },
   {
     "type": "UncategorizedText",
@@ -1118,75 +1103,43 @@
   },
   {
     "type": "NarrativeText",
-<<<<<<< HEAD
-    "element_id": "8779ed36a99a170ca51b9d0ebd962dbd",
-=======
     "element_id": "494d23eb529015f662df16e6da39f810",
->>>>>>> 5b994f37
-    "metadata": {
-      "data_source": {},
-      "filetype": "application/pdf",
-      "page_number": 8
-    },
-<<<<<<< HEAD
-    "text": "Return the intersection region of block and block2. . . . Coordinate type to be determined based on the inputs."
-  },
-  {
-    "type": "NarrativeText",
-    "element_id": "764dc4dc4c29841100556773883b1a2a",
-=======
+    "metadata": {
+      "data_source": {},
+      "filetype": "application/pdf",
+      "page_number": 8
+    },
     "text": "Scale the current block given the ratio in x and y direction"
   },
   {
     "type": "NarrativeText",
     "element_id": "d3b069f9dcc24bfac92a6de9e26f2501",
->>>>>>> 5b994f37
-    "metadata": {
-      "data_source": {},
-      "filetype": "application/pdf",
-      "page_number": 8
-    },
-<<<<<<< HEAD
-    "text": "Scale the current block given the ratio ion in x and y di"
-  },
-  {
-    "type": "NarrativeText",
-    "element_id": "e1221744f94c23146aebf57328612db9",
-=======
+    "metadata": {
+      "data_source": {},
+      "filetype": "application/pdf",
+      "page_number": 8
+    },
     "text": "Convert the absolute coordinates of block1 to relative coordinates to block2"
   },
   {
     "type": "NarrativeText",
     "element_id": "bb15ecc186d598c93a1cffa30e9e1b6e",
->>>>>>> 5b994f37
-    "metadata": {
-      "data_source": {},
-      "filetype": "application/pdf",
-      "page_number": 8
-    },
-<<<<<<< HEAD
-    "text": "Return the union region of block1 and block2. . . . Coordinate type to be determined based on the inputs."
-  },
-  {
-    "type": "NarrativeText",
-    "element_id": "d3338d0bde9e7ff461688091e4eb7a37",
-=======
+    "metadata": {
+      "data_source": {},
+      "filetype": "application/pdf",
+      "page_number": 8
+    },
     "text": "Calculate the absolute coordinates of block1 given the canvas block2’s absolute coordinates"
   },
   {
     "type": "NarrativeText",
     "element_id": "401c342fc214105b4a45dba74c62cae0",
->>>>>>> 5b994f37
-    "metadata": {
-      "data_source": {},
-      "filetype": "application/pdf",
-      "page_number": 8
-    },
-<<<<<<< HEAD
-    "text": "Convert the absolute coordinates of block to ' ' relative coordinates to block2"
-=======
+    "metadata": {
+      "data_source": {},
+      "filetype": "application/pdf",
+      "page_number": 8
+    },
     "text": "Return the intersection region of block1 and block2. Coordinate type to be determined based on the inputs."
->>>>>>> 5b994f37
   },
   {
     "type": "NarrativeText",
@@ -1199,23 +1152,14 @@
     "text": "Return the union region of block1 and block2. Coordinate type to be determined based on the inputs."
   },
   {
-<<<<<<< HEAD
-    "type": "NarrativeText",
-    "element_id": "a4a5a9b7ca2c2e7d069e8d933f2fce6f",
-=======
     "type": "Title",
     "element_id": "7d52bf6c2abc8aebeda26c2400f00ddd",
->>>>>>> 5b994f37
-    "metadata": {
-      "data_source": {},
-      "filetype": "application/pdf",
-      "page_number": 8
-    },
-<<<<<<< HEAD
-    "text": "Calculate the absolute coordinates of block1 given . the canvas block2’s absolute coordinates"
-=======
+    "metadata": {
+      "data_source": {},
+      "filetype": "application/pdf",
+      "page_number": 8
+    },
     "text": "block.crop image(image)"
->>>>>>> 5b994f37
   },
   {
     "type": "Title",
@@ -1559,87 +1503,63 @@
   },
   {
     "type": "NarrativeText",
-<<<<<<< HEAD
     "element_id": "fb1f3ee23a16d3fc5e96f8dbe30622da",
-=======
+    "metadata": {
+      "data_source": {},
+      "filetype": "application/pdf",
+      "page_number": 12
+    },
+    "text": "structure, two object detection models have been trained to recognize individual columns and tokens, respectively. A small training set (400 images with approxi- mately 100 annotations each) is curated via the active learning based annotation tool in LayoutParser. The models learn to identify both the categories and regions for each token or column via their distinct visual features. The layout data structure enables easy grouping of the tokens within each column, and rearranging columns to achieve the correct reading orders based on the horizontal position. Errors are identified and rectified via checking the consistency of the model predictions. Therefore, though trained on a small dataset, the pipeline achieves a high level of layout detection accuracy: it achieves a 96.97 AP score across 5 categories for the column detection model, and a 89.23 AP acros 4 categories for the token detection model. Ss"
+  },
+  {
+    "type": "NarrativeText",
     "element_id": "164904dc2ff256763b3e64f1b56a784e",
->>>>>>> 5b994f37
     "metadata": {
       "data_source": {},
       "filetype": "application/pdf",
       "page_number": 12
     },
-<<<<<<< HEAD
-    "text": "structure, two object detection models have been trained to recognize individual columns and tokens, respectively. A small training set (400 images with approxi- mately 100 annotations each) is curated via the active learning based annotation tool in LayoutParser. The models learn to identify both the categories and regions for each token or column via their distinct visual features. The layout data structure enables easy grouping of the tokens within each column, and rearranging columns to achieve the correct reading orders based on the horizontal position. Errors are identified and rectified via checking the consistency of the model predictions. Therefore, though trained on a small dataset, the pipeline achieves a high level of layout detection accuracy: it achieves a 96.97 AP score across 5 categories for the column detection model, and a 89.23 AP acros 4 categories for the token detection model. Ss"
-=======
     "text": "To decipher the complicated layout"
->>>>>>> 5b994f37
-  },
-  {
-    "type": "NarrativeText",
-    "element_id": "9b51c55d2dd4ffd289138fc4f66e11e6",
+  },
+  {
+    "type": "NarrativeText",
+    "element_id": "0da8a4cf7f2b258bd236e10ec86f1b7b",
     "metadata": {
       "data_source": {},
       "filetype": "application/pdf",
       "page_number": 12
     },
-    "text": "structure, two object detection models have been trained to recognize individual columns and tokens, respectively. A small training set (400 images with approxi- mately 100 annotations each) is curated via the active learning based annotation tool [32] in LayoutParser. The models learn to identify both the categories and regions for each token or column via their distinct visual features. The layout data structure enables easy grouping of the tokens within each column, and rearranging columns to achieve the correct reading orders based on the horizontal position. Errors are identiﬁed and rectiﬁed via checking the consistency of the model predictions. Therefore, though trained on a small dataset, the pipeline achieves a high level of layout detection accuracy: it achieves a 96.97 AP [19] score across 5 categories for the column detection model, and a 89.23 AP across 4 categories for the token detection model."
-  },
-  {
-    "type": "NarrativeText",
-    "element_id": "0da8a4cf7f2b258bd236e10ec86f1b7b",
+    "text": "A combination of character recognition methods is developed to tackle the unique challenges in this document. In our experiments, we found that irregular spacing between the tokens led to a low character recognition recall rate, whereas existing OCR models tend to perform better on densely-arranged texts. To overcome this challenge, we create a document reorganization algorithm that rearranges the text based on the token bounding boxes detected in the layout analysis step. Figure [4] (b) illustrates the generated image of dense text, which is sent to the OCR APIs as a whole to reduce the transaction costs. The flexible coordinate system in LayoutParser is used to transform the OCR results relative o their original positions on the page."
+  },
+  {
+    "type": "NarrativeText",
+    "element_id": "b3de7b2b31853f6344b9aa9ff913d148",
     "metadata": {
       "data_source": {},
       "filetype": "application/pdf",
       "page_number": 12
     },
-    "text": "A combination of character recognition methods is developed to tackle the unique challenges in this document. In our experiments, we found that irregular spacing between the tokens led to a low character recognition recall rate, whereas existing OCR models tend to perform better on densely-arranged texts. To overcome this challenge, we create a document reorganization algorithm that rearranges the text based on the token bounding boxes detected in the layout analysis step. Figure [4] (b) illustrates the generated image of dense text, which is sent to the OCR APIs as a whole to reduce the transaction costs. The flexible coordinate system in LayoutParser is used to transform the OCR results relative o their original positions on the page."
-  },
-  {
-    "type": "NarrativeText",
-<<<<<<< HEAD
-    "element_id": "b3de7b2b31853f6344b9aa9ff913d148",
-=======
-    "element_id": "07be9fda679b805e67cf5e563eada033",
->>>>>>> 5b994f37
+    "text": "Overall, it is possible to create an intricate and highly accurate digitization pipeline for large-scale digitization using LayoutParser. The pipeline avoids specifying the complicated rules used in traditional methods, is straightforwar o develop, and is robust to outliers. The DL models also generate fine-graine results that enable creative approaches like page reorganization for OCR."
+  },
+  {
+    "type": "NarrativeText",
+    "element_id": "d11adbfd88959ce24fbfdc7f8155e777",
     "metadata": {
       "data_source": {},
       "filetype": "application/pdf",
       "page_number": 12
     },
-<<<<<<< HEAD
-    "text": "Overall, it is possible to create an intricate and highly accurate digitization pipeline for large-scale digitization using LayoutParser. The pipeline avoids specifying the complicated rules used in traditional methods, is straightforwar o develop, and is robust to outliers. The DL models also generate fine-graine results that enable creative approaches like page reorganization for OCR."
-=======
-    "text": "Additionally, it is common for historical documents to use unique fonts with diﬀerent glyphs, which signiﬁcantly degrades the accuracy of OCR models trained on modern texts. In this document, a special ﬂat font is used for printing numbers and could not be detected by oﬀ-the-shelf OCR engines. Using the highly ﬂexible functionalities from LayoutParser, a pipeline approach is constructed that achieves a high recognition accuracy with minimal eﬀort. As the characters have unique visual structures and are usually clustered together, we train the layout model to identify number regions with a dedicated category. Subsequently, LayoutParser crops images within these regions, and identiﬁes characters within them using a self-trained OCR model based on a CNN-RNN [6]. The model detects a total of 15 possible categories, and achieves a 0.98 Jaccard score16 and a 0.17 average Levinstein distances17 for token prediction on the test set."
->>>>>>> 5b994f37
-  },
-  {
-    "type": "NarrativeText",
-    "element_id": "069379b2abcf2bed44f13bdaea90ec2d",
+    "text": "16 This measures the overlap between the detected and ground-truth characters, and"
+  },
+  {
+    "type": "NarrativeText",
+    "element_id": "95e7dbe0f90f87d45b545345ab9f088c",
     "metadata": {
       "data_source": {},
       "filetype": "application/pdf",
       "page_number": 12
     },
-    "text": "Overall, it is possible to create an intricate and highly accurate digitization pipeline for large-scale digitization using LayoutParser. The pipeline avoids specifying the complicated rules used in traditional methods, is straightforward to develop, and is robust to outliers. The DL models also generate ﬁne-grained results that enable creative approaches like page reorganization for OCR."
-  },
-  {
-    "type": "NarrativeText",
-<<<<<<< HEAD
-    "element_id": "95e7dbe0f90f87d45b545345ab9f088c",
-=======
-    "element_id": "d11adbfd88959ce24fbfdc7f8155e777",
->>>>>>> 5b994f37
-    "metadata": {
-      "data_source": {},
-      "filetype": "application/pdf",
-      "page_number": 12
-    },
-<<<<<<< HEAD
     "text": "Additionally, it is common for historical documents to use unique font with different glyphs, which significantly degrades the accuracy of OCR mode rained on modern texts. In this document, a special flat font is used for printin; numbers and could not be detected by off-the-shelf OCR engines. Using the high flexible functionalities from LayoutParser, a pipeline approach is constructed hat achieves a high recognition accuracy with minimal effort. As the characters have unique visual structures and are usually clustered together, we train the ayout model to identify number regions with a dedicated category. Subsequently, LayoutParser crops images within these regions, and identifies characters within hem using a self-trained OCR model based on a CNN-RNN [6]. The mode detects a total of 15 possible categories, and achieves a 0.98 Jaccard scor™| an a 0.17 average Levinstein distance{™\"] for token prediction on the test set."
-=======
-    "text": "16 This measures the overlap between the detected and ground-truth characters, and"
->>>>>>> 5b994f37
   },
   {
     "type": "NarrativeText",
@@ -1863,57 +1783,33 @@
   },
   {
     "type": "NarrativeText",
-<<<<<<< HEAD
     "element_id": "b78cf5a4f6ea565f45189ff1937f61c1",
-=======
-    "element_id": "44c5093519506610b07942b24d966d77",
->>>>>>> 5b994f37
     "metadata": {
       "data_source": {},
       "filetype": "application/pdf",
       "page_number": 14
     },
-<<<<<<< HEAD
     "text": "Deng, Y., Kanervisto, A., Ling, J., Rush, A.M.: Image-to-markup generation with coarse-to-fine attention. In: International Conference on Machine Learning. pp. 980-989. PMLR (2017)"
   },
   {
     "type": "NarrativeText",
     "element_id": "5d6b161fcb91737b323f0e3d2f582ad9",
-=======
-    "text": "Hierarchical Image Database. In: CVPR09 (2009)"
-  },
-  {
-    "type": "NarrativeText",
-    "element_id": "ad1bf75fc53d123c878f8254f9304c9f",
->>>>>>> 5b994f37
     "metadata": {
       "data_source": {},
       "filetype": "application/pdf",
       "page_number": 14
     },
-<<<<<<< HEAD
     "text": "Ganin, Y., Lempitsky, V.: Unsupervised domain adaptation by backpropagation. In: International conference on machine learning. pp. 1180-1189. PMLR (2015)"
   },
   {
     "type": "NarrativeText",
     "element_id": "1f98d96e52caae2b52cb2bbf7b3073d8",
-=======
-    "text": "[6] Deng, Y., Kanervisto, A., Ling, J., Rush, A.M.: Image-to-markup generation with coarse-to-ﬁne attention. In: International Conference on Machine Learning. pp. 980–989. PMLR (2017)"
-  },
-  {
-    "type": "NarrativeText",
-    "element_id": "c6e835fe03323406543926cc0f5a94de",
->>>>>>> 5b994f37
     "metadata": {
       "data_source": {},
       "filetype": "application/pdf",
       "page_number": 14
     },
-<<<<<<< HEAD
     "text": "Hierarchical Image Database. In: CVPRO9 (2009)"
-=======
-    "text": "[7] Ganin, Y., Lempitsky, V.: Unsupervised domain adaptation by backpropagation. In: International conference on machine learning. pp. 1180–1189. PMLR (2015)"
->>>>>>> 5b994f37
   },
   {
     "type": "Title",
@@ -1936,205 +1832,203 @@
     "text": "15"
   },
   {
-<<<<<<< HEAD
     "type": "Title",
     "element_id": "7857132f821cbd55f457294878095b42",
-=======
-    "type": "UncategorizedText",
-    "element_id": "16390873ae6b6a173fc894a873bab022",
->>>>>>> 5b994f37
-    "metadata": {
-      "data_source": {},
-      "filetype": "application/pdf",
-      "page_number": 15
-    },
-<<<<<<< HEAD
+    "metadata": {
+      "data_source": {},
+      "filetype": "application/pdf",
+      "page_number": 15
+    },
     "text": "Kay, A.: Tesseract: An open-source optical character recognition engine. Linux J."
   },
   {
     "type": "NarrativeText",
     "element_id": "a18eef0586a48c488a1e4a9736abe02e",
-=======
-    "text": "[9]"
-  },
-  {
-    "type": "NarrativeText",
-    "element_id": "068bf90a7743f50c4a00d4827035e42f",
->>>>>>> 5b994f37
-    "metadata": {
-      "data_source": {},
-      "filetype": "application/pdf",
-      "page_number": 15
-    },
-<<<<<<< HEAD
+    "metadata": {
+      "data_source": {},
+      "filetype": "application/pdf",
+      "page_number": 15
+    },
     "text": "20 Long, J., Shelhamer, E., Darrell, T.: Fully convolutional networks for semantic segmentation. In: Proceedings of the IEEE conference on computer vision and pattern recognition. pp. 3431-3440 (2015)"
   },
   {
     "type": "NarrativeText",
     "element_id": "b40f8283df0ddbc968d7dd0000ccff63",
-=======
-    "text": "[11] Harley, A.W., Ufkes, A., Derpanis, K.G.: Evaluation of deep convolutional nets for document image classiﬁcation and retrieval. In: 2015 13th International Conference on Document Analysis and Recognition (ICDAR). pp. 991–995. IEEE (2015) [12] He, K., Gkioxari, G., Doll´ar, P., Girshick, R.: Mask r-cnn. In: Proceedings of the"
-  },
-  {
-    "type": "NarrativeText",
-    "element_id": "813cac1316043d454f3c928740435736",
->>>>>>> 5b994f37
-    "metadata": {
-      "data_source": {},
-      "filetype": "application/pdf",
-      "page_number": 15
-    },
-<<<<<<< HEAD
+    "metadata": {
+      "data_source": {},
+      "filetype": "application/pdf",
+      "page_number": 15
+    },
     "text": "19 Lin, T.Y., Maire, M., Belongie, S., Hays, J., Perona, P., Ramanan, D., Dollar, P., Zitnick, C.L.: Microsoft coco: Common objects in context. In: European conference on computer vision. pp. 740-755. Springer (2014)"
   },
   {
     "type": "NarrativeText",
     "element_id": "53d9c00459d33b39c76ebacf58c0b889",
-=======
-    "text": "[10] Graves, A., Fern´andez, S., Gomez, F., Schmidhuber, J.: Connectionist temporal classiﬁcation: labelling unsegmented sequence data with recurrent neural networks. In: Proceedings of the 23rd international conference on Machine learning. pp. 369–376 (2006)"
-  },
-  {
-    "type": "NarrativeText",
-    "element_id": "2f103adde52e35a8853cbb476720a6ef",
->>>>>>> 5b994f37
-    "metadata": {
-      "data_source": {},
-      "filetype": "application/pdf",
-      "page_number": 15
-    },
-<<<<<<< HEAD
+    "metadata": {
+      "data_source": {},
+      "filetype": "application/pdf",
+      "page_number": 15
+    },
     "text": "18 Li, M., Cui, L., Huang, S., Wei, F., Zhou, M., Li, Z.: Tablebank: Table benchmark for image-based table detection and recognition. arXiv preprint arXiv:1903.01949 (2019)"
   },
   {
     "type": "NarrativeText",
     "element_id": "4dc1aecd877158d9712f322351204196",
-=======
-    "text": "[8] Gardner, M., Grus, J., Neumann, M., Tafjord, O., Dasigi, P., Liu, N., Peters, M., Schmitz, M., Zettlemoyer, L.: Allennlp: A deep semantic natural language processing platform. arXiv preprint arXiv:1803.07640 (2018) (cid:32)Lukasz Garncarek, Powalski, R., Stanis(cid:32)lawek, T., Topolski, B., Halama, P., Grali´nski, F.: Lambert: Layout-aware (language) modeling using bert for in- formation extraction (2020)"
-  },
-  {
-    "type": "Title",
-    "element_id": "4d54eb351d8fc3bfbbf7286aa15eabe3",
->>>>>>> 5b994f37
-    "metadata": {
-      "data_source": {},
-      "filetype": "application/pdf",
-      "page_number": 15
-    },
-<<<<<<< HEAD
+    "metadata": {
+      "data_source": {},
+      "filetype": "application/pdf",
+      "page_number": 15
+    },
     "text": "17 Lee, B.C.G., Mears, J., Jakeway, E., Ferriter, M., Adams, C., Yarasavage, N., Thomas, D., Zwaard, K., Weld, D.S.: The Newspaper Navigator Dataset: Extracting Headlines and Visual Content from 16 Million Historic Newspaper Pages in Chronicling America, p. 3055-3062. Association for Computing Machinery, New York, NY, USA (2020),"
   },
   {
     "type": "NarrativeText",
     "element_id": "59f66be2011d07678f43eb25cfea53a2",
-=======
-    "text": "IEEE international conference on computer vision. pp. 2961–2969 (2017)"
+    "metadata": {
+      "data_source": {},
+      "filetype": "application/pdf",
+      "page_number": 15
+    },
+    "text": "Lee, B.C., Weld, D.S.: Newspaper navigator: Open faceted search for 1.5 million images. In: Adjunct Publication of the 33rd Annual ACM Sym- posium on User Interface Software and Technology. p. 120-122. UIST 20 Adjunct, Association for Computing Machinery, New York, NY, USA (2020). https: //doi.org/10.1145/3379350.3416143"
+  },
+  {
+    "type": "NarrativeText",
+    "element_id": "fb595afb69e77a5a3ef436f976e7579d",
+    "metadata": {
+      "data_source": {},
+      "filetype": "application/pdf",
+      "page_number": 15
+    },
+    "text": "Lamiroy, B., Lopresti, D.: An open architecture for end-to-end document analysis benchmarking. In: 2011 International Conference on Document Analysis and Recognition. pp. 42-47. IEEE (2011)"
+  },
+  {
+    "type": "NarrativeText",
+    "element_id": "c1248c3178d62bd9cb38859bbf4bb51f",
+    "metadata": {
+      "data_source": {},
+      "filetype": "application/pdf",
+      "page_number": 15
+    },
+    "text": "Neudecker, C., Schlarb, S., Dogan, Z.M., Missier, P., Sufi, $., Williams, A., Wolsten- croft, K.: An experimental workflow development platform for historical document digitisation and analysis. In: Proceedings of the 2011 workshop on historical document imaging and processing. pp. 161-168 (2011)"
+  },
+  {
+    "type": "NarrativeText",
+    "element_id": "147ddcf6d0856ab913893206ad3bb53c",
+    "metadata": {
+      "data_source": {},
+      "filetype": "application/pdf",
+      "page_number": 15
+    },
+    "text": "Oliveira, S.A., Seguin, B., Kaplan, F.: dhsegment: A generic deep-learning approach for document segmentation. In: 2018 16th International Conference on Frontiers in Handwriting Recognition (ICFHR). pp. 7-12. IEEE (2018)"
+  },
+  {
+    "type": "NarrativeText",
+    "element_id": "3b8dd26f91754505cdd48d05185a889f",
+    "metadata": {
+      "data_source": {},
+      "filetype": "application/pdf",
+      "page_number": 15
+    },
+    "text": "Harley, A.W., Ufkes, A., Derpanis, K.G.: Evaluation of deep convolutional nets for document image classification and retrieval. In: 2015 13th International Conference on Document Analysis and Recognition (ICDAR). pp. 991-995. IEEE (2015) He, K., Gkioxari, G., Dollar, P., Girshick, R.: Mask r-cnn. In: Proceedings of the"
+  },
+  {
+    "type": "NarrativeText",
+    "element_id": "8247377fedef0d6ced6bc8177e9ab177",
+    "metadata": {
+      "data_source": {},
+      "filetype": "application/pdf",
+      "page_number": 15
+    },
+    "text": "Graves, A., Fernandez, $., Gomez, F., Schmidhuber, J.: Connectionist temporal classification: labelling unsegmented sequence data with recurrent neural networks. In: Proceedings of the 23rd international conference on Machine learning. pp. 369-376 (2006)"
+  },
+  {
+    "type": "NarrativeText",
+    "element_id": "6d2176754bc7d277f0e7168e44ab68f6",
+    "metadata": {
+      "data_source": {},
+      "filetype": "application/pdf",
+      "page_number": 15
+    },
+    "text": "He, K., Zhang, X., Ren, S., Sun, J.: Deep residual learning for image recognition. In: Proceedings of the IEEE conference on computer vision and pattern recognition. pp. 770-778 (2016)"
+  },
+  {
+    "type": "NarrativeText",
+    "element_id": "c91f2756d863040422ec8d6d73e34e59",
+    "metadata": {
+      "data_source": {},
+      "filetype": "application/pdf",
+      "page_number": 15
+    },
+    "text": "Gardner, M., Grus, J., Neumann, M., Tafjord, O., Dasigi, P., Liu, N., Peters, M., Schmitz, M., Zettlemoyer, L.: Allennlp: A deep semantic natural language processing platform. arXiv preprint arXiv:1803.07640 (2018) Lukasz Garncarek, Powalski, R., Stanistawek, T., Topolski, B., Halama, P., Graliriski, F.: Lambert: Layout-aware (language) modeling using bert for in- formation extraction (2020)"
+  },
+  {
+    "type": "Title",
+    "element_id": "64517c08c76876226b3332d4ad050abd",
+    "metadata": {
+      "data_source": {},
+      "filetype": "application/pdf",
+      "page_number": 15
+    },
+    "text": "IEEE international conference on computer vision. pp. 2961-2969 (2017)"
   },
   {
     "type": "NarrativeText",
     "element_id": "124b6b55da69fccc1c06568bda34f63c",
->>>>>>> 5b994f37
-    "metadata": {
-      "data_source": {},
-      "filetype": "application/pdf",
-      "page_number": 15
-    },
-<<<<<<< HEAD
-    "text": "Lee, B.C., Weld, D.S.: Newspaper navigator: Open faceted search for 1.5 million images. In: Adjunct Publication of the 33rd Annual ACM Sym- posium on User Interface Software and Technology. p. 120-122. UIST 20 Adjunct, Association for Computing Machinery, New York, NY, USA (2020). https: //doi.org/10.1145/3379350.3416143"
-  },
-  {
-    "type": "NarrativeText",
-    "element_id": "fb595afb69e77a5a3ef436f976e7579d",
-=======
+    "metadata": {
+      "data_source": {},
+      "filetype": "application/pdf",
+      "page_number": 15
+    },
     "text": "[13] He, K., Zhang, X., Ren, S., Sun, J.: Deep residual learning for image recognition. In: Proceedings of the IEEE conference on computer vision and pattern recognition. pp. 770–778 (2016)"
   },
   {
     "type": "Title",
     "element_id": "9b9688203e9cdea89ded788342be4032",
->>>>>>> 5b994f37
-    "metadata": {
-      "data_source": {},
-      "filetype": "application/pdf",
-      "page_number": 15
-    },
-<<<<<<< HEAD
-    "text": "Lamiroy, B., Lopresti, D.: An open architecture for end-to-end document analysis benchmarking. In: 2011 International Conference on Document Analysis and Recognition. pp. 42-47. IEEE (2011)"
-  },
-  {
-    "type": "NarrativeText",
-    "element_id": "c1248c3178d62bd9cb38859bbf4bb51f",
-=======
+    "metadata": {
+      "data_source": {},
+      "filetype": "application/pdf",
+      "page_number": 15
+    },
     "text": "[14] Kay, A.: Tesseract: An open-source optical character recognition engine. Linux J."
   },
   {
     "type": "UncategorizedText",
     "element_id": "e90f44c0e10f9acb4d8f4c5895846d1e",
->>>>>>> 5b994f37
-    "metadata": {
-      "data_source": {},
-      "filetype": "application/pdf",
-      "page_number": 15
-    },
-<<<<<<< HEAD
-    "text": "Neudecker, C., Schlarb, S., Dogan, Z.M., Missier, P., Sufi, $., Williams, A., Wolsten- croft, K.: An experimental workflow development platform for historical document digitisation and analysis. In: Proceedings of the 2011 workshop on historical document imaging and processing. pp. 161-168 (2011)"
-  },
-  {
-    "type": "NarrativeText",
-    "element_id": "147ddcf6d0856ab913893206ad3bb53c",
-=======
+    "metadata": {
+      "data_source": {},
+      "filetype": "application/pdf",
+      "page_number": 15
+    },
     "text": "2007(159), 2 (Jul 2007)"
   },
   {
     "type": "NarrativeText",
     "element_id": "3e0b97d540b7b43ad61292a89a58137f",
->>>>>>> 5b994f37
-    "metadata": {
-      "data_source": {},
-      "filetype": "application/pdf",
-      "page_number": 15
-    },
-<<<<<<< HEAD
-    "text": "Oliveira, S.A., Seguin, B., Kaplan, F.: dhsegment: A generic deep-learning approach for document segmentation. In: 2018 16th International Conference on Frontiers in Handwriting Recognition (ICFHR). pp. 7-12. IEEE (2018)"
-  },
-  {
-    "type": "NarrativeText",
-    "element_id": "3b8dd26f91754505cdd48d05185a889f",
-=======
+    "metadata": {
+      "data_source": {},
+      "filetype": "application/pdf",
+      "page_number": 15
+    },
     "text": "[15] Lamiroy, B., Lopresti, D.: An open architecture for end-to-end document analysis benchmarking. In: 2011 International Conference on Document Analysis and Recognition. pp. 42–47. IEEE (2011)"
   },
   {
     "type": "NarrativeText",
     "element_id": "80498c312fd32cb744e5953dfef18604",
->>>>>>> 5b994f37
-    "metadata": {
-      "data_source": {},
-      "filetype": "application/pdf",
-      "page_number": 15
-    },
-<<<<<<< HEAD
-    "text": "Harley, A.W., Ufkes, A., Derpanis, K.G.: Evaluation of deep convolutional nets for document image classification and retrieval. In: 2015 13th International Conference on Document Analysis and Recognition (ICDAR). pp. 991-995. IEEE (2015) He, K., Gkioxari, G., Dollar, P., Girshick, R.: Mask r-cnn. In: Proceedings of the"
-  },
-  {
-    "type": "NarrativeText",
-    "element_id": "8247377fedef0d6ced6bc8177e9ab177",
-=======
+    "metadata": {
+      "data_source": {},
+      "filetype": "application/pdf",
+      "page_number": 15
+    },
     "text": "[16] Lee, B.C., Weld, D.S.: Newspaper navigator: Open faceted search for 1.5 million images. In: Adjunct Publication of the 33rd Annual ACM Sym- posium on User Interface Software and Technology. p. 120–122. UIST ’20 Adjunct, Association for Computing Machinery, New York, NY, USA (2020). https://doi.org/10.1145/3379350.3416143, https://doi-org.offcampus. lib.washington.edu/10.1145/3379350.3416143"
   },
   {
     "type": "NarrativeText",
     "element_id": "09cfad31b28b1315b0bc7bd219136057",
->>>>>>> 5b994f37
-    "metadata": {
-      "data_source": {},
-      "filetype": "application/pdf",
-      "page_number": 15
-    },
-<<<<<<< HEAD
-    "text": "Graves, A., Fernandez, $., Gomez, F., Schmidhuber, J.: Connectionist temporal classification: labelling unsegmented sequence data with recurrent neural networks. In: Proceedings of the 23rd international conference on Machine learning. pp. 369-376 (2006)"
-  },
-  {
-    "type": "NarrativeText",
-    "element_id": "6d2176754bc7d277f0e7168e44ab68f6",
-=======
+    "metadata": {
+      "data_source": {},
+      "filetype": "application/pdf",
+      "page_number": 15
+    },
     "text": "[17] Lee, B.C.G., Mears, J., Jakeway, E., Ferriter, M., Adams, C., Yarasavage, N., Thomas, D., Zwaard, K., Weld, D.S.: The Newspaper Navigator Dataset: Extracting Headlines and Visual Content from 16 Million Historic Newspaper Pages in Chronicling America, p. 3055–3062. Association for Computing Machinery, New York, NY, USA (2020), https://doi.org/10.1145/3340531.3412767"
   },
   {
@@ -2150,35 +2044,22 @@
   {
     "type": "NarrativeText",
     "element_id": "890eb2d0b6b7dbf00a5e0a4ad2f82107",
->>>>>>> 5b994f37
-    "metadata": {
-      "data_source": {},
-      "filetype": "application/pdf",
-      "page_number": 15
-    },
-<<<<<<< HEAD
-    "text": "He, K., Zhang, X., Ren, S., Sun, J.: Deep residual learning for image recognition. In: Proceedings of the IEEE conference on computer vision and pattern recognition. pp. 770-778 (2016)"
-  },
-  {
-    "type": "NarrativeText",
-    "element_id": "c91f2756d863040422ec8d6d73e34e59",
-=======
+    "metadata": {
+      "data_source": {},
+      "filetype": "application/pdf",
+      "page_number": 15
+    },
     "text": "[19] Lin, T.Y., Maire, M., Belongie, S., Hays, J., Perona, P., Ramanan, D., Doll´ar, P., Zitnick, C.L.: Microsoft coco: Common objects in context. In: European conference on computer vision. pp. 740–755. Springer (2014)"
   },
   {
     "type": "NarrativeText",
     "element_id": "62b12089ccbd0d2dd2f6c292cfa6a6fb",
->>>>>>> 5b994f37
-    "metadata": {
-      "data_source": {},
-      "filetype": "application/pdf",
-      "page_number": 15
-    },
-<<<<<<< HEAD
-    "text": "Gardner, M., Grus, J., Neumann, M., Tafjord, O., Dasigi, P., Liu, N., Peters, M., Schmitz, M., Zettlemoyer, L.: Allennlp: A deep semantic natural language processing platform. arXiv preprint arXiv:1803.07640 (2018) Lukasz Garncarek, Powalski, R., Stanistawek, T., Topolski, B., Halama, P., Graliriski, F.: Lambert: Layout-aware (language) modeling using bert for in- formation extraction (2020)"
-=======
+    "metadata": {
+      "data_source": {},
+      "filetype": "application/pdf",
+      "page_number": 15
+    },
     "text": "[20] Long, J., Shelhamer, E., Darrell, T.: Fully convolutional networks for semantic segmentation. In: Proceedings of the IEEE conference on computer vision and pattern recognition. pp. 3431–3440 (2015)"
->>>>>>> 5b994f37
   },
   {
     "type": "NarrativeText",
@@ -2191,23 +2072,14 @@
     "text": "[21] Neudecker, C., Schlarb, S., Dogan, Z.M., Missier, P., Suﬁ, S., Williams, A., Wolsten- croft, K.: An experimental workﬂow development platform for historical document digitisation and analysis. In: Proceedings of the 2011 workshop on historical document imaging and processing. pp. 161–168 (2011)"
   },
   {
-<<<<<<< HEAD
-    "type": "Title",
-    "element_id": "64517c08c76876226b3332d4ad050abd",
-=======
     "type": "NarrativeText",
     "element_id": "aae12b8f70e03a3e35015ebda5974ebe",
->>>>>>> 5b994f37
-    "metadata": {
-      "data_source": {},
-      "filetype": "application/pdf",
-      "page_number": 15
-    },
-<<<<<<< HEAD
-    "text": "IEEE international conference on computer vision. pp. 2961-2969 (2017)"
-=======
+    "metadata": {
+      "data_source": {},
+      "filetype": "application/pdf",
+      "page_number": 15
+    },
     "text": "[22] Oliveira, S.A., Seguin, B., Kaplan, F.: dhsegment: A generic deep-learning approach for document segmentation. In: 2018 16th International Conference on Frontiers in Handwriting Recognition (ICFHR). pp. 7–12. IEEE (2018)"
->>>>>>> 5b994f37
   },
   {
     "type": "UncategorizedText",
@@ -2220,98 +2092,84 @@
     "text": "6"
   },
   {
-<<<<<<< HEAD
     "type": "Title",
     "element_id": "e68680fed1b226149789948d16c32bf9",
-=======
-    "type": "NarrativeText",
-    "element_id": "3993b330c2b3b86513c3edbcd33afc91",
->>>>>>> 5b994f37
-    "metadata": {
-      "data_source": {},
-      "filetype": "application/pdf",
-      "page_number": 16
-    },
-<<<<<<< HEAD
+    "metadata": {
+      "data_source": {},
+      "filetype": "application/pdf",
+      "page_number": 16
+    },
     "text": "Zhong, X., Tang, J., Yepes, A.J.: Publaynet:"
   },
   {
     "type": "NarrativeText",
     "element_id": "27ec07c946b04df98a97592fa9341b75",
-=======
-    "text": "Z. Shen et al."
-  },
-  {
-    "type": "NarrativeText",
-    "element_id": "1abcfa28cce9b0f5194dec0d534f28e5",
->>>>>>> 5b994f37
-    "metadata": {
-      "data_source": {},
-      "filetype": "application/pdf",
-      "page_number": 16
-    },
-<<<<<<< HEAD
+    "metadata": {
+      "data_source": {},
+      "filetype": "application/pdf",
+      "page_number": 16
+    },
     "text": "23 Paszke, A., Gross, S., Chintala, S., Chanan, G., Yang, E., DeVito, Z., Lin, Z., Desmaison, A., Antiga, L., Lerer, A.: Automatic differentiation in pytorch (2017) Paszke, A., Gross, S., Massa, F., Lerer, A., Bradbury, J., Chanan, G., Killeen, T., Lin, Z., Gimelshein, N., Antiga, L., et al.: Pytorch: An imperative style, high-performance deep learning library. arXiv preprint arXiv:1912.01703 (2019) Pletschacher, S., Antonacopoulos, A.: The page (page analysis and ground-truth elements) format framework. In: 2010 20th International Conference on Pattern Recognition. pp. 257-260. IEEE (2010)"
   },
   {
     "type": "NarrativeText",
     "element_id": "eb3bd69b2cad153262fc693c0f82e1e6",
-=======
-    "text": "[27] Qasim, S.R., Mahmood, H., Shafait, F.: Rethinking table recognition using graph neural networks. In: 2019 International Conference on Document Analysis and Recognition (ICDAR). pp. 142–147. IEEE (2019)"
-  },
-  {
-    "type": "NarrativeText",
-    "element_id": "f7c67eae65521c3a753337d08c5a7cc3",
->>>>>>> 5b994f37
-    "metadata": {
-      "data_source": {},
-      "filetype": "application/pdf",
-      "page_number": 16
-    },
-<<<<<<< HEAD
+    "metadata": {
+      "data_source": {},
+      "filetype": "application/pdf",
+      "page_number": 16
+    },
     "text": "Prasad, D., Gadpal, A., Kapadni, K., Visave, M., Sultanpure, K.: Cascadetabnet: An approach for end to end table detection and structure recognition from image- based documents. In: Proceedings of the IEEE/CVF Conference on Computer Vision and Pattern Recognition Workshops. pp. 572-573 (2020)"
   },
   {
     "type": "NarrativeText",
     "element_id": "4fef6bdd2a558157b7c4b909cbaf2bc3",
-=======
-    "text": "[28] Ren, S., He, K., Girshick, R., Sun, J.: Faster r-cnn: Towards real-time object detection with region proposal networks. In: Advances in neural information processing systems. pp. 91–99 (2015)"
-  },
-  {
-    "type": "NarrativeText",
-    "element_id": "4f43b2e563a35ae0208a8626f7e3280e",
->>>>>>> 5b994f37
-    "metadata": {
-      "data_source": {},
-      "filetype": "application/pdf",
-      "page_number": 16
-    },
-<<<<<<< HEAD
+    "metadata": {
+      "data_source": {},
+      "filetype": "application/pdf",
+      "page_number": 16
+    },
     "text": "Qasim, S.R., Mahmood, H., Shafait, F.: Rethinking table recognition using graph neural networks. In: 2019 International Conference on Document Analysis and Recognition (ICDAR). pp. 142-147. IEEE (2019)"
   },
   {
     "type": "NarrativeText",
     "element_id": "5c1681ebfa797b9b2e11a5705a9221c7",
-=======
-    "text": "[31] Shen, Z., Zhang, K., Dell, M.: A large dataset of historical japanese documents with complex layouts. In: Proceedings of the IEEE/CVF Conference on Computer Vision and Pattern Recognition Workshops. pp. 548–549 (2020)"
-  },
-  {
-    "type": "UncategorizedText",
-    "element_id": "b66713d3f2d1689f9174e1cb87429eed",
->>>>>>> 5b994f37
-    "metadata": {
-      "data_source": {},
-      "filetype": "application/pdf",
-      "page_number": 16
-    },
-<<<<<<< HEAD
+    "metadata": {
+      "data_source": {},
+      "filetype": "application/pdf",
+      "page_number": 16
+    },
     "text": "Ren, S., He, K., Girshick, R., Sun, J.: Faster r-cnn: Towards real-time object detection with region proposal networks. In: Advances in neural information processing systems. pp. 91-99 (2015)"
   },
   {
     "type": "NarrativeText",
     "element_id": "ff4c6b7ef8a0c30b6350188ff4482d27",
-=======
-    "text": "[32] Shen, Z., Zhao, J., Dell, M., Yu, Y., Li, W.: Olala: Object-level active learning"
+    "metadata": {
+      "data_source": {},
+      "filetype": "application/pdf",
+      "page_number": 16
+    },
+    "text": "Scarselli, F., Gori, M., Tsoi, A.C., Hagenbuchner, M., Monfardini, G.: The graph neural network model. IEEE transactions on neural networks 20(1), 61-80 (2008) Schreiber, S., Agne, S., Wolf, I., Dengel, A., Ahmed, S.: Deepdesrt: Deep learning for detection and structure recognition of tables in document images. In: 2017 14th IAPR international conference on document analysis and recognition (ICDAR). vol. 1, pp. 1162-1167. IEEE (2017)"
+  },
+  {
+    "type": "NarrativeText",
+    "element_id": "ba485a79e2bae06484c11c18855660cb",
+    "metadata": {
+      "data_source": {},
+      "filetype": "application/pdf",
+      "page_number": 16
+    },
+    "text": "Shen, Z., Zhang, K., Dell, M.: A large dataset of historical japanese documents with complex layouts. In: Proceedings of the IEEE/CVF Conference on Computer Vision and Pattern Recognition Workshops. pp. 548-549 (2020)"
+  },
+  {
+    "type": "UncategorizedText",
+    "element_id": "2434514281dd0a547ee28c2b9d2edb54",
+    "metadata": {
+      "data_source": {},
+      "filetype": "application/pdf",
+      "page_number": 16
+    },
+    "text": "Shen, Z., Zhao, J., Dell, M., Yu, Y., Li, W.: Olala: Object-level active learning"
   },
   {
     "type": "UncategorizedText",
@@ -2326,53 +2184,32 @@
   {
     "type": "NarrativeText",
     "element_id": "219033258f3fff3de33bed379610c8f3",
->>>>>>> 5b994f37
-    "metadata": {
-      "data_source": {},
-      "filetype": "application/pdf",
-      "page_number": 16
-    },
-<<<<<<< HEAD
-    "text": "Scarselli, F., Gori, M., Tsoi, A.C., Hagenbuchner, M., Monfardini, G.: The graph neural network model. IEEE transactions on neural networks 20(1), 61-80 (2008) Schreiber, S., Agne, S., Wolf, I., Dengel, A., Ahmed, S.: Deepdesrt: Deep learning for detection and structure recognition of tables in document images. In: 2017 14th IAPR international conference on document analysis and recognition (ICDAR). vol. 1, pp. 1162-1167. IEEE (2017)"
-  },
-  {
-    "type": "NarrativeText",
-    "element_id": "ba485a79e2bae06484c11c18855660cb",
-=======
+    "metadata": {
+      "data_source": {},
+      "filetype": "application/pdf",
+      "page_number": 16
+    },
     "text": "[23] Paszke, A., Gross, S., Chintala, S., Chanan, G., Yang, E., DeVito, Z., Lin, Z., Desmaison, A., Antiga, L., Lerer, A.: Automatic diﬀerentiation in pytorch (2017) [24] Paszke, A., Gross, S., Massa, F., Lerer, A., Bradbury, J., Chanan, G., Killeen, T., Lin, Z., Gimelshein, N., Antiga, L., et al.: Pytorch: An imperative style, high-performance deep learning library. arXiv preprint arXiv:1912.01703 (2019) [25] Pletschacher, S., Antonacopoulos, A.: The page (page analysis and ground-truth elements) format framework. In: 2010 20th International Conference on Pattern Recognition. pp. 257–260. IEEE (2010)"
   },
   {
     "type": "NarrativeText",
     "element_id": "285ce5849d6fd9036e5d16724c024ab9",
->>>>>>> 5b994f37
-    "metadata": {
-      "data_source": {},
-      "filetype": "application/pdf",
-      "page_number": 16
-    },
-<<<<<<< HEAD
-    "text": "Shen, Z., Zhang, K., Dell, M.: A large dataset of historical japanese documents with complex layouts. In: Proceedings of the IEEE/CVF Conference on Computer Vision and Pattern Recognition Workshops. pp. 548-549 (2020)"
-  },
-  {
-    "type": "UncategorizedText",
-    "element_id": "2434514281dd0a547ee28c2b9d2edb54",
-=======
+    "metadata": {
+      "data_source": {},
+      "filetype": "application/pdf",
+      "page_number": 16
+    },
     "text": "[26] Prasad, D., Gadpal, A., Kapadni, K., Visave, M., Sultanpure, K.: Cascadetabnet: An approach for end to end table detection and structure recognition from image- based documents. In: Proceedings of the IEEE/CVF Conference on Computer Vision and Pattern Recognition Workshops. pp. 572–573 (2020)"
   },
   {
     "type": "NarrativeText",
     "element_id": "a18dcb504d62cb9f8ed4641014b6eeb2",
->>>>>>> 5b994f37
-    "metadata": {
-      "data_source": {},
-      "filetype": "application/pdf",
-      "page_number": 16
-    },
-<<<<<<< HEAD
-    "text": "Shen, Z., Zhao, J., Dell, M., Yu, Y., Li, W.: Olala: Object-level active learning"
-=======
+    "metadata": {
+      "data_source": {},
+      "filetype": "application/pdf",
+      "page_number": 16
+    },
     "text": "[29] Scarselli, F., Gori, M., Tsoi, A.C., Hagenbuchner, M., Monfardini, G.: The graph neural network model. IEEE transactions on neural networks 20(1), 61–80 (2008) [30] Schreiber, S., Agne, S., Wolf, I., Dengel, A., Ahmed, S.: Deepdesrt: Deep learning for detection and structure recognition of tables in document images. In: 2017 14th IAPR international conference on document analysis and recognition (ICDAR). vol. 1, pp. 1162–1167. IEEE (2017)"
->>>>>>> 5b994f37
   },
   {
     "type": "NarrativeText",
@@ -2405,69 +2242,64 @@
     "text": "Xu, Y., Xu, Y., Lv, T., Cui, L., Wei, F., Wang, G., Lu, Y., Florencio, D., Zhang, C., Che, W., et al.: Layoutlmv2: Multi-modal pre-training for visually-rich document understanding. arXiv preprint arXiv:2012.14740 (2020)"
   },
   {
-<<<<<<< HEAD
     "type": "UncategorizedText",
     "element_id": "6a3e1420484d85da6e7a730dbcfcb113",
-=======
-    "type": "Title",
-    "element_id": "93d261a89a8422fb8d166e6cdf95d8f6",
->>>>>>> 5b994f37
-    "metadata": {
-      "data_source": {},
-      "filetype": "application/pdf",
-      "page_number": 16
-    },
-<<<<<<< HEAD
+    "metadata": {
+      "data_source": {},
+      "filetype": "application/pdf",
+      "page_number": 16
+    },
     "text": "Xu, Y., Li, M., Cui, L., Huang, S., Wei, F., Zhou, M.: Layoutlm: Pre-training of"
   },
   {
     "type": "NarrativeText",
     "element_id": "c41797fec3721bb3c407ae8daedd3181",
-=======
-    "text": "github.com/facebookresearch/detectron2 (2019)"
+    "metadata": {
+      "data_source": {},
+      "filetype": "application/pdf",
+      "page_number": 16
+    },
+    "text": "ument layout analysis. In: 2019 International Conference Analysis and Recognition (ICDAR). pp. 1015-1022. https: //doi.org/10.1109/ICDAR.2019.00166"
+  },
+  {
+    "type": "Title",
+    "element_id": "2625b6830768eac986cfee208c0270de",
+    "metadata": {
+      "data_source": {},
+      "filetype": "application/pdf",
+      "page_number": 16
+    },
+    "text": "text and layout for document image understanding (2019)"
   },
   {
     "type": "NarrativeText",
     "element_id": "9dce913bddaa63724f5de64e539b7016",
->>>>>>> 5b994f37
-    "metadata": {
-      "data_source": {},
-      "filetype": "application/pdf",
-      "page_number": 16
-    },
-<<<<<<< HEAD
-    "text": "ument layout analysis. In: 2019 International Conference Analysis and Recognition (ICDAR). pp. 1015-1022. https: //doi.org/10.1109/ICDAR.2019.00166"
-=======
+    "metadata": {
+      "data_source": {},
+      "filetype": "application/pdf",
+      "page_number": 16
+    },
     "text": "based layout annotation. arXiv preprint arXiv:2010.01762 (2020)"
->>>>>>> 5b994f37
-  },
-  {
-    "type": "Title",
-    "element_id": "2625b6830768eac986cfee208c0270de",
-    "metadata": {
-      "data_source": {},
-      "filetype": "application/pdf",
-      "page_number": 16
-    },
-    "text": "text and layout for document image understanding (2019)"
-  },
-  {
-    "type": "Title",
-<<<<<<< HEAD
+  },
+  {
+    "type": "Title",
     "element_id": "aab17a91f125e75f1a0f98c4c542bf4b",
-=======
+    "metadata": {
+      "data_source": {},
+      "filetype": "application/pdf",
+      "page_number": 16
+    },
+    "text": "github. com/facebookresearch/detectron2) (2019)"
+  },
+  {
+    "type": "Title",
     "element_id": "21d399ba787aabbf69a8ca861cbcc4a3",
->>>>>>> 5b994f37
-    "metadata": {
-      "data_source": {},
-      "filetype": "application/pdf",
-      "page_number": 16
-    },
-<<<<<<< HEAD
-    "text": "github. com/facebookresearch/detectron2) (2019)"
-=======
+    "metadata": {
+      "data_source": {},
+      "filetype": "application/pdf",
+      "page_number": 16
+    },
     "text": "[38] Zhong, X., Tang, J., Yepes, A.J.: Publaynet:"
->>>>>>> 5b994f37
   },
   {
     "type": "Title",
