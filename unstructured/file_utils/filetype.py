from __future__ import annotations

import inspect
import os
import re
import zipfile
from enum import Enum
from functools import wraps
from typing import IO, TYPE_CHECKING, Callable, List, Optional

from unstructured.documents.coordinates import PixelSpace
from unstructured.documents.elements import Element, PageBreak
from unstructured.file_utils.encoding import detect_file_encoding, format_encoding_str
from unstructured.nlp.patterns import LIST_OF_DICTS_PATTERN
from unstructured.partition.common import (
    _add_element_metadata,
    _remove_element_metadata,
    exactly_one,
    normalize_layout_element,
)

if TYPE_CHECKING:
    from unstructured_inference.inference.layout import DocumentLayout

try:
    import magic

    LIBMAGIC_AVAILABLE = True
except ImportError:  # pragma: nocover
    LIBMAGIC_AVAILABLE = False  # pragma: nocover

from unstructured.logger import logger
from unstructured.nlp.patterns import EMAIL_HEAD_RE

TXT_MIME_TYPES = [
    "text/plain",
    "message/rfc822",  # ref: https://www.rfc-editor.org/rfc/rfc822
]

# NOTE(robinson) - .docx.xlsx files are actually zip file with a .docx/.xslx extension.
# If the MIME type is application/octet-stream, we check if it's a .docx/.xlsx file by
# looking for expected filenames within the zip file.
EXPECTED_DOCX_FILES = [
    "docProps/core.xml",
    "word/document.xml",
]

EXPECTED_XLSX_FILES = [
    "xl/workbook.xml",
]

EXPECTED_PPTX_FILES = [
    "docProps/core.xml",
    "ppt/presentation.xml",
]


class FileType(Enum):
    UNK = 0
    EMPTY = 1

    # MS Office Types
    DOC = 10
    DOCX = 11
    XLS = 12
    XLSX = 13
    PPT = 14
    PPTX = 15
    MSG = 16

    # Adobe Types
    PDF = 20

    # Image Types
    JPG = 30
    PNG = 31

    # Plain Text Types
    EML = 40
    RTF = 41
    TXT = 42
    JSON = 43
    CSV = 44
    TSV = 45

    # Markup Types
    HTML = 50
    XML = 51
    MD = 52
    EPUB = 53
    RST = 54
    ORG = 55

    # Compressed Types
    ZIP = 60

    # Open Office Types
    ODT = 70

    # NOTE(robinson) - This is to support sorting for pandas groupby functions
    def __lt__(self, other):
        return self.name < other.name


STR_TO_FILETYPE = {
    "application/pdf": FileType.PDF,
    "application/msword": FileType.DOC,
    "application/vnd.openxmlformats-officedocument.wordprocessingml.document": FileType.DOCX,
    "image/jpeg": FileType.JPG,
    "image/png": FileType.PNG,
    "text/plain": FileType.TXT,
    "text/x-csv": FileType.CSV,
    "application/csv": FileType.CSV,
    "application/x-csv": FileType.CSV,
    "text/comma-separated-values": FileType.CSV,
    "text/x-comma-separated-values": FileType.CSV,
    "text/csv": FileType.CSV,
    "text/tsv": FileType.TSV,
    "text/markdown": FileType.MD,
    "text/x-markdown": FileType.MD,
    "text/org": FileType.ORG,
    "text/x-rst": FileType.RST,
    "application/epub": FileType.EPUB,
    "application/epub+zip": FileType.EPUB,
    "application/json": FileType.JSON,
    "application/rtf": FileType.RTF,
    "text/rtf": FileType.RTF,
    "text/html": FileType.HTML,
    "application/vnd.openxmlformats-officedocument.spreadsheetml.sheet": FileType.XLSX,
    "application/vnd.ms-excel": FileType.XLS,
    "application/vnd.openxmlformats-officedocument.presentationml.presentation": FileType.PPTX,
    "application/vnd.ms-powerpoint": FileType.PPT,
    "application/xml": FileType.XML,
    "application/vnd.oasis.opendocument.text": FileType.ODT,
    "message/rfc822": FileType.EML,
    "application/x-ole-storage": FileType.MSG,
    "application/vnd.ms-outlook": FileType.MSG,
    "inode/x-empty": FileType.EMPTY,
}

MIMETYPES_TO_EXCLUDE = [
    "text/x-markdown",
    "application/epub+zip",
    "text/x-csv",
    "application/csv",
    "application/x-csv",
    "text/comma-separated-values",
    "text/x-comma-separated-values",
]

FILETYPE_TO_MIMETYPE = {v: k for k, v in STR_TO_FILETYPE.items() if k not in MIMETYPES_TO_EXCLUDE}

EXT_TO_FILETYPE = {
    ".pdf": FileType.PDF,
    ".docx": FileType.DOCX,
    ".jpg": FileType.JPG,
    ".jpeg": FileType.JPG,
    ".txt": FileType.TXT,
    ".text": FileType.TXT,
    ".log": FileType.TXT,
    ".eml": FileType.EML,
    ".xml": FileType.XML,
    ".htm": FileType.HTML,
    ".html": FileType.HTML,
    ".md": FileType.MD,
    ".org": FileType.ORG,
    ".rst": FileType.RST,
    ".xlsx": FileType.XLSX,
    ".pptx": FileType.PPTX,
    ".png": FileType.PNG,
    ".doc": FileType.DOC,
    ".zip": FileType.ZIP,
    ".xls": FileType.XLS,
    ".ppt": FileType.PPT,
    ".rtf": FileType.RTF,
    ".json": FileType.JSON,
    ".epub": FileType.EPUB,
    ".msg": FileType.MSG,
    ".odt": FileType.ODT,
    ".csv": FileType.CSV,
    ".tsv": FileType.TSV,
    # NOTE(robinson) - for now we are treating code files as plain text
    ".js": FileType.TXT,
    ".py": FileType.TXT,
    ".java": FileType.TXT,
    ".cpp": FileType.TXT,
    ".cc": FileType.TXT,
    ".cxx": FileType.TXT,
    ".c": FileType.TXT,
    ".cs": FileType.TXT,
    ".php": FileType.TXT,
    ".rb": FileType.TXT,
    ".swift": FileType.TXT,
    ".ts": FileType.TXT,
    ".go": FileType.TXT,
    None: FileType.UNK,
}


def _resolve_symlink(file_path):
    # Resolve the symlink to get the actual file path
    if os.path.islink(file_path):
        file_path = os.path.realpath(file_path)
    return file_path


def detect_filetype(
    filename: Optional[str] = None,
    content_type: Optional[str] = None,
    file: Optional[IO] = None,
    file_filename: Optional[str] = None,
    encoding: Optional[str] = "utf-8",
) -> Optional[FileType]:
    """Use libmagic to determine a file's type. Helps determine which partition brick
    to use for a given file. A return value of None indicates a non-supported file type.
    """
    mime_type = None
    exactly_one(filename=filename, file=file)

    # first check (content_type)
    if content_type:
        filetype = STR_TO_FILETYPE.get(content_type)
        if filetype:
            return filetype

    # second check (filename/file_name/file)
    # continue if successfully define mime_type
    if filename or file_filename:
        _filename = filename or file_filename or ""
        _, extension = os.path.splitext(_filename)
        extension = extension.lower()
        if os.path.isfile(_filename) and LIBMAGIC_AVAILABLE:
            mime_type = magic.from_file(
                _resolve_symlink(filename or file_filename),
                mime=True,
            )  # type: ignore
        elif os.path.isfile(_filename):
            import filetype as ft

            mime_type = ft.guess_mime(filename)
        if mime_type is None:
            return EXT_TO_FILETYPE.get(extension, FileType.UNK)

    elif file is not None:
        if hasattr(file, "name"):
            _, extension = os.path.splitext(file.name)
        else:
            extension = ""
        extension = extension.lower()
        # NOTE(robinson) - the python-magic docs recommend reading at least the first 2048 bytes
        # Increased to 4096 because otherwise .xlsx files get detected as a zip file
        # ref: https://github.com/ahupp/python-magic#usage
        if LIBMAGIC_AVAILABLE:
            mime_type = magic.from_buffer(file.read(4096), mime=True)
        else:
            import filetype as ft

            mime_type = ft.guess_mime(file.read(4096))
        if mime_type is None:
            logger.warning(
                "libmagic is unavailable but assists in filetype detection on file-like objects."
                "Please consider installing libmagic for better results.",
            )
            return EXT_TO_FILETYPE.get(extension, FileType.UNK)

    else:
        raise ValueError("No filename, file, nor file_filename were specified.")

    """Mime type special cases."""
    # third check (mime_type)

    # NOTE(Crag): older magic lib does not differentiate between xls and doc
    if mime_type == "application/msword" and extension == ".xls":
        return FileType.XLS

    elif mime_type.endswith("xml"):
        if extension == ".html" or extension == ".htm":
            return FileType.HTML
        else:
            return FileType.XML

    elif mime_type in TXT_MIME_TYPES or mime_type.startswith("text"):
        if not encoding:
            encoding = "utf-8"
        formatted_encoding = format_encoding_str(encoding)

        if extension in [".eml", ".md", ".rtf", ".html", ".rst", ".org", ".csv", ".tsv", ".json"]:
            return EXT_TO_FILETYPE.get(extension)

        # NOTE(crag): for older versions of the OS libmagic package, such as is currently
        # installed on the Unstructured docker image, .json files resolve to "text/plain"
        # rather than "application/json". this corrects for that case.
        if _is_text_file_a_json(file=file, filename=filename, encoding=formatted_encoding):
            return FileType.JSON

        if _is_text_file_a_csv(file=file, filename=filename, encoding=formatted_encoding):
            return FileType.CSV

        if file and _check_eml_from_buffer(file=file) is True:
            return FileType.EML

        # Safety catch
        if mime_type in STR_TO_FILETYPE:
            return STR_TO_FILETYPE[mime_type]

        return FileType.TXT

    elif mime_type == "application/octet-stream":
        if extension == ".docx":
            return FileType.DOCX
        elif file:
            return _detect_filetype_from_octet_stream(file=file)
        else:
            return EXT_TO_FILETYPE.get(extension, FileType.UNK)

    elif mime_type == "application/zip":
        filetype = FileType.UNK
        if file:
            filetype = _detect_filetype_from_octet_stream(file=file)
        elif filename is not None:
            with open(filename, "rb") as f:
                filetype = _detect_filetype_from_octet_stream(file=f)

        extension = extension if extension else ""
        if filetype == FileType.UNK:
            return FileType.ZIP
        else:
            return EXT_TO_FILETYPE.get(extension, filetype)

    elif _is_code_mime_type(mime_type):
        # NOTE(robinson) - we'll treat all code files as plain text for now.
        # we can update this logic and add filetypes for specific languages
        # later if needed.
        return FileType.TXT

    elif mime_type.endswith("empty"):
        return FileType.EMPTY

    # For everything else
    elif mime_type in STR_TO_FILETYPE:
        return STR_TO_FILETYPE[mime_type]

    logger.warning(
        f"The MIME type{f' of {filename!r}' if filename else ''} is {mime_type!r}. "
        "This file type is not currently supported in unstructured.",
    )
    return EXT_TO_FILETYPE.get(extension, FileType.UNK)


def _detect_filetype_from_octet_stream(file: IO) -> FileType:
    """Detects the filetype, given a file with an application/octet-stream MIME type."""
    file.seek(0)
    if zipfile.is_zipfile(file):
        file.seek(0)
        archive = zipfile.ZipFile(file)

        archive_filenames = [f.filename for f in archive.filelist]
        if all(f in archive_filenames for f in EXPECTED_DOCX_FILES):
            return FileType.DOCX
        elif all(f in archive_filenames for f in EXPECTED_XLSX_FILES):
            return FileType.XLSX
        elif all(f in archive_filenames for f in EXPECTED_PPTX_FILES):
            return FileType.PPTX

    logger.warning(
        "Could not detect the filetype from application/octet-stream MIME type.",
    )
    return FileType.UNK


def _read_file_start_for_type_check(
    filename: Optional[str] = None,
    file: Optional[IO] = None,
    encoding: Optional[str] = "utf-8",
) -> str:
    """Reads the start of the file and returns the text content."""
    exactly_one(filename=filename, file=file)
    if file is not None:
        file.seek(0)
        file_content = file.read(4096)
        if isinstance(file_content, str):
            file_text = file_content
        else:
            file_text = file_content.decode(errors="ignore")
        file.seek(0)
    if filename is not None:
        try:
            with open(filename, encoding=encoding) as f:
                file_text = f.read(4096)
        except UnicodeDecodeError:
            formatted_encoding, _ = detect_file_encoding(filename=filename)
            with open(filename, encoding=formatted_encoding) as f:
                file_text = f.read(4096)
    return file_text


def _is_text_file_a_json(
    filename: Optional[str] = None,
    file: Optional[IO] = None,
    encoding: Optional[str] = "utf-8",
):
    """Detects if a file that has a text/plain MIME type is a JSON file."""
    file_text = _read_file_start_for_type_check(file=file, filename=filename, encoding=encoding)
    return re.match(LIST_OF_DICTS_PATTERN, file_text) is not None


def _count_commas(text: str):
    """Counts the number of commas in a line, excluding commas in quotes."""
    pattern = r"(?=(?:[^\"]*\"[^\"]*\")*[^\"]*$),"
    matches = re.findall(pattern, text)
    return len(matches)


def _is_text_file_a_csv(
    filename: Optional[str] = None,
    file: Optional[IO] = None,
    encoding: Optional[str] = "utf-8",
):
    """Detects if a file that has a text/plain MIME type is a CSV file."""
    file_text = _read_file_start_for_type_check(file=file, filename=filename, encoding=encoding)
    lines = file_text.strip().splitlines()
    if len(lines) < 2:
        return False
    lines = lines[: len(lines)] if len(lines) < 10 else lines[:10]
    header_count = _count_commas(lines[0])
    if any("," not in line for line in lines):
        return False
    return all(_count_commas(line) == header_count for line in lines[:1])


def _check_eml_from_buffer(file: IO) -> bool:
    """Checks if a text/plain file is actually a .eml file. Uses a regex pattern to see if the
    start of the file matches the typical pattern for a .eml file."""
    file.seek(0)
    file_content = file.read(4096)
    if isinstance(file_content, bytes):
        file_head = file_content.decode("utf-8", errors="ignore")
    else:
        file_head = file_content
    return EMAIL_HEAD_RE.match(file_head) is not None


def document_to_element_list(
    document: "DocumentLayout",
    include_page_breaks: bool = False,
    sort: bool = False,
) -> List[Element]:
    """Converts a DocumentLayout object to a list of unstructured elements."""
    elements: List[Element] = []
    num_pages = len(document.pages)
    for i, page in enumerate(document.pages):
        page_elements: List[Element] = []
        for layout_element in page.elements:
            element = normalize_layout_element(layout_element)
            if isinstance(element, List):
                for el in element:
                    el.metadata.page_number = i + 1
                page_elements.extend(element)
                continue
            else:
                element.metadata.text_as_html = (
                    layout_element.text_as_html if hasattr(layout_element, "text_as_html") else None
                )
                page_elements.append(element)
            if hasattr(page, "image"):
                image_format = page.image.format
                coordinate_system = PixelSpace(width=page.image.width, height=page.image.height)
            else:
                image_format = None
                coordinate_system = None
            element._coordinate_system = coordinate_system
            _add_element_metadata(element, page_number=i + 1, filetype=image_format)
        if sort:
            page_elements = sorted(
                page_elements,
                key=lambda el: (
                    el.coordinates[0][1] if el.coordinates else float("inf"),
                    el.coordinates[0][0] if el.coordinates else float("inf"),
                    el.id,
                ),
            )
        if include_page_breaks and i < num_pages - 1:
<<<<<<< HEAD
            page_elements.append(PageBreak())
        elements.extend(page_elements)
=======
            elements.append(PageBreak(text=""))
>>>>>>> 9882c2b8

    return elements


PROGRAMMING_LANGUAGES = [
    "javascript",
    "python",
    "java",
    "c++",
    "cpp",
    "csharp",
    "c#",
    "php",
    "ruby",
    "swift",
    "typescript",
]


def _is_code_mime_type(mime_type: str) -> bool:
    """Checks to see if the MIME type is a MIME type that would be used for a code
    file."""
    mime_type = mime_type.lower()
    # NOTE(robinson) - check this one explicitly to avoid conflicts with other
    # MIME types that contain "go"
    if mime_type == "text/x-go":
        return True
    return any(language in mime_type for language in PROGRAMMING_LANGUAGES)


def add_metadata_with_filetype(filetype: FileType):
    def decorator(func: Callable):
        @wraps(func)
        def wrapper(*args, **kwargs):
            elements = func(*args, **kwargs)
            sig = inspect.signature(func)
            params = dict(**dict(zip(sig.parameters, args)), **kwargs)
            for param in sig.parameters.values():
                if param.name not in params and param.default is not param.empty:
                    params[param.name] = param.default
            include_metadata = params.get("include_metadata", True)
            if include_metadata:
                metadata_kwargs = {
                    kwarg: params.get(kwarg) for kwarg in ("filename", "url", "text_as_html")
                }
                for element in elements:
                    _add_element_metadata(
                        element,
                        filetype=FILETYPE_TO_MIMETYPE[filetype],
                        **metadata_kwargs,  # type: ignore
                    )

                return elements
            else:
                return _remove_element_metadata(
                    elements,
                )

        return wrapper

    return decorator<|MERGE_RESOLUTION|>--- conflicted
+++ resolved
@@ -480,12 +480,8 @@
                 ),
             )
         if include_page_breaks and i < num_pages - 1:
-<<<<<<< HEAD
-            page_elements.append(PageBreak())
+            page_elements.append(PageBreak(text=""))
         elements.extend(page_elements)
-=======
-            elements.append(PageBreak(text=""))
->>>>>>> 9882c2b8
 
     return elements
 
