--- conflicted
+++ resolved
@@ -411,11 +411,8 @@
                 metadata=ElementMetadata(
                     filename=self._metadata_filename,
                     header_footer_type=header_footer_type,
-<<<<<<< HEAD
+                    category_depth=0,
                     data_origin="docx",
-=======
-                    category_depth=0,
->>>>>>> fd79c526
                 ),
             )
 
@@ -443,11 +440,8 @@
                 metadata=ElementMetadata(
                     filename=self._metadata_filename,
                     header_footer_type=header_footer_type,
-<<<<<<< HEAD
+                    category_depth=0,  # -- headers are always at the root level
                     data_origin="docx",
-=======
-                    category_depth=0,  # -- headers are always at the root level
->>>>>>> fd79c526
                 ),
             )
 
@@ -572,11 +566,8 @@
             last_modified=self._last_modified,
             emphasized_text_contents=emphasized_text_contents or None,
             emphasized_text_tags=emphasized_text_tags or None,
-<<<<<<< HEAD
+            category_depth=category_depth,
             data_origin="docx",
-=======
-            category_depth=category_depth,
->>>>>>> fd79c526
         )
 
     def _parse_paragraph_text_for_element_type(self, paragraph: Paragraph) -> Optional[Type[Text]]:
