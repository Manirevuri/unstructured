import typing as t
from dataclasses import dataclass
<<<<<<< HEAD
from datetime import datetime
from functools import cached_property
from typing import TYPE_CHECKING
=======
>>>>>>> 59e850bb
from urllib.parse import urlparse

import requests

from unstructured.ingest.connector.git import (
<<<<<<< HEAD
    GitConnector,
    GitFileMeta,
=======
>>>>>>> 59e850bb
    GitIngestDoc,
    GitSourceConnector,
    SimpleGitConfig,
)
from unstructured.ingest.error import SourceConnectionError
from unstructured.ingest.logger import logger
from unstructured.utils import requires_dependencies

if t.TYPE_CHECKING:
    from github.Repository import Repository


@dataclass
class SimpleGitHubConfig(SimpleGitConfig):
    def __post_init__(self):
        parsed_gh_url = urlparse(self.url)
        path_fragments = [fragment for fragment in parsed_gh_url.path.split("/") if fragment]

        # If a scheme and netloc are provided, ensure they are correct
        # Additionally, ensure that the path contains two fragments
        if (
            (parsed_gh_url.scheme and parsed_gh_url.scheme != "https")
            or (parsed_gh_url.netloc and parsed_gh_url.netloc != "github.com")
            or len(path_fragments) != 2
        ):
            raise ValueError(
                'Please provide a valid URL, e.g. "https://github.com/Unstructured-IO/unstructured"'
                ' or a repository owner/name pair, e.g. "Unstructured-IO/unstructured".',
            )

        # If there's no issues, store the core repository info
        self.repo_path = parsed_gh_url.path

    @SourceConnectionError.wrap
    @requires_dependencies(["github"], extras="github")
    def get_repo(self) -> "Repository":
        from github import Github

        github = Github(self.access_token)
        return github.get_repo(self.repo_path)


@dataclass
class GitHubIngestDoc(GitIngestDoc):
    connector_config: SimpleGitHubConfig
    registry_name: str = "github"

<<<<<<< HEAD
    @requires_dependencies(["github"], extras="github")
    def _fetch_content(self, is_content_file=False):
        from github.GithubException import UnknownObjectException

        try:
            content_file = self.config._get_repo().get_contents(self.path)
        except UnknownObjectException:
            logger.error(f"File doesn't exists {self.config.url}/{self.path}")
            return None
        except Exception:
            logger.error(f"Error processing {self.config.url}/{self.path}")
            raise

        if is_content_file:
            return content_file

=======
    def _fetch_and_write(self) -> None:
        content_file = self.connector_config.get_repo().get_contents(self.path)
>>>>>>> 59e850bb
        contents = b""
        if (
            not content_file.content  # type: ignore
            and content_file.encoding == "none"  # type: ignore
            and content_file.size  # type: ignore
        ):
            logger.info("File too large for the GitHub API, using direct download link instead.")
            # NOTE: Maybe add a raise_for_status to catch connection timeout or HTTP Errors?
            response = requests.get(content_file.download_url)  # type: ignore
            if response.status_code != 200:
                logger.info("Direct download link has failed... Skipping this file.")
                return None
            else:
                contents = response.content
        else:
            contents = content_file.decoded_content  # type: ignore
        return contents

    @cached_property
    def file_metadata(self) -> GitFileMeta:
        content_file = self._fetch_content(True)
        if content_file is None:
            return GitFileMeta(
                exists=False,
            )
        return GitFileMeta(
            None,
            datetime.strptime(content_file.last_modified, "%a, %d %b %Y %H:%M:%S %Z").isoformat(),
            content_file.etag,
            content_file.download_url,
            True,
        )

    def _fetch_and_write(self) -> None:
        contents = self._fetch_content()
        if contents is None:
            raise ValueError(
                f"Failed to retrieve file from repo " f"{self.config.url}/{self.path}. Check logs",
            )
        with open(self.filename, "wb") as f:
            f.write(contents)


@requires_dependencies(["github"], extras="github")
@dataclass
class GitHubSourceConnector(GitSourceConnector):
    connector_config: SimpleGitHubConfig

    def get_ingest_docs(self):
<<<<<<< HEAD
        from github.GithubException import UnknownObjectException

        try:
            repo = self.config._get_repo()
        except UnknownObjectException:
            logger.error(f"Repository {self.config.repo_path} does not exist.")
            return []
=======
        repo = self.connector_config.get_repo()
>>>>>>> 59e850bb
        # Load the Git tree with all files, and then create Ingest docs
        # for all blobs, i.e. all files, ignoring directories
        sha = self.connector_config.branch or repo.default_branch
        git_tree = repo.get_git_tree(sha, recursive=True)
        return [
            GitHubIngestDoc(
                connector_config=self.connector_config,
                partition_config=self.partition_config,
                read_config=self.read_config,
                path=element.path,
            )
            for element in git_tree.tree
            if element.type == "blob"
            and self.is_file_type_supported(element.path)
            and (not self.connector_config.file_glob or self.does_path_match_glob(element.path))
        ]<|MERGE_RESOLUTION|>--- conflicted
+++ resolved
@@ -1,21 +1,13 @@
 import typing as t
 from dataclasses import dataclass
-<<<<<<< HEAD
 from datetime import datetime
 from functools import cached_property
-from typing import TYPE_CHECKING
-=======
->>>>>>> 59e850bb
 from urllib.parse import urlparse
 
 import requests
 
 from unstructured.ingest.connector.git import (
-<<<<<<< HEAD
-    GitConnector,
     GitFileMeta,
-=======
->>>>>>> 59e850bb
     GitIngestDoc,
     GitSourceConnector,
     SimpleGitConfig,
@@ -63,27 +55,22 @@
     connector_config: SimpleGitHubConfig
     registry_name: str = "github"
 
-<<<<<<< HEAD
     @requires_dependencies(["github"], extras="github")
     def _fetch_content(self, is_content_file=False):
         from github.GithubException import UnknownObjectException
 
         try:
-            content_file = self.config._get_repo().get_contents(self.path)
+            content_file = self.connector_config._get_repo().get_contents(self.path)
         except UnknownObjectException:
-            logger.error(f"File doesn't exists {self.config.url}/{self.path}")
+            logger.error(f"File doesn't exists {self.connector_config.url}/{self.path}")
             return None
         except Exception:
-            logger.error(f"Error processing {self.config.url}/{self.path}")
+            logger.error(f"Error processing {self.connector_config.url}/{self.path}")
             raise
 
         if is_content_file:
             return content_file
 
-=======
-    def _fetch_and_write(self) -> None:
-        content_file = self.connector_config.get_repo().get_contents(self.path)
->>>>>>> 59e850bb
         contents = b""
         if (
             not content_file.content  # type: ignore
@@ -121,7 +108,7 @@
         contents = self._fetch_content()
         if contents is None:
             raise ValueError(
-                f"Failed to retrieve file from repo " f"{self.config.url}/{self.path}. Check logs",
+                f"Failed to retrieve file from repo " f"{self.connector_config.url}/{self.path}. Check logs",
             )
         with open(self.filename, "wb") as f:
             f.write(contents)
@@ -133,17 +120,13 @@
     connector_config: SimpleGitHubConfig
 
     def get_ingest_docs(self):
-<<<<<<< HEAD
         from github.GithubException import UnknownObjectException
 
         try:
-            repo = self.config._get_repo()
+            repo = self.connector_config._get_repo()
         except UnknownObjectException:
-            logger.error(f"Repository {self.config.repo_path} does not exist.")
+            logger.error(f"Repository {self.connector_config.repo_path} does not exist.")
             return []
-=======
-        repo = self.connector_config.get_repo()
->>>>>>> 59e850bb
         # Load the Git tree with all files, and then create Ingest docs
         # for all blobs, i.e. all files, ignoring directories
         sha = self.connector_config.branch or repo.default_branch
